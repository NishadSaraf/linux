/* SPDX-License-Identifier: GPL-2.0 */
#ifndef _LINUX_JUMP_LABEL_RATELIMIT_H
#define _LINUX_JUMP_LABEL_RATELIMIT_H

#include <linux/jump_label.h>
#include <linux/workqueue.h>

#if defined(CONFIG_JUMP_LABEL)
struct static_key_deferred {
	struct static_key key;
	unsigned long timeout;
	struct delayed_work work;
};

<<<<<<< HEAD
extern void static_key_slow_dec_deferred(struct static_key_deferred *key);
extern void static_key_deferred_flush(struct static_key_deferred *key);
extern void
jump_label_rate_limit(struct static_key_deferred *key, unsigned long rl);

=======
struct static_key_true_deferred {
	struct static_key_true key;
	unsigned long timeout;
	struct delayed_work work;
};

struct static_key_false_deferred {
	struct static_key_false key;
	unsigned long timeout;
	struct delayed_work work;
};

#define static_key_slow_dec_deferred(x)					\
	__static_key_slow_dec_deferred(&(x)->key, &(x)->work, (x)->timeout)
#define static_branch_slow_dec_deferred(x)				\
	__static_key_slow_dec_deferred(&(x)->key.key, &(x)->work, (x)->timeout)

#define static_key_deferred_flush(x)					\
	__static_key_deferred_flush((x), &(x)->work)

extern void
__static_key_slow_dec_deferred(struct static_key *key,
			       struct delayed_work *work,
			       unsigned long timeout);
extern void __static_key_deferred_flush(void *key, struct delayed_work *work);
extern void
jump_label_rate_limit(struct static_key_deferred *key, unsigned long rl);

extern void jump_label_update_timeout(struct work_struct *work);

#define DEFINE_STATIC_KEY_DEFERRED_TRUE(name, rl)			\
	struct static_key_true_deferred name = {			\
		.key =		{ STATIC_KEY_INIT_TRUE },		\
		.timeout =	(rl),					\
		.work =	__DELAYED_WORK_INITIALIZER((name).work,		\
						   jump_label_update_timeout, \
						   0),			\
	}

#define DEFINE_STATIC_KEY_DEFERRED_FALSE(name, rl)			\
	struct static_key_false_deferred name = {			\
		.key =		{ STATIC_KEY_INIT_FALSE },		\
		.timeout =	(rl),					\
		.work =	__DELAYED_WORK_INITIALIZER((name).work,		\
						   jump_label_update_timeout, \
						   0),			\
	}

#define static_branch_deferred_inc(x)	static_branch_inc(&(x)->key)

>>>>>>> 0ecfebd2
#else	/* !CONFIG_JUMP_LABEL */
struct static_key_deferred {
	struct static_key  key;
};
struct static_key_true_deferred {
	struct static_key_true key;
};
struct static_key_false_deferred {
	struct static_key_false key;
};
#define DEFINE_STATIC_KEY_DEFERRED_TRUE(name, rl)	\
	struct static_key_true_deferred name = { STATIC_KEY_TRUE_INIT }
#define DEFINE_STATIC_KEY_DEFERRED_FALSE(name, rl)	\
	struct static_key_false_deferred name = { STATIC_KEY_FALSE_INIT }

#define static_branch_slow_dec_deferred(x)	static_branch_dec(&(x)->key)

static inline void static_key_slow_dec_deferred(struct static_key_deferred *key)
{
	STATIC_KEY_CHECK_USE(key);
	static_key_slow_dec(&key->key);
}
static inline void static_key_deferred_flush(void *key)
{
	STATIC_KEY_CHECK_USE(key);
}
static inline void
jump_label_rate_limit(struct static_key_deferred *key,
		unsigned long rl)
{
	STATIC_KEY_CHECK_USE(key);
}
#endif	/* CONFIG_JUMP_LABEL */
#endif	/* _LINUX_JUMP_LABEL_RATELIMIT_H */<|MERGE_RESOLUTION|>--- conflicted
+++ resolved
@@ -12,13 +12,6 @@
 	struct delayed_work work;
 };
 
-<<<<<<< HEAD
-extern void static_key_slow_dec_deferred(struct static_key_deferred *key);
-extern void static_key_deferred_flush(struct static_key_deferred *key);
-extern void
-jump_label_rate_limit(struct static_key_deferred *key, unsigned long rl);
-
-=======
 struct static_key_true_deferred {
 	struct static_key_true key;
 	unsigned long timeout;
@@ -69,7 +62,6 @@
 
 #define static_branch_deferred_inc(x)	static_branch_inc(&(x)->key)
 
->>>>>>> 0ecfebd2
 #else	/* !CONFIG_JUMP_LABEL */
 struct static_key_deferred {
 	struct static_key  key;
