/* SPDX-License-Identifier: GPL-2.0-or-later */
/* memcontrol.h - Memory Controller
 *
 * Copyright IBM Corporation, 2007
 * Author Balbir Singh <balbir@linux.vnet.ibm.com>
 *
 * Copyright 2007 OpenVZ SWsoft Inc
 * Author: Pavel Emelianov <xemul@openvz.org>
 */

#ifndef _LINUX_MEMCONTROL_H
#define _LINUX_MEMCONTROL_H
#include <linux/cgroup.h>
#include <linux/vm_event_item.h>
#include <linux/hardirq.h>
#include <linux/jump_label.h>
#include <linux/page_counter.h>
#include <linux/vmpressure.h>
#include <linux/eventfd.h>
#include <linux/mm.h>
#include <linux/vmstat.h>
#include <linux/writeback.h>
#include <linux/page-flags.h>

struct mem_cgroup;
struct obj_cgroup;
struct page;
struct mm_struct;
struct kmem_cache;

/* Cgroup-specific page state, on top of universal node page state */
enum memcg_stat_item {
	MEMCG_SWAP = NR_VM_NODE_STAT_ITEMS,
	MEMCG_SOCK,
	MEMCG_PERCPU_B,
	MEMCG_VMALLOC,
	MEMCG_KMEM,
<<<<<<< HEAD
=======
	MEMCG_ZSWAP_B,
	MEMCG_ZSWAPPED,
>>>>>>> 88084a3d
	MEMCG_NR_STAT,
};

enum memcg_memory_event {
	MEMCG_LOW,
	MEMCG_HIGH,
	MEMCG_MAX,
	MEMCG_OOM,
	MEMCG_OOM_KILL,
	MEMCG_OOM_GROUP_KILL,
	MEMCG_SWAP_HIGH,
	MEMCG_SWAP_MAX,
	MEMCG_SWAP_FAIL,
	MEMCG_NR_MEMORY_EVENTS,
};

struct mem_cgroup_reclaim_cookie {
	pg_data_t *pgdat;
	unsigned int generation;
};

#ifdef CONFIG_MEMCG

#define MEM_CGROUP_ID_SHIFT	16
#define MEM_CGROUP_ID_MAX	USHRT_MAX

struct mem_cgroup_id {
	int id;
	refcount_t ref;
};

/*
 * Per memcg event counter is incremented at every pagein/pageout. With THP,
 * it will be incremented by the number of pages. This counter is used
 * to trigger some periodic events. This is straightforward and better
 * than using jiffies etc. to handle periodic memcg event.
 */
enum mem_cgroup_events_target {
	MEM_CGROUP_TARGET_THRESH,
	MEM_CGROUP_TARGET_SOFTLIMIT,
	MEM_CGROUP_NTARGETS,
};

struct memcg_vmstats_percpu {
	/* Local (CPU and cgroup) page state & events */
	long			state[MEMCG_NR_STAT];
	unsigned long		events[NR_VM_EVENT_ITEMS];

	/* Delta calculation for lockless upward propagation */
	long			state_prev[MEMCG_NR_STAT];
	unsigned long		events_prev[NR_VM_EVENT_ITEMS];

	/* Cgroup1: threshold notifications & softlimit tree updates */
	unsigned long		nr_page_events;
	unsigned long		targets[MEM_CGROUP_NTARGETS];
};

struct memcg_vmstats {
	/* Aggregated (CPU and subtree) page state & events */
	long			state[MEMCG_NR_STAT];
	unsigned long		events[NR_VM_EVENT_ITEMS];

	/* Pending child counts during tree propagation */
	long			state_pending[MEMCG_NR_STAT];
	unsigned long		events_pending[NR_VM_EVENT_ITEMS];
};

struct mem_cgroup_reclaim_iter {
	struct mem_cgroup *position;
	/* scan generation, increased every round-trip */
	unsigned int generation;
};

/*
 * Bitmap and deferred work of shrinker::id corresponding to memcg-aware
 * shrinkers, which have elements charged to this memcg.
 */
struct shrinker_info {
	struct rcu_head rcu;
	atomic_long_t *nr_deferred;
	unsigned long *map;
};

struct lruvec_stats_percpu {
	/* Local (CPU and cgroup) state */
	long state[NR_VM_NODE_STAT_ITEMS];

	/* Delta calculation for lockless upward propagation */
	long state_prev[NR_VM_NODE_STAT_ITEMS];
};

struct lruvec_stats {
	/* Aggregated (CPU and subtree) state */
	long state[NR_VM_NODE_STAT_ITEMS];

	/* Pending child counts during tree propagation */
	long state_pending[NR_VM_NODE_STAT_ITEMS];
};

/*
 * per-node information in memory controller.
 */
struct mem_cgroup_per_node {
	struct lruvec		lruvec;

	struct lruvec_stats_percpu __percpu	*lruvec_stats_percpu;
	struct lruvec_stats			lruvec_stats;

	unsigned long		lru_zone_size[MAX_NR_ZONES][NR_LRU_LISTS];

	struct mem_cgroup_reclaim_iter	iter;

	struct shrinker_info __rcu	*shrinker_info;

	struct rb_node		tree_node;	/* RB tree node */
	unsigned long		usage_in_excess;/* Set to the value by which */
						/* the soft limit is exceeded*/
	bool			on_tree;
	struct mem_cgroup	*memcg;		/* Back pointer, we cannot */
						/* use container_of	   */
};

struct mem_cgroup_threshold {
	struct eventfd_ctx *eventfd;
	unsigned long threshold;
};

/* For threshold */
struct mem_cgroup_threshold_ary {
	/* An array index points to threshold just below or equal to usage. */
	int current_threshold;
	/* Size of entries[] */
	unsigned int size;
	/* Array of thresholds */
	struct mem_cgroup_threshold entries[];
};

struct mem_cgroup_thresholds {
	/* Primary thresholds array */
	struct mem_cgroup_threshold_ary *primary;
	/*
	 * Spare threshold array.
	 * This is needed to make mem_cgroup_unregister_event() "never fail".
	 * It must be able to store at least primary->size - 1 entries.
	 */
	struct mem_cgroup_threshold_ary *spare;
};

#if defined(CONFIG_SMP)
struct memcg_padding {
	char x[0];
} ____cacheline_internodealigned_in_smp;
#define MEMCG_PADDING(name)      struct memcg_padding name
#else
#define MEMCG_PADDING(name)
#endif

/*
 * Remember four most recent foreign writebacks with dirty pages in this
 * cgroup.  Inode sharing is expected to be uncommon and, even if we miss
 * one in a given round, we're likely to catch it later if it keeps
 * foreign-dirtying, so a fairly low count should be enough.
 *
 * See mem_cgroup_track_foreign_dirty_slowpath() for details.
 */
#define MEMCG_CGWB_FRN_CNT	4

struct memcg_cgwb_frn {
	u64 bdi_id;			/* bdi->id of the foreign inode */
	int memcg_id;			/* memcg->css.id of foreign inode */
	u64 at;				/* jiffies_64 at the time of dirtying */
	struct wb_completion done;	/* tracks in-flight foreign writebacks */
};

/*
 * Bucket for arbitrarily byte-sized objects charged to a memory
 * cgroup. The bucket can be reparented in one piece when the cgroup
 * is destroyed, without having to round up the individual references
 * of all live memory objects in the wild.
 */
struct obj_cgroup {
	struct percpu_ref refcnt;
	struct mem_cgroup *memcg;
	atomic_t nr_charged_bytes;
	union {
		struct list_head list; /* protected by objcg_lock */
		struct rcu_head rcu;
	};
};

/*
 * The memory controller data structure. The memory controller controls both
 * page cache and RSS per cgroup. We would eventually like to provide
 * statistics based on the statistics developed by Rik Van Riel for clock-pro,
 * to help the administrator determine what knobs to tune.
 */
struct mem_cgroup {
	struct cgroup_subsys_state css;

	/* Private memcg ID. Used to ID objects that outlive the cgroup */
	struct mem_cgroup_id id;

	/* Accounted resources */
	struct page_counter memory;		/* Both v1 & v2 */

	union {
		struct page_counter swap;	/* v2 only */
		struct page_counter memsw;	/* v1 only */
	};

	/* Legacy consumer-oriented counters */
	struct page_counter kmem;		/* v1 only */
	struct page_counter tcpmem;		/* v1 only */

	/* Range enforcement for interrupt charges */
	struct work_struct high_work;

#if defined(CONFIG_MEMCG_KMEM) && defined(CONFIG_ZSWAP)
	unsigned long zswap_max;
#endif

	unsigned long soft_limit;

	/* vmpressure notifications */
	struct vmpressure vmpressure;

	/*
	 * Should the OOM killer kill all belonging tasks, had it kill one?
	 */
	bool oom_group;

	/* protected by memcg_oom_lock */
	bool		oom_lock;
	int		under_oom;

	int	swappiness;
	/* OOM-Killer disable */
	int		oom_kill_disable;

	/* memory.events and memory.events.local */
	struct cgroup_file events_file;
	struct cgroup_file events_local_file;

	/* handle for "memory.swap.events" */
	struct cgroup_file swap_events_file;

	/* protect arrays of thresholds */
	struct mutex thresholds_lock;

	/* thresholds for memory usage. RCU-protected */
	struct mem_cgroup_thresholds thresholds;

	/* thresholds for mem+swap usage. RCU-protected */
	struct mem_cgroup_thresholds memsw_thresholds;

	/* For oom notifier event fd */
	struct list_head oom_notify;

	/*
	 * Should we move charges of a task when a task is moved into this
	 * mem_cgroup ? And what type of charges should we move ?
	 */
	unsigned long move_charge_at_immigrate;
	/* taken only while moving_account > 0 */
	spinlock_t		move_lock;
	unsigned long		move_lock_flags;

	MEMCG_PADDING(_pad1_);

	/* memory.stat */
	struct memcg_vmstats	vmstats;

	/* memory.events */
	atomic_long_t		memory_events[MEMCG_NR_MEMORY_EVENTS];
	atomic_long_t		memory_events_local[MEMCG_NR_MEMORY_EVENTS];

	unsigned long		socket_pressure;

	/* Legacy tcp memory accounting */
	bool			tcpmem_active;
	int			tcpmem_pressure;

#ifdef CONFIG_MEMCG_KMEM
	int kmemcg_id;
	struct obj_cgroup __rcu *objcg;
	/* list of inherited objcgs, protected by objcg_lock */
	struct list_head objcg_list;
#endif

	MEMCG_PADDING(_pad2_);

	/*
	 * set > 0 if pages under this cgroup are moving to other cgroup.
	 */
	atomic_t		moving_account;
	struct task_struct	*move_lock_task;

	struct memcg_vmstats_percpu __percpu *vmstats_percpu;

#ifdef CONFIG_CGROUP_WRITEBACK
	struct list_head cgwb_list;
	struct wb_domain cgwb_domain;
	struct memcg_cgwb_frn cgwb_frn[MEMCG_CGWB_FRN_CNT];
#endif

	/* List of events which userspace want to receive */
	struct list_head event_list;
	spinlock_t event_list_lock;

#ifdef CONFIG_TRANSPARENT_HUGEPAGE
	struct deferred_split deferred_split_queue;
#endif

	struct mem_cgroup_per_node *nodeinfo[];
};

/*
 * size of first charge trial. "32" comes from vmscan.c's magic value.
 * TODO: maybe necessary to use big numbers in big irons.
 */
#define MEMCG_CHARGE_BATCH 32U

extern struct mem_cgroup *root_mem_cgroup;

enum page_memcg_data_flags {
	/* page->memcg_data is a pointer to an objcgs vector */
	MEMCG_DATA_OBJCGS = (1UL << 0),
	/* page has been accounted as a non-slab kernel page */
	MEMCG_DATA_KMEM = (1UL << 1),
	/* the next bit after the last actual flag */
	__NR_MEMCG_DATA_FLAGS  = (1UL << 2),
};

#define MEMCG_DATA_FLAGS_MASK (__NR_MEMCG_DATA_FLAGS - 1)

static inline bool folio_memcg_kmem(struct folio *folio);

/*
 * After the initialization objcg->memcg is always pointing at
 * a valid memcg, but can be atomically swapped to the parent memcg.
 *
 * The caller must ensure that the returned memcg won't be released:
 * e.g. acquire the rcu_read_lock or css_set_lock.
 */
static inline struct mem_cgroup *obj_cgroup_memcg(struct obj_cgroup *objcg)
{
	return READ_ONCE(objcg->memcg);
}

/*
 * __folio_memcg - Get the memory cgroup associated with a non-kmem folio
 * @folio: Pointer to the folio.
 *
 * Returns a pointer to the memory cgroup associated with the folio,
 * or NULL. This function assumes that the folio is known to have a
 * proper memory cgroup pointer. It's not safe to call this function
 * against some type of folios, e.g. slab folios or ex-slab folios or
 * kmem folios.
 */
static inline struct mem_cgroup *__folio_memcg(struct folio *folio)
{
	unsigned long memcg_data = folio->memcg_data;

	VM_BUG_ON_FOLIO(folio_test_slab(folio), folio);
	VM_BUG_ON_FOLIO(memcg_data & MEMCG_DATA_OBJCGS, folio);
	VM_BUG_ON_FOLIO(memcg_data & MEMCG_DATA_KMEM, folio);

	return (struct mem_cgroup *)(memcg_data & ~MEMCG_DATA_FLAGS_MASK);
}

/*
 * __folio_objcg - get the object cgroup associated with a kmem folio.
 * @folio: Pointer to the folio.
 *
 * Returns a pointer to the object cgroup associated with the folio,
 * or NULL. This function assumes that the folio is known to have a
 * proper object cgroup pointer. It's not safe to call this function
 * against some type of folios, e.g. slab folios or ex-slab folios or
 * LRU folios.
 */
static inline struct obj_cgroup *__folio_objcg(struct folio *folio)
{
	unsigned long memcg_data = folio->memcg_data;

	VM_BUG_ON_FOLIO(folio_test_slab(folio), folio);
	VM_BUG_ON_FOLIO(memcg_data & MEMCG_DATA_OBJCGS, folio);
	VM_BUG_ON_FOLIO(!(memcg_data & MEMCG_DATA_KMEM), folio);

	return (struct obj_cgroup *)(memcg_data & ~MEMCG_DATA_FLAGS_MASK);
}

/*
 * folio_memcg - Get the memory cgroup associated with a folio.
 * @folio: Pointer to the folio.
 *
 * Returns a pointer to the memory cgroup associated with the folio,
 * or NULL. This function assumes that the folio is known to have a
 * proper memory cgroup pointer. It's not safe to call this function
 * against some type of folios, e.g. slab folios or ex-slab folios.
 *
 * For a non-kmem folio any of the following ensures folio and memcg binding
 * stability:
 *
 * - the folio lock
 * - LRU isolation
 * - lock_page_memcg()
 * - exclusive reference
 *
 * For a kmem folio a caller should hold an rcu read lock to protect memcg
 * associated with a kmem folio from being released.
 */
static inline struct mem_cgroup *folio_memcg(struct folio *folio)
{
	if (folio_memcg_kmem(folio))
		return obj_cgroup_memcg(__folio_objcg(folio));
	return __folio_memcg(folio);
}

static inline struct mem_cgroup *page_memcg(struct page *page)
{
	return folio_memcg(page_folio(page));
}

/**
 * folio_memcg_rcu - Locklessly get the memory cgroup associated with a folio.
 * @folio: Pointer to the folio.
 *
 * This function assumes that the folio is known to have a
 * proper memory cgroup pointer. It's not safe to call this function
 * against some type of folios, e.g. slab folios or ex-slab folios.
 *
 * Return: A pointer to the memory cgroup associated with the folio,
 * or NULL.
 */
static inline struct mem_cgroup *folio_memcg_rcu(struct folio *folio)
{
	unsigned long memcg_data = READ_ONCE(folio->memcg_data);

	VM_BUG_ON_FOLIO(folio_test_slab(folio), folio);
	WARN_ON_ONCE(!rcu_read_lock_held());

	if (memcg_data & MEMCG_DATA_KMEM) {
		struct obj_cgroup *objcg;

		objcg = (void *)(memcg_data & ~MEMCG_DATA_FLAGS_MASK);
		return obj_cgroup_memcg(objcg);
	}

	return (struct mem_cgroup *)(memcg_data & ~MEMCG_DATA_FLAGS_MASK);
}

/*
 * page_memcg_check - get the memory cgroup associated with a page
 * @page: a pointer to the page struct
 *
 * Returns a pointer to the memory cgroup associated with the page,
 * or NULL. This function unlike page_memcg() can take any page
 * as an argument. It has to be used in cases when it's not known if a page
 * has an associated memory cgroup pointer or an object cgroups vector or
 * an object cgroup.
 *
 * For a non-kmem page any of the following ensures page and memcg binding
 * stability:
 *
 * - the page lock
 * - LRU isolation
 * - lock_page_memcg()
 * - exclusive reference
 *
 * For a kmem page a caller should hold an rcu read lock to protect memcg
 * associated with a kmem page from being released.
 */
static inline struct mem_cgroup *page_memcg_check(struct page *page)
{
	/*
	 * Because page->memcg_data might be changed asynchronously
	 * for slab pages, READ_ONCE() should be used here.
	 */
	unsigned long memcg_data = READ_ONCE(page->memcg_data);

	if (memcg_data & MEMCG_DATA_OBJCGS)
		return NULL;

	if (memcg_data & MEMCG_DATA_KMEM) {
		struct obj_cgroup *objcg;

		objcg = (void *)(memcg_data & ~MEMCG_DATA_FLAGS_MASK);
		return obj_cgroup_memcg(objcg);
	}

	return (struct mem_cgroup *)(memcg_data & ~MEMCG_DATA_FLAGS_MASK);
}

static inline struct mem_cgroup *get_mem_cgroup_from_objcg(struct obj_cgroup *objcg)
{
	struct mem_cgroup *memcg;

	rcu_read_lock();
retry:
	memcg = obj_cgroup_memcg(objcg);
	if (unlikely(!css_tryget(&memcg->css)))
		goto retry;
	rcu_read_unlock();

	return memcg;
}

#ifdef CONFIG_MEMCG_KMEM
/*
 * folio_memcg_kmem - Check if the folio has the memcg_kmem flag set.
 * @folio: Pointer to the folio.
 *
 * Checks if the folio has MemcgKmem flag set. The caller must ensure
 * that the folio has an associated memory cgroup. It's not safe to call
 * this function against some types of folios, e.g. slab folios.
 */
static inline bool folio_memcg_kmem(struct folio *folio)
{
	VM_BUG_ON_PGFLAGS(PageTail(&folio->page), &folio->page);
	VM_BUG_ON_FOLIO(folio->memcg_data & MEMCG_DATA_OBJCGS, folio);
	return folio->memcg_data & MEMCG_DATA_KMEM;
}


#else
static inline bool folio_memcg_kmem(struct folio *folio)
{
	return false;
}

#endif

static inline bool PageMemcgKmem(struct page *page)
{
	return folio_memcg_kmem(page_folio(page));
}

static inline bool mem_cgroup_is_root(struct mem_cgroup *memcg)
{
	return (memcg == root_mem_cgroup);
}

static inline bool mem_cgroup_disabled(void)
{
	return !cgroup_subsys_enabled(memory_cgrp_subsys);
}

static inline void mem_cgroup_protection(struct mem_cgroup *root,
					 struct mem_cgroup *memcg,
					 unsigned long *min,
					 unsigned long *low)
{
	*min = *low = 0;

	if (mem_cgroup_disabled())
		return;

	/*
	 * There is no reclaim protection applied to a targeted reclaim.
	 * We are special casing this specific case here because
	 * mem_cgroup_protected calculation is not robust enough to keep
	 * the protection invariant for calculated effective values for
	 * parallel reclaimers with different reclaim target. This is
	 * especially a problem for tail memcgs (as they have pages on LRU)
	 * which would want to have effective values 0 for targeted reclaim
	 * but a different value for external reclaim.
	 *
	 * Example
	 * Let's have global and A's reclaim in parallel:
	 *  |
	 *  A (low=2G, usage = 3G, max = 3G, children_low_usage = 1.5G)
	 *  |\
	 *  | C (low = 1G, usage = 2.5G)
	 *  B (low = 1G, usage = 0.5G)
	 *
	 * For the global reclaim
	 * A.elow = A.low
	 * B.elow = min(B.usage, B.low) because children_low_usage <= A.elow
	 * C.elow = min(C.usage, C.low)
	 *
	 * With the effective values resetting we have A reclaim
	 * A.elow = 0
	 * B.elow = B.low
	 * C.elow = C.low
	 *
	 * If the global reclaim races with A's reclaim then
	 * B.elow = C.elow = 0 because children_low_usage > A.elow)
	 * is possible and reclaiming B would be violating the protection.
	 *
	 */
	if (root == memcg)
		return;

	*min = READ_ONCE(memcg->memory.emin);
	*low = READ_ONCE(memcg->memory.elow);
}

void mem_cgroup_calculate_protection(struct mem_cgroup *root,
				     struct mem_cgroup *memcg);

static inline bool mem_cgroup_supports_protection(struct mem_cgroup *memcg)
{
	/*
	 * The root memcg doesn't account charges, and doesn't support
	 * protection.
	 */
	return !mem_cgroup_disabled() && !mem_cgroup_is_root(memcg);

}

static inline bool mem_cgroup_below_low(struct mem_cgroup *memcg)
{
	if (!mem_cgroup_supports_protection(memcg))
		return false;

	return READ_ONCE(memcg->memory.elow) >=
		page_counter_read(&memcg->memory);
}

static inline bool mem_cgroup_below_min(struct mem_cgroup *memcg)
{
	if (!mem_cgroup_supports_protection(memcg))
		return false;

	return READ_ONCE(memcg->memory.emin) >=
		page_counter_read(&memcg->memory);
}

int __mem_cgroup_charge(struct folio *folio, struct mm_struct *mm, gfp_t gfp);

/**
 * mem_cgroup_charge - Charge a newly allocated folio to a cgroup.
 * @folio: Folio to charge.
 * @mm: mm context of the allocating task.
 * @gfp: Reclaim mode.
 *
 * Try to charge @folio to the memcg that @mm belongs to, reclaiming
 * pages according to @gfp if necessary.  If @mm is NULL, try to
 * charge to the active memcg.
 *
 * Do not use this for folios allocated for swapin.
 *
 * Return: 0 on success. Otherwise, an error code is returned.
 */
static inline int mem_cgroup_charge(struct folio *folio, struct mm_struct *mm,
				    gfp_t gfp)
{
	if (mem_cgroup_disabled())
		return 0;
	return __mem_cgroup_charge(folio, mm, gfp);
}

int mem_cgroup_swapin_charge_page(struct page *page, struct mm_struct *mm,
				  gfp_t gfp, swp_entry_t entry);
void mem_cgroup_swapin_uncharge_swap(swp_entry_t entry);

void __mem_cgroup_uncharge(struct folio *folio);

/**
 * mem_cgroup_uncharge - Uncharge a folio.
 * @folio: Folio to uncharge.
 *
 * Uncharge a folio previously charged with mem_cgroup_charge().
 */
static inline void mem_cgroup_uncharge(struct folio *folio)
{
	if (mem_cgroup_disabled())
		return;
	__mem_cgroup_uncharge(folio);
}

void __mem_cgroup_uncharge_list(struct list_head *page_list);
static inline void mem_cgroup_uncharge_list(struct list_head *page_list)
{
	if (mem_cgroup_disabled())
		return;
	__mem_cgroup_uncharge_list(page_list);
}

void mem_cgroup_migrate(struct folio *old, struct folio *new);

/**
 * mem_cgroup_lruvec - get the lru list vector for a memcg & node
 * @memcg: memcg of the wanted lruvec
 * @pgdat: pglist_data
 *
 * Returns the lru list vector holding pages for a given @memcg &
 * @pgdat combination. This can be the node lruvec, if the memory
 * controller is disabled.
 */
static inline struct lruvec *mem_cgroup_lruvec(struct mem_cgroup *memcg,
					       struct pglist_data *pgdat)
{
	struct mem_cgroup_per_node *mz;
	struct lruvec *lruvec;

	if (mem_cgroup_disabled()) {
		lruvec = &pgdat->__lruvec;
		goto out;
	}

	if (!memcg)
		memcg = root_mem_cgroup;

	mz = memcg->nodeinfo[pgdat->node_id];
	lruvec = &mz->lruvec;
out:
	/*
	 * Since a node can be onlined after the mem_cgroup was created,
	 * we have to be prepared to initialize lruvec->pgdat here;
	 * and if offlined then reonlined, we need to reinitialize it.
	 */
	if (unlikely(lruvec->pgdat != pgdat))
		lruvec->pgdat = pgdat;
	return lruvec;
}

/**
 * folio_lruvec - return lruvec for isolating/putting an LRU folio
 * @folio: Pointer to the folio.
 *
 * This function relies on folio->mem_cgroup being stable.
 */
static inline struct lruvec *folio_lruvec(struct folio *folio)
{
	struct mem_cgroup *memcg = folio_memcg(folio);

	VM_WARN_ON_ONCE_FOLIO(!memcg && !mem_cgroup_disabled(), folio);
	return mem_cgroup_lruvec(memcg, folio_pgdat(folio));
}

struct mem_cgroup *mem_cgroup_from_task(struct task_struct *p);

struct mem_cgroup *get_mem_cgroup_from_mm(struct mm_struct *mm);

struct lruvec *folio_lruvec_lock(struct folio *folio);
struct lruvec *folio_lruvec_lock_irq(struct folio *folio);
struct lruvec *folio_lruvec_lock_irqsave(struct folio *folio,
						unsigned long *flags);

#ifdef CONFIG_DEBUG_VM
void lruvec_memcg_debug(struct lruvec *lruvec, struct folio *folio);
#else
static inline
void lruvec_memcg_debug(struct lruvec *lruvec, struct folio *folio)
{
}
#endif

static inline
struct mem_cgroup *mem_cgroup_from_css(struct cgroup_subsys_state *css){
	return css ? container_of(css, struct mem_cgroup, css) : NULL;
}

static inline bool obj_cgroup_tryget(struct obj_cgroup *objcg)
{
	return percpu_ref_tryget(&objcg->refcnt);
}

static inline void obj_cgroup_get(struct obj_cgroup *objcg)
{
	percpu_ref_get(&objcg->refcnt);
}

static inline void obj_cgroup_get_many(struct obj_cgroup *objcg,
				       unsigned long nr)
{
	percpu_ref_get_many(&objcg->refcnt, nr);
}

static inline void obj_cgroup_put(struct obj_cgroup *objcg)
{
	percpu_ref_put(&objcg->refcnt);
}

static inline void mem_cgroup_put(struct mem_cgroup *memcg)
{
	if (memcg)
		css_put(&memcg->css);
}

#define mem_cgroup_from_counter(counter, member)	\
	container_of(counter, struct mem_cgroup, member)

struct mem_cgroup *mem_cgroup_iter(struct mem_cgroup *,
				   struct mem_cgroup *,
				   struct mem_cgroup_reclaim_cookie *);
void mem_cgroup_iter_break(struct mem_cgroup *, struct mem_cgroup *);
int mem_cgroup_scan_tasks(struct mem_cgroup *,
			  int (*)(struct task_struct *, void *), void *);

static inline unsigned short mem_cgroup_id(struct mem_cgroup *memcg)
{
	if (mem_cgroup_disabled())
		return 0;

	return memcg->id.id;
}
struct mem_cgroup *mem_cgroup_from_id(unsigned short id);

static inline struct mem_cgroup *mem_cgroup_from_seq(struct seq_file *m)
{
	return mem_cgroup_from_css(seq_css(m));
}

static inline struct mem_cgroup *lruvec_memcg(struct lruvec *lruvec)
{
	struct mem_cgroup_per_node *mz;

	if (mem_cgroup_disabled())
		return NULL;

	mz = container_of(lruvec, struct mem_cgroup_per_node, lruvec);
	return mz->memcg;
}

/**
 * parent_mem_cgroup - find the accounting parent of a memcg
 * @memcg: memcg whose parent to find
 *
 * Returns the parent memcg, or NULL if this is the root or the memory
 * controller is in legacy no-hierarchy mode.
 */
static inline struct mem_cgroup *parent_mem_cgroup(struct mem_cgroup *memcg)
{
	return mem_cgroup_from_css(memcg->css.parent);
}

static inline bool mem_cgroup_is_descendant(struct mem_cgroup *memcg,
			      struct mem_cgroup *root)
{
	if (root == memcg)
		return true;
	return cgroup_is_descendant(memcg->css.cgroup, root->css.cgroup);
}

static inline bool mm_match_cgroup(struct mm_struct *mm,
				   struct mem_cgroup *memcg)
{
	struct mem_cgroup *task_memcg;
	bool match = false;

	rcu_read_lock();
	task_memcg = mem_cgroup_from_task(rcu_dereference(mm->owner));
	if (task_memcg)
		match = mem_cgroup_is_descendant(task_memcg, memcg);
	rcu_read_unlock();
	return match;
}

struct cgroup_subsys_state *mem_cgroup_css_from_page(struct page *page);
ino_t page_cgroup_ino(struct page *page);

static inline bool mem_cgroup_online(struct mem_cgroup *memcg)
{
	if (mem_cgroup_disabled())
		return true;
	return !!(memcg->css.flags & CSS_ONLINE);
}

void mem_cgroup_update_lru_size(struct lruvec *lruvec, enum lru_list lru,
		int zid, int nr_pages);

static inline
unsigned long mem_cgroup_get_zone_lru_size(struct lruvec *lruvec,
		enum lru_list lru, int zone_idx)
{
	struct mem_cgroup_per_node *mz;

	mz = container_of(lruvec, struct mem_cgroup_per_node, lruvec);
	return READ_ONCE(mz->lru_zone_size[zone_idx][lru]);
}

void mem_cgroup_handle_over_high(void);

unsigned long mem_cgroup_get_max(struct mem_cgroup *memcg);

unsigned long mem_cgroup_size(struct mem_cgroup *memcg);

void mem_cgroup_print_oom_context(struct mem_cgroup *memcg,
				struct task_struct *p);

void mem_cgroup_print_oom_meminfo(struct mem_cgroup *memcg);

static inline void mem_cgroup_enter_user_fault(void)
{
	WARN_ON(current->in_user_fault);
	current->in_user_fault = 1;
}

static inline void mem_cgroup_exit_user_fault(void)
{
	WARN_ON(!current->in_user_fault);
	current->in_user_fault = 0;
}

static inline bool task_in_memcg_oom(struct task_struct *p)
{
	return p->memcg_in_oom;
}

bool mem_cgroup_oom_synchronize(bool wait);
struct mem_cgroup *mem_cgroup_get_oom_group(struct task_struct *victim,
					    struct mem_cgroup *oom_domain);
void mem_cgroup_print_oom_group(struct mem_cgroup *memcg);

void folio_memcg_lock(struct folio *folio);
void folio_memcg_unlock(struct folio *folio);
void lock_page_memcg(struct page *page);
void unlock_page_memcg(struct page *page);

void __mod_memcg_state(struct mem_cgroup *memcg, int idx, int val);

/* idx can be of type enum memcg_stat_item or node_stat_item */
static inline void mod_memcg_state(struct mem_cgroup *memcg,
				   int idx, int val)
{
	unsigned long flags;

	local_irq_save(flags);
	__mod_memcg_state(memcg, idx, val);
	local_irq_restore(flags);
}

static inline void mod_memcg_page_state(struct page *page,
					int idx, int val)
{
	struct mem_cgroup *memcg;

	if (mem_cgroup_disabled())
		return;

	rcu_read_lock();
	memcg = page_memcg(page);
	if (memcg)
		mod_memcg_state(memcg, idx, val);
	rcu_read_unlock();
}

static inline unsigned long memcg_page_state(struct mem_cgroup *memcg, int idx)
{
	return READ_ONCE(memcg->vmstats.state[idx]);
}

static inline unsigned long lruvec_page_state(struct lruvec *lruvec,
					      enum node_stat_item idx)
{
	struct mem_cgroup_per_node *pn;

	if (mem_cgroup_disabled())
		return node_page_state(lruvec_pgdat(lruvec), idx);

	pn = container_of(lruvec, struct mem_cgroup_per_node, lruvec);
	return READ_ONCE(pn->lruvec_stats.state[idx]);
}

static inline unsigned long lruvec_page_state_local(struct lruvec *lruvec,
						    enum node_stat_item idx)
{
	struct mem_cgroup_per_node *pn;
	long x = 0;
	int cpu;

	if (mem_cgroup_disabled())
		return node_page_state(lruvec_pgdat(lruvec), idx);

	pn = container_of(lruvec, struct mem_cgroup_per_node, lruvec);
	for_each_possible_cpu(cpu)
		x += per_cpu(pn->lruvec_stats_percpu->state[idx], cpu);
#ifdef CONFIG_SMP
	if (x < 0)
		x = 0;
#endif
	return x;
}

void mem_cgroup_flush_stats(void);
void mem_cgroup_flush_stats_delayed(void);

void __mod_memcg_lruvec_state(struct lruvec *lruvec, enum node_stat_item idx,
			      int val);
void __mod_lruvec_kmem_state(void *p, enum node_stat_item idx, int val);

static inline void mod_lruvec_kmem_state(void *p, enum node_stat_item idx,
					 int val)
{
	unsigned long flags;

	local_irq_save(flags);
	__mod_lruvec_kmem_state(p, idx, val);
	local_irq_restore(flags);
}

static inline void mod_memcg_lruvec_state(struct lruvec *lruvec,
					  enum node_stat_item idx, int val)
{
	unsigned long flags;

	local_irq_save(flags);
	__mod_memcg_lruvec_state(lruvec, idx, val);
	local_irq_restore(flags);
}

void __count_memcg_events(struct mem_cgroup *memcg, enum vm_event_item idx,
			  unsigned long count);

static inline void count_memcg_events(struct mem_cgroup *memcg,
				      enum vm_event_item idx,
				      unsigned long count)
{
	unsigned long flags;

	local_irq_save(flags);
	__count_memcg_events(memcg, idx, count);
	local_irq_restore(flags);
}

static inline void count_memcg_page_event(struct page *page,
					  enum vm_event_item idx)
{
	struct mem_cgroup *memcg = page_memcg(page);

	if (memcg)
		count_memcg_events(memcg, idx, 1);
}

static inline void count_memcg_folio_events(struct folio *folio,
		enum vm_event_item idx, unsigned long nr)
{
	struct mem_cgroup *memcg = folio_memcg(folio);

	if (memcg)
		count_memcg_events(memcg, idx, nr);
}

static inline void count_memcg_event_mm(struct mm_struct *mm,
					enum vm_event_item idx)
{
	struct mem_cgroup *memcg;

	if (mem_cgroup_disabled())
		return;

	rcu_read_lock();
	memcg = mem_cgroup_from_task(rcu_dereference(mm->owner));
	if (likely(memcg))
		count_memcg_events(memcg, idx, 1);
	rcu_read_unlock();
}

static inline void memcg_memory_event(struct mem_cgroup *memcg,
				      enum memcg_memory_event event)
{
	bool swap_event = event == MEMCG_SWAP_HIGH || event == MEMCG_SWAP_MAX ||
			  event == MEMCG_SWAP_FAIL;

	atomic_long_inc(&memcg->memory_events_local[event]);
	if (!swap_event)
		cgroup_file_notify(&memcg->events_local_file);

	do {
		atomic_long_inc(&memcg->memory_events[event]);
		if (swap_event)
			cgroup_file_notify(&memcg->swap_events_file);
		else
			cgroup_file_notify(&memcg->events_file);

		if (!cgroup_subsys_on_dfl(memory_cgrp_subsys))
			break;
		if (cgrp_dfl_root.flags & CGRP_ROOT_MEMORY_LOCAL_EVENTS)
			break;
	} while ((memcg = parent_mem_cgroup(memcg)) &&
		 !mem_cgroup_is_root(memcg));
}

static inline void memcg_memory_event_mm(struct mm_struct *mm,
					 enum memcg_memory_event event)
{
	struct mem_cgroup *memcg;

	if (mem_cgroup_disabled())
		return;

	rcu_read_lock();
	memcg = mem_cgroup_from_task(rcu_dereference(mm->owner));
	if (likely(memcg))
		memcg_memory_event(memcg, event);
	rcu_read_unlock();
}

void split_page_memcg(struct page *head, unsigned int nr);

unsigned long mem_cgroup_soft_limit_reclaim(pg_data_t *pgdat, int order,
						gfp_t gfp_mask,
						unsigned long *total_scanned);

#else /* CONFIG_MEMCG */

#define MEM_CGROUP_ID_SHIFT	0
#define MEM_CGROUP_ID_MAX	0

static inline struct mem_cgroup *folio_memcg(struct folio *folio)
{
	return NULL;
}

static inline struct mem_cgroup *page_memcg(struct page *page)
{
	return NULL;
}

static inline struct mem_cgroup *folio_memcg_rcu(struct folio *folio)
{
	WARN_ON_ONCE(!rcu_read_lock_held());
	return NULL;
}

static inline struct mem_cgroup *page_memcg_check(struct page *page)
{
	return NULL;
}

static inline bool folio_memcg_kmem(struct folio *folio)
{
	return false;
}

static inline bool PageMemcgKmem(struct page *page)
{
	return false;
}

static inline bool mem_cgroup_is_root(struct mem_cgroup *memcg)
{
	return true;
}

static inline bool mem_cgroup_disabled(void)
{
	return true;
}

static inline void memcg_memory_event(struct mem_cgroup *memcg,
				      enum memcg_memory_event event)
{
}

static inline void memcg_memory_event_mm(struct mm_struct *mm,
					 enum memcg_memory_event event)
{
}

static inline void mem_cgroup_protection(struct mem_cgroup *root,
					 struct mem_cgroup *memcg,
					 unsigned long *min,
					 unsigned long *low)
{
	*min = *low = 0;
}

static inline void mem_cgroup_calculate_protection(struct mem_cgroup *root,
						   struct mem_cgroup *memcg)
{
}

static inline bool mem_cgroup_below_low(struct mem_cgroup *memcg)
{
	return false;
}

static inline bool mem_cgroup_below_min(struct mem_cgroup *memcg)
{
	return false;
}

static inline int mem_cgroup_charge(struct folio *folio,
		struct mm_struct *mm, gfp_t gfp)
{
	return 0;
}

static inline int mem_cgroup_swapin_charge_page(struct page *page,
			struct mm_struct *mm, gfp_t gfp, swp_entry_t entry)
{
	return 0;
}

static inline void mem_cgroup_swapin_uncharge_swap(swp_entry_t entry)
{
}

static inline void mem_cgroup_uncharge(struct folio *folio)
{
}

static inline void mem_cgroup_uncharge_list(struct list_head *page_list)
{
}

static inline void mem_cgroup_migrate(struct folio *old, struct folio *new)
{
}

static inline struct lruvec *mem_cgroup_lruvec(struct mem_cgroup *memcg,
					       struct pglist_data *pgdat)
{
	return &pgdat->__lruvec;
}

static inline struct lruvec *folio_lruvec(struct folio *folio)
{
	struct pglist_data *pgdat = folio_pgdat(folio);
	return &pgdat->__lruvec;
}

static inline
void lruvec_memcg_debug(struct lruvec *lruvec, struct folio *folio)
{
}

static inline struct mem_cgroup *parent_mem_cgroup(struct mem_cgroup *memcg)
{
	return NULL;
}

static inline bool mm_match_cgroup(struct mm_struct *mm,
		struct mem_cgroup *memcg)
{
	return true;
}

static inline struct mem_cgroup *get_mem_cgroup_from_mm(struct mm_struct *mm)
{
	return NULL;
}

static inline
struct mem_cgroup *mem_cgroup_from_css(struct cgroup_subsys_state *css)
{
	return NULL;
}

static inline void obj_cgroup_put(struct obj_cgroup *objcg)
{
}

static inline void mem_cgroup_put(struct mem_cgroup *memcg)
{
}

static inline struct lruvec *folio_lruvec_lock(struct folio *folio)
{
	struct pglist_data *pgdat = folio_pgdat(folio);

	spin_lock(&pgdat->__lruvec.lru_lock);
	return &pgdat->__lruvec;
}

static inline struct lruvec *folio_lruvec_lock_irq(struct folio *folio)
{
	struct pglist_data *pgdat = folio_pgdat(folio);

	spin_lock_irq(&pgdat->__lruvec.lru_lock);
	return &pgdat->__lruvec;
}

static inline struct lruvec *folio_lruvec_lock_irqsave(struct folio *folio,
		unsigned long *flagsp)
{
	struct pglist_data *pgdat = folio_pgdat(folio);

	spin_lock_irqsave(&pgdat->__lruvec.lru_lock, *flagsp);
	return &pgdat->__lruvec;
}

static inline struct mem_cgroup *
mem_cgroup_iter(struct mem_cgroup *root,
		struct mem_cgroup *prev,
		struct mem_cgroup_reclaim_cookie *reclaim)
{
	return NULL;
}

static inline void mem_cgroup_iter_break(struct mem_cgroup *root,
					 struct mem_cgroup *prev)
{
}

static inline int mem_cgroup_scan_tasks(struct mem_cgroup *memcg,
		int (*fn)(struct task_struct *, void *), void *arg)
{
	return 0;
}

static inline unsigned short mem_cgroup_id(struct mem_cgroup *memcg)
{
	return 0;
}

static inline struct mem_cgroup *mem_cgroup_from_id(unsigned short id)
{
	WARN_ON_ONCE(id);
	/* XXX: This should always return root_mem_cgroup */
	return NULL;
}

static inline struct mem_cgroup *mem_cgroup_from_seq(struct seq_file *m)
{
	return NULL;
}

static inline struct mem_cgroup *lruvec_memcg(struct lruvec *lruvec)
{
	return NULL;
}

static inline bool mem_cgroup_online(struct mem_cgroup *memcg)
{
	return true;
}

static inline
unsigned long mem_cgroup_get_zone_lru_size(struct lruvec *lruvec,
		enum lru_list lru, int zone_idx)
{
	return 0;
}

static inline unsigned long mem_cgroup_get_max(struct mem_cgroup *memcg)
{
	return 0;
}

static inline unsigned long mem_cgroup_size(struct mem_cgroup *memcg)
{
	return 0;
}

static inline void
mem_cgroup_print_oom_context(struct mem_cgroup *memcg, struct task_struct *p)
{
}

static inline void
mem_cgroup_print_oom_meminfo(struct mem_cgroup *memcg)
{
}

static inline void lock_page_memcg(struct page *page)
{
}

static inline void unlock_page_memcg(struct page *page)
{
}

static inline void folio_memcg_lock(struct folio *folio)
{
}

static inline void folio_memcg_unlock(struct folio *folio)
{
}

static inline void mem_cgroup_handle_over_high(void)
{
}

static inline void mem_cgroup_enter_user_fault(void)
{
}

static inline void mem_cgroup_exit_user_fault(void)
{
}

static inline bool task_in_memcg_oom(struct task_struct *p)
{
	return false;
}

static inline bool mem_cgroup_oom_synchronize(bool wait)
{
	return false;
}

static inline struct mem_cgroup *mem_cgroup_get_oom_group(
	struct task_struct *victim, struct mem_cgroup *oom_domain)
{
	return NULL;
}

static inline void mem_cgroup_print_oom_group(struct mem_cgroup *memcg)
{
}

static inline void __mod_memcg_state(struct mem_cgroup *memcg,
				     int idx,
				     int nr)
{
}

static inline void mod_memcg_state(struct mem_cgroup *memcg,
				   int idx,
				   int nr)
{
}

static inline void mod_memcg_page_state(struct page *page,
					int idx, int val)
{
}

static inline unsigned long memcg_page_state(struct mem_cgroup *memcg, int idx)
{
	return 0;
}

static inline unsigned long lruvec_page_state(struct lruvec *lruvec,
					      enum node_stat_item idx)
{
	return node_page_state(lruvec_pgdat(lruvec), idx);
}

static inline unsigned long lruvec_page_state_local(struct lruvec *lruvec,
						    enum node_stat_item idx)
{
	return node_page_state(lruvec_pgdat(lruvec), idx);
}

static inline void mem_cgroup_flush_stats(void)
{
}

static inline void mem_cgroup_flush_stats_delayed(void)
{
}

static inline void __mod_memcg_lruvec_state(struct lruvec *lruvec,
					    enum node_stat_item idx, int val)
{
}

static inline void __mod_lruvec_kmem_state(void *p, enum node_stat_item idx,
					   int val)
{
	struct page *page = virt_to_head_page(p);

	__mod_node_page_state(page_pgdat(page), idx, val);
}

static inline void mod_lruvec_kmem_state(void *p, enum node_stat_item idx,
					 int val)
{
	struct page *page = virt_to_head_page(p);

	mod_node_page_state(page_pgdat(page), idx, val);
}

static inline void count_memcg_events(struct mem_cgroup *memcg,
				      enum vm_event_item idx,
				      unsigned long count)
{
}

static inline void __count_memcg_events(struct mem_cgroup *memcg,
					enum vm_event_item idx,
					unsigned long count)
{
}

static inline void count_memcg_page_event(struct page *page,
					  int idx)
{
}

static inline void count_memcg_folio_events(struct folio *folio,
		enum vm_event_item idx, unsigned long nr)
{
}

static inline
void count_memcg_event_mm(struct mm_struct *mm, enum vm_event_item idx)
{
}

static inline void split_page_memcg(struct page *head, unsigned int nr)
{
}

static inline
unsigned long mem_cgroup_soft_limit_reclaim(pg_data_t *pgdat, int order,
					    gfp_t gfp_mask,
					    unsigned long *total_scanned)
{
	return 0;
}
#endif /* CONFIG_MEMCG */

static inline void __inc_lruvec_kmem_state(void *p, enum node_stat_item idx)
{
	__mod_lruvec_kmem_state(p, idx, 1);
}

static inline void __dec_lruvec_kmem_state(void *p, enum node_stat_item idx)
{
	__mod_lruvec_kmem_state(p, idx, -1);
}

static inline struct lruvec *parent_lruvec(struct lruvec *lruvec)
{
	struct mem_cgroup *memcg;

	memcg = lruvec_memcg(lruvec);
	if (!memcg)
		return NULL;
	memcg = parent_mem_cgroup(memcg);
	if (!memcg)
		return NULL;
	return mem_cgroup_lruvec(memcg, lruvec_pgdat(lruvec));
}

static inline void unlock_page_lruvec(struct lruvec *lruvec)
{
	spin_unlock(&lruvec->lru_lock);
}

static inline void unlock_page_lruvec_irq(struct lruvec *lruvec)
{
	spin_unlock_irq(&lruvec->lru_lock);
}

static inline void unlock_page_lruvec_irqrestore(struct lruvec *lruvec,
		unsigned long flags)
{
	spin_unlock_irqrestore(&lruvec->lru_lock, flags);
}

/* Test requires a stable page->memcg binding, see page_memcg() */
static inline bool folio_matches_lruvec(struct folio *folio,
		struct lruvec *lruvec)
{
	return lruvec_pgdat(lruvec) == folio_pgdat(folio) &&
	       lruvec_memcg(lruvec) == folio_memcg(folio);
}

/* Don't lock again iff page's lruvec locked */
static inline struct lruvec *folio_lruvec_relock_irq(struct folio *folio,
		struct lruvec *locked_lruvec)
{
	if (locked_lruvec) {
		if (folio_matches_lruvec(folio, locked_lruvec))
			return locked_lruvec;

		unlock_page_lruvec_irq(locked_lruvec);
	}

	return folio_lruvec_lock_irq(folio);
}

/* Don't lock again iff page's lruvec locked */
static inline struct lruvec *folio_lruvec_relock_irqsave(struct folio *folio,
		struct lruvec *locked_lruvec, unsigned long *flags)
{
	if (locked_lruvec) {
		if (folio_matches_lruvec(folio, locked_lruvec))
			return locked_lruvec;

		unlock_page_lruvec_irqrestore(locked_lruvec, *flags);
	}

	return folio_lruvec_lock_irqsave(folio, flags);
}

#ifdef CONFIG_CGROUP_WRITEBACK

struct wb_domain *mem_cgroup_wb_domain(struct bdi_writeback *wb);
void mem_cgroup_wb_stats(struct bdi_writeback *wb, unsigned long *pfilepages,
			 unsigned long *pheadroom, unsigned long *pdirty,
			 unsigned long *pwriteback);

void mem_cgroup_track_foreign_dirty_slowpath(struct folio *folio,
					     struct bdi_writeback *wb);

static inline void mem_cgroup_track_foreign_dirty(struct folio *folio,
						  struct bdi_writeback *wb)
{
	if (mem_cgroup_disabled())
		return;

	if (unlikely(&folio_memcg(folio)->css != wb->memcg_css))
		mem_cgroup_track_foreign_dirty_slowpath(folio, wb);
}

void mem_cgroup_flush_foreign(struct bdi_writeback *wb);

#else	/* CONFIG_CGROUP_WRITEBACK */

static inline struct wb_domain *mem_cgroup_wb_domain(struct bdi_writeback *wb)
{
	return NULL;
}

static inline void mem_cgroup_wb_stats(struct bdi_writeback *wb,
				       unsigned long *pfilepages,
				       unsigned long *pheadroom,
				       unsigned long *pdirty,
				       unsigned long *pwriteback)
{
}

static inline void mem_cgroup_track_foreign_dirty(struct folio *folio,
						  struct bdi_writeback *wb)
{
}

static inline void mem_cgroup_flush_foreign(struct bdi_writeback *wb)
{
}

#endif	/* CONFIG_CGROUP_WRITEBACK */

struct sock;
bool mem_cgroup_charge_skmem(struct mem_cgroup *memcg, unsigned int nr_pages,
			     gfp_t gfp_mask);
void mem_cgroup_uncharge_skmem(struct mem_cgroup *memcg, unsigned int nr_pages);
#ifdef CONFIG_MEMCG
extern struct static_key_false memcg_sockets_enabled_key;
#define mem_cgroup_sockets_enabled static_branch_unlikely(&memcg_sockets_enabled_key)
void mem_cgroup_sk_alloc(struct sock *sk);
void mem_cgroup_sk_free(struct sock *sk);
static inline bool mem_cgroup_under_socket_pressure(struct mem_cgroup *memcg)
{
	if (!cgroup_subsys_on_dfl(memory_cgrp_subsys) && memcg->tcpmem_pressure)
		return true;
	do {
		if (time_before(jiffies, READ_ONCE(memcg->socket_pressure)))
			return true;
	} while ((memcg = parent_mem_cgroup(memcg)));
	return false;
}

int alloc_shrinker_info(struct mem_cgroup *memcg);
void free_shrinker_info(struct mem_cgroup *memcg);
void set_shrinker_bit(struct mem_cgroup *memcg, int nid, int shrinker_id);
void reparent_shrinker_deferred(struct mem_cgroup *memcg);
#else
#define mem_cgroup_sockets_enabled 0
static inline void mem_cgroup_sk_alloc(struct sock *sk) { };
static inline void mem_cgroup_sk_free(struct sock *sk) { };
static inline bool mem_cgroup_under_socket_pressure(struct mem_cgroup *memcg)
{
	return false;
}

static inline void set_shrinker_bit(struct mem_cgroup *memcg,
				    int nid, int shrinker_id)
{
}
#endif

#ifdef CONFIG_MEMCG_KMEM
bool mem_cgroup_kmem_disabled(void);
int __memcg_kmem_charge_page(struct page *page, gfp_t gfp, int order);
void __memcg_kmem_uncharge_page(struct page *page, int order);

struct obj_cgroup *get_obj_cgroup_from_current(void);
struct obj_cgroup *get_obj_cgroup_from_page(struct page *page);

int obj_cgroup_charge(struct obj_cgroup *objcg, gfp_t gfp, size_t size);
void obj_cgroup_uncharge(struct obj_cgroup *objcg, size_t size);

extern struct static_key_false memcg_kmem_enabled_key;

static inline bool memcg_kmem_enabled(void)
{
	return static_branch_likely(&memcg_kmem_enabled_key);
}

static inline int memcg_kmem_charge_page(struct page *page, gfp_t gfp,
					 int order)
{
	if (memcg_kmem_enabled())
		return __memcg_kmem_charge_page(page, gfp, order);
	return 0;
}

static inline void memcg_kmem_uncharge_page(struct page *page, int order)
{
	if (memcg_kmem_enabled())
		__memcg_kmem_uncharge_page(page, order);
}

/*
 * A helper for accessing memcg's kmem_id, used for getting
 * corresponding LRU lists.
 */
static inline int memcg_kmem_id(struct mem_cgroup *memcg)
{
	return memcg ? memcg->kmemcg_id : -1;
}

struct mem_cgroup *mem_cgroup_from_obj(void *p);

static inline void count_objcg_event(struct obj_cgroup *objcg,
				     enum vm_event_item idx)
{
	struct mem_cgroup *memcg;

	if (mem_cgroup_kmem_disabled())
		return;

	rcu_read_lock();
	memcg = obj_cgroup_memcg(objcg);
	count_memcg_events(memcg, idx, 1);
	rcu_read_unlock();
}

#else
static inline bool mem_cgroup_kmem_disabled(void)
{
	return true;
}

static inline int memcg_kmem_charge_page(struct page *page, gfp_t gfp,
					 int order)
{
	return 0;
}

static inline void memcg_kmem_uncharge_page(struct page *page, int order)
{
}

static inline int __memcg_kmem_charge_page(struct page *page, gfp_t gfp,
					   int order)
{
	return 0;
}

static inline void __memcg_kmem_uncharge_page(struct page *page, int order)
{
}

<<<<<<< HEAD
=======
static inline struct obj_cgroup *get_obj_cgroup_from_page(struct page *page)
{
	return NULL;
}

>>>>>>> 88084a3d
static inline bool memcg_kmem_enabled(void)
{
	return false;
}

static inline int memcg_kmem_id(struct mem_cgroup *memcg)
{
	return -1;
}

static inline struct mem_cgroup *mem_cgroup_from_obj(void *p)
<<<<<<< HEAD
=======
{
       return NULL;
}

static inline void count_objcg_event(struct obj_cgroup *objcg,
				     enum vm_event_item idx)
{
}

#endif /* CONFIG_MEMCG_KMEM */

#if defined(CONFIG_MEMCG_KMEM) && defined(CONFIG_ZSWAP)
bool obj_cgroup_may_zswap(struct obj_cgroup *objcg);
void obj_cgroup_charge_zswap(struct obj_cgroup *objcg, size_t size);
void obj_cgroup_uncharge_zswap(struct obj_cgroup *objcg, size_t size);
#else
static inline bool obj_cgroup_may_zswap(struct obj_cgroup *objcg)
>>>>>>> 88084a3d
{
	return true;
}
static inline void obj_cgroup_charge_zswap(struct obj_cgroup *objcg,
					   size_t size)
{
}
static inline void obj_cgroup_uncharge_zswap(struct obj_cgroup *objcg,
					     size_t size)
{
}
#endif

#endif /* _LINUX_MEMCONTROL_H */<|MERGE_RESOLUTION|>--- conflicted
+++ resolved
@@ -35,11 +35,8 @@
 	MEMCG_PERCPU_B,
 	MEMCG_VMALLOC,
 	MEMCG_KMEM,
-<<<<<<< HEAD
-=======
 	MEMCG_ZSWAP_B,
 	MEMCG_ZSWAPPED,
->>>>>>> 88084a3d
 	MEMCG_NR_STAT,
 };
 
@@ -1784,14 +1781,11 @@
 {
 }
 
-<<<<<<< HEAD
-=======
 static inline struct obj_cgroup *get_obj_cgroup_from_page(struct page *page)
 {
 	return NULL;
 }
 
->>>>>>> 88084a3d
 static inline bool memcg_kmem_enabled(void)
 {
 	return false;
@@ -1803,8 +1797,6 @@
 }
 
 static inline struct mem_cgroup *mem_cgroup_from_obj(void *p)
-<<<<<<< HEAD
-=======
 {
        return NULL;
 }
@@ -1822,7 +1814,6 @@
 void obj_cgroup_uncharge_zswap(struct obj_cgroup *objcg, size_t size);
 #else
 static inline bool obj_cgroup_may_zswap(struct obj_cgroup *objcg)
->>>>>>> 88084a3d
 {
 	return true;
 }
