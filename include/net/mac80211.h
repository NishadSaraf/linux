/* SPDX-License-Identifier: GPL-2.0-only */
/*
 * mac80211 <-> driver interface
 *
 * Copyright 2002-2005, Devicescape Software, Inc.
 * Copyright 2006-2007	Jiri Benc <jbenc@suse.cz>
 * Copyright 2007-2010	Johannes Berg <johannes@sipsolutions.net>
 * Copyright 2013-2014  Intel Mobile Communications GmbH
 * Copyright (C) 2015 - 2017 Intel Deutschland GmbH
 * Copyright (C) 2018 - 2024 Intel Corporation
 */

#ifndef MAC80211_H
#define MAC80211_H

#include <linux/bug.h>
#include <linux/kernel.h>
#include <linux/if_ether.h>
#include <linux/skbuff.h>
#include <linux/ieee80211.h>
#include <linux/lockdep.h>
#include <net/cfg80211.h>
#include <net/codel.h>
#include <net/ieee80211_radiotap.h>
#include <asm/unaligned.h>

/**
 * DOC: Introduction
 *
 * mac80211 is the Linux stack for 802.11 hardware that implements
 * only partial functionality in hard- or firmware. This document
 * defines the interface between mac80211 and low-level hardware
 * drivers.
 */

/**
 * DOC: Calling mac80211 from interrupts
 *
 * Only ieee80211_tx_status_irqsafe() and ieee80211_rx_irqsafe() can be
 * called in hardware interrupt context. The low-level driver must not call any
 * other functions in hardware interrupt context. If there is a need for such
 * call, the low-level driver should first ACK the interrupt and perform the
 * IEEE 802.11 code call after this, e.g. from a scheduled workqueue or even
 * tasklet function.
 *
 * NOTE: If the driver opts to use the _irqsafe() functions, it may not also
 *	 use the non-IRQ-safe functions!
 */

/**
 * DOC: Warning
 *
 * If you're reading this document and not the header file itself, it will
 * be incomplete because not all documentation has been converted yet.
 */

/**
 * DOC: Frame format
 *
 * As a general rule, when frames are passed between mac80211 and the driver,
 * they start with the IEEE 802.11 header and include the same octets that are
 * sent over the air except for the FCS which should be calculated by the
 * hardware.
 *
 * There are, however, various exceptions to this rule for advanced features:
 *
 * The first exception is for hardware encryption and decryption offload
 * where the IV/ICV may or may not be generated in hardware.
 *
 * Secondly, when the hardware handles fragmentation, the frame handed to
 * the driver from mac80211 is the MSDU, not the MPDU.
 */

/**
 * DOC: mac80211 workqueue
 *
 * mac80211 provides its own workqueue for drivers and internal mac80211 use.
 * The workqueue is a single threaded workqueue and can only be accessed by
 * helpers for sanity checking. Drivers must ensure all work added onto the
 * mac80211 workqueue should be cancelled on the driver stop() callback.
 *
 * mac80211 will flush the workqueue upon interface removal and during
 * suspend.
 *
 * All work performed on the mac80211 workqueue must not acquire the RTNL lock.
 *
 */

/**
 * DOC: mac80211 software tx queueing
 *
 * mac80211 uses an intermediate queueing implementation, designed to allow the
 * driver to keep hardware queues short and to provide some fairness between
 * different stations/interfaces.
 *
 * Drivers must provide the .wake_tx_queue driver operation by either
 * linking it to ieee80211_handle_wake_tx_queue() or implementing a custom
 * handler.
 *
 * Intermediate queues (struct ieee80211_txq) are kept per-sta per-tid, with
 * another per-sta for non-data/non-mgmt and bufferable management frames, and
 * a single per-vif queue for multicast data frames.
 *
 * The driver is expected to initialize its private per-queue data for stations
 * and interfaces in the .add_interface and .sta_add ops.
 *
 * The driver can't access the internal TX queues (iTXQs) directly.
 * Whenever mac80211 adds a new frame to a queue, it calls the .wake_tx_queue
 * driver op.
 * Drivers implementing a custom .wake_tx_queue op can get them by calling
 * ieee80211_tx_dequeue(). Drivers using ieee80211_handle_wake_tx_queue() will
 * simply get the individual frames pushed via the .tx driver operation.
 *
 * Drivers can optionally delegate responsibility for scheduling queues to
 * mac80211, to take advantage of airtime fairness accounting. In this case, to
 * obtain the next queue to pull frames from, the driver calls
 * ieee80211_next_txq(). The driver is then expected to return the txq using
 * ieee80211_return_txq().
 *
 * For AP powersave TIM handling, the driver only needs to indicate if it has
 * buffered packets in the driver specific data structures by calling
 * ieee80211_sta_set_buffered(). For frames buffered in the ieee80211_txq
 * struct, mac80211 sets the appropriate TIM PVB bits and calls
 * .release_buffered_frames().
 * In that callback the driver is therefore expected to release its own
 * buffered frames and afterwards also frames from the ieee80211_txq (obtained
 * via the usual ieee80211_tx_dequeue).
 */

/**
 * DOC: HW timestamping
 *
 * Timing Measurement and Fine Timing Measurement require accurate timestamps
 * of the action frames TX/RX and their respective acks.
 *
 * To report hardware timestamps for Timing Measurement or Fine Timing
 * Measurement frame RX, the low level driver should set the SKB's hwtstamp
 * field to the frame RX timestamp and report the ack TX timestamp in the
 * ieee80211_rx_status struct.
 *
 * Similarly, to report hardware timestamps for Timing Measurement or Fine
 * Timing Measurement frame TX, the driver should set the SKB's hwtstamp field
 * to the frame TX timestamp and report the ack RX timestamp in the
 * ieee80211_tx_status struct.
 */
struct device;

/**
 * enum ieee80211_max_queues - maximum number of queues
 *
 * @IEEE80211_MAX_QUEUES: Maximum number of regular device queues.
 * @IEEE80211_MAX_QUEUE_MAP: bitmap with maximum queues set
 */
enum ieee80211_max_queues {
	IEEE80211_MAX_QUEUES =		16,
	IEEE80211_MAX_QUEUE_MAP =	BIT(IEEE80211_MAX_QUEUES) - 1,
};

#define IEEE80211_INVAL_HW_QUEUE	0xff

/**
 * enum ieee80211_ac_numbers - AC numbers as used in mac80211
 * @IEEE80211_AC_VO: voice
 * @IEEE80211_AC_VI: video
 * @IEEE80211_AC_BE: best effort
 * @IEEE80211_AC_BK: background
 */
enum ieee80211_ac_numbers {
	IEEE80211_AC_VO		= 0,
	IEEE80211_AC_VI		= 1,
	IEEE80211_AC_BE		= 2,
	IEEE80211_AC_BK		= 3,
};

/**
 * struct ieee80211_tx_queue_params - transmit queue configuration
 *
 * The information provided in this structure is required for QoS
 * transmit queue configuration. Cf. IEEE 802.11 7.3.2.29.
 *
 * @aifs: arbitration interframe space [0..255]
 * @cw_min: minimum contention window [a value of the form
 *	2^n-1 in the range 1..32767]
 * @cw_max: maximum contention window [like @cw_min]
 * @txop: maximum burst time in units of 32 usecs, 0 meaning disabled
 * @acm: is mandatory admission control required for the access category
 * @uapsd: is U-APSD mode enabled for the queue
 * @mu_edca: is the MU EDCA configured
 * @mu_edca_param_rec: MU EDCA Parameter Record for HE
 */
struct ieee80211_tx_queue_params {
	u16 txop;
	u16 cw_min;
	u16 cw_max;
	u8 aifs;
	bool acm;
	bool uapsd;
	bool mu_edca;
	struct ieee80211_he_mu_edca_param_ac_rec mu_edca_param_rec;
};

struct ieee80211_low_level_stats {
	unsigned int dot11ACKFailureCount;
	unsigned int dot11RTSFailureCount;
	unsigned int dot11FCSErrorCount;
	unsigned int dot11RTSSuccessCount;
};

/**
 * enum ieee80211_chanctx_change - change flag for channel context
 * @IEEE80211_CHANCTX_CHANGE_WIDTH: The channel width changed
 * @IEEE80211_CHANCTX_CHANGE_RX_CHAINS: The number of RX chains changed
 * @IEEE80211_CHANCTX_CHANGE_RADAR: radar detection flag changed
 * @IEEE80211_CHANCTX_CHANGE_CHANNEL: switched to another operating channel,
 *	this is used only with channel switching with CSA
 * @IEEE80211_CHANCTX_CHANGE_MIN_WIDTH: The min required channel width changed
 * @IEEE80211_CHANCTX_CHANGE_AP: The AP channel definition changed, so (wider
 *	bandwidth) OFDMA settings need to be changed
 * @IEEE80211_CHANCTX_CHANGE_PUNCTURING: The punctured channel(s) bitmap
 *	was changed.
 */
enum ieee80211_chanctx_change {
	IEEE80211_CHANCTX_CHANGE_WIDTH		= BIT(0),
	IEEE80211_CHANCTX_CHANGE_RX_CHAINS	= BIT(1),
	IEEE80211_CHANCTX_CHANGE_RADAR		= BIT(2),
	IEEE80211_CHANCTX_CHANGE_CHANNEL	= BIT(3),
	IEEE80211_CHANCTX_CHANGE_MIN_WIDTH	= BIT(4),
	IEEE80211_CHANCTX_CHANGE_AP		= BIT(5),
	IEEE80211_CHANCTX_CHANGE_PUNCTURING	= BIT(6),
};

/**
 * struct ieee80211_chan_req - A channel "request"
 * @oper: channel definition to use for operation
 * @ap: the channel definition of the AP, if any
 *	(otherwise the chan member is %NULL)
 */
struct ieee80211_chan_req {
	struct cfg80211_chan_def oper;
	struct cfg80211_chan_def ap;
};

/**
 * struct ieee80211_chanctx_conf - channel context that vifs may be tuned to
 *
 * This is the driver-visible part. The ieee80211_chanctx
 * that contains it is visible in mac80211 only.
 *
 * @def: the channel definition
 * @min_def: the minimum channel definition currently required.
 * @ap: the channel definition the AP actually is operating as,
 *	for use with (wider bandwidth) OFDMA
 * @rx_chains_static: The number of RX chains that must always be
 *	active on the channel to receive MIMO transmissions
 * @rx_chains_dynamic: The number of RX chains that must be enabled
 *	after RTS/CTS handshake to receive SMPS MIMO transmissions;
 *	this will always be >= @rx_chains_static.
 * @radar_enabled: whether radar detection is enabled on this channel.
 * @drv_priv: data area for driver use, will always be aligned to
 *	sizeof(void *), size is determined in hw information.
 */
struct ieee80211_chanctx_conf {
	struct cfg80211_chan_def def;
	struct cfg80211_chan_def min_def;
	struct cfg80211_chan_def ap;

	u8 rx_chains_static, rx_chains_dynamic;

	bool radar_enabled;

	u8 drv_priv[] __aligned(sizeof(void *));
};

/**
 * enum ieee80211_chanctx_switch_mode - channel context switch mode
 * @CHANCTX_SWMODE_REASSIGN_VIF: Both old and new contexts already
 *	exist (and will continue to exist), but the virtual interface
 *	needs to be switched from one to the other.
 * @CHANCTX_SWMODE_SWAP_CONTEXTS: The old context exists but will stop
 *      to exist with this call, the new context doesn't exist but
 *      will be active after this call, the virtual interface switches
 *      from the old to the new (note that the driver may of course
 *      implement this as an on-the-fly chandef switch of the existing
 *      hardware context, but the mac80211 pointer for the old context
 *      will cease to exist and only the new one will later be used
 *      for changes/removal.)
 */
enum ieee80211_chanctx_switch_mode {
	CHANCTX_SWMODE_REASSIGN_VIF,
	CHANCTX_SWMODE_SWAP_CONTEXTS,
};

/**
 * struct ieee80211_vif_chanctx_switch - vif chanctx switch information
 *
 * This is structure is used to pass information about a vif that
 * needs to switch from one chanctx to another.  The
 * &ieee80211_chanctx_switch_mode defines how the switch should be
 * done.
 *
 * @vif: the vif that should be switched from old_ctx to new_ctx
 * @link_conf: the link conf that's switching
 * @old_ctx: the old context to which the vif was assigned
 * @new_ctx: the new context to which the vif must be assigned
 */
struct ieee80211_vif_chanctx_switch {
	struct ieee80211_vif *vif;
	struct ieee80211_bss_conf *link_conf;
	struct ieee80211_chanctx_conf *old_ctx;
	struct ieee80211_chanctx_conf *new_ctx;
};

/**
 * enum ieee80211_bss_change - BSS change notification flags
 *
 * These flags are used with the bss_info_changed(), link_info_changed()
 * and vif_cfg_changed() callbacks to indicate which parameter(s) changed.
 *
 * @BSS_CHANGED_ASSOC: association status changed (associated/disassociated),
 *	also implies a change in the AID.
 * @BSS_CHANGED_ERP_CTS_PROT: CTS protection changed
 * @BSS_CHANGED_ERP_PREAMBLE: preamble changed
 * @BSS_CHANGED_ERP_SLOT: slot timing changed
 * @BSS_CHANGED_HT: 802.11n parameters changed
 * @BSS_CHANGED_BASIC_RATES: Basic rateset changed
 * @BSS_CHANGED_BEACON_INT: Beacon interval changed
 * @BSS_CHANGED_BSSID: BSSID changed, for whatever
 *	reason (IBSS and managed mode)
 * @BSS_CHANGED_BEACON: Beacon data changed, retrieve
 *	new beacon (beaconing modes)
 * @BSS_CHANGED_BEACON_ENABLED: Beaconing should be
 *	enabled/disabled (beaconing modes)
 * @BSS_CHANGED_CQM: Connection quality monitor config changed
 * @BSS_CHANGED_IBSS: IBSS join status changed
 * @BSS_CHANGED_ARP_FILTER: Hardware ARP filter address list or state changed.
 * @BSS_CHANGED_QOS: QoS for this association was enabled/disabled. Note
 *	that it is only ever disabled for station mode.
 * @BSS_CHANGED_IDLE: Idle changed for this BSS/interface.
 * @BSS_CHANGED_SSID: SSID changed for this BSS (AP and IBSS mode)
 * @BSS_CHANGED_AP_PROBE_RESP: Probe Response changed for this BSS (AP mode)
 * @BSS_CHANGED_PS: PS changed for this BSS (STA mode)
 * @BSS_CHANGED_TXPOWER: TX power setting changed for this interface
 * @BSS_CHANGED_P2P_PS: P2P powersave settings (CTWindow, opportunistic PS)
 *	changed
 * @BSS_CHANGED_BEACON_INFO: Data from the AP's beacon became available:
 *	currently dtim_period only is under consideration.
 * @BSS_CHANGED_BANDWIDTH: The bandwidth used by this interface changed,
 *	note that this is only called when it changes after the channel
 *	context had been assigned.
 * @BSS_CHANGED_OCB: OCB join status changed
 * @BSS_CHANGED_MU_GROUPS: VHT MU-MIMO group id or user position changed
 * @BSS_CHANGED_KEEP_ALIVE: keep alive options (idle period or protected
 *	keep alive) changed.
 * @BSS_CHANGED_MCAST_RATE: Multicast Rate setting changed for this interface
 * @BSS_CHANGED_FTM_RESPONDER: fine timing measurement request responder
 *	functionality changed for this BSS (AP mode).
 * @BSS_CHANGED_TWT: TWT status changed
 * @BSS_CHANGED_HE_OBSS_PD: OBSS Packet Detection status changed.
 * @BSS_CHANGED_HE_BSS_COLOR: BSS Color has changed
 * @BSS_CHANGED_FILS_DISCOVERY: FILS discovery status changed.
 * @BSS_CHANGED_UNSOL_BCAST_PROBE_RESP: Unsolicited broadcast probe response
 *	status changed.
 * @BSS_CHANGED_MLD_VALID_LINKS: MLD valid links status changed.
<<<<<<< HEAD
 * @BSS_CHANGED_MLD_TTLM: TID to link mapping was changed
=======
 * @BSS_CHANGED_MLD_TTLM: negotiated TID to link mapping was changed
>>>>>>> 0c383648
 */
enum ieee80211_bss_change {
	BSS_CHANGED_ASSOC		= 1<<0,
	BSS_CHANGED_ERP_CTS_PROT	= 1<<1,
	BSS_CHANGED_ERP_PREAMBLE	= 1<<2,
	BSS_CHANGED_ERP_SLOT		= 1<<3,
	BSS_CHANGED_HT			= 1<<4,
	BSS_CHANGED_BASIC_RATES		= 1<<5,
	BSS_CHANGED_BEACON_INT		= 1<<6,
	BSS_CHANGED_BSSID		= 1<<7,
	BSS_CHANGED_BEACON		= 1<<8,
	BSS_CHANGED_BEACON_ENABLED	= 1<<9,
	BSS_CHANGED_CQM			= 1<<10,
	BSS_CHANGED_IBSS		= 1<<11,
	BSS_CHANGED_ARP_FILTER		= 1<<12,
	BSS_CHANGED_QOS			= 1<<13,
	BSS_CHANGED_IDLE		= 1<<14,
	BSS_CHANGED_SSID		= 1<<15,
	BSS_CHANGED_AP_PROBE_RESP	= 1<<16,
	BSS_CHANGED_PS			= 1<<17,
	BSS_CHANGED_TXPOWER		= 1<<18,
	BSS_CHANGED_P2P_PS		= 1<<19,
	BSS_CHANGED_BEACON_INFO		= 1<<20,
	BSS_CHANGED_BANDWIDTH		= 1<<21,
	BSS_CHANGED_OCB                 = 1<<22,
	BSS_CHANGED_MU_GROUPS		= 1<<23,
	BSS_CHANGED_KEEP_ALIVE		= 1<<24,
	BSS_CHANGED_MCAST_RATE		= 1<<25,
	BSS_CHANGED_FTM_RESPONDER	= 1<<26,
	BSS_CHANGED_TWT			= 1<<27,
	BSS_CHANGED_HE_OBSS_PD		= 1<<28,
	BSS_CHANGED_HE_BSS_COLOR	= 1<<29,
	BSS_CHANGED_FILS_DISCOVERY      = 1<<30,
<<<<<<< HEAD
	BSS_CHANGED_UNSOL_BCAST_PROBE_RESP = 1<<31,
=======
	BSS_CHANGED_UNSOL_BCAST_PROBE_RESP = BIT_ULL(31),
>>>>>>> 0c383648
	BSS_CHANGED_MLD_VALID_LINKS	= BIT_ULL(33),
	BSS_CHANGED_MLD_TTLM		= BIT_ULL(34),

	/* when adding here, make sure to change ieee80211_reconfig */
};

/*
 * The maximum number of IPv4 addresses listed for ARP filtering. If the number
 * of addresses for an interface increase beyond this value, hardware ARP
 * filtering will be disabled.
 */
#define IEEE80211_BSS_ARP_ADDR_LIST_LEN 4

/**
 * enum ieee80211_event_type - event to be notified to the low level driver
 * @RSSI_EVENT: AP's rssi crossed the a threshold set by the driver.
 * @MLME_EVENT: event related to MLME
 * @BAR_RX_EVENT: a BAR was received
 * @BA_FRAME_TIMEOUT: Frames were released from the reordering buffer because
 *	they timed out. This won't be called for each frame released, but only
 *	once each time the timeout triggers.
 */
enum ieee80211_event_type {
	RSSI_EVENT,
	MLME_EVENT,
	BAR_RX_EVENT,
	BA_FRAME_TIMEOUT,
};

/**
 * enum ieee80211_rssi_event_data - relevant when event type is %RSSI_EVENT
 * @RSSI_EVENT_HIGH: AP's rssi went below the threshold set by the driver.
 * @RSSI_EVENT_LOW: AP's rssi went above the threshold set by the driver.
 */
enum ieee80211_rssi_event_data {
	RSSI_EVENT_HIGH,
	RSSI_EVENT_LOW,
};

/**
 * struct ieee80211_rssi_event - data attached to an %RSSI_EVENT
 * @data: See &enum ieee80211_rssi_event_data
 */
struct ieee80211_rssi_event {
	enum ieee80211_rssi_event_data data;
};

/**
 * enum ieee80211_mlme_event_data - relevant when event type is %MLME_EVENT
 * @AUTH_EVENT: the MLME operation is authentication
 * @ASSOC_EVENT: the MLME operation is association
 * @DEAUTH_RX_EVENT: deauth received..
 * @DEAUTH_TX_EVENT: deauth sent.
 */
enum ieee80211_mlme_event_data {
	AUTH_EVENT,
	ASSOC_EVENT,
	DEAUTH_RX_EVENT,
	DEAUTH_TX_EVENT,
};

/**
 * enum ieee80211_mlme_event_status - relevant when event type is %MLME_EVENT
 * @MLME_SUCCESS: the MLME operation completed successfully.
 * @MLME_DENIED: the MLME operation was denied by the peer.
 * @MLME_TIMEOUT: the MLME operation timed out.
 */
enum ieee80211_mlme_event_status {
	MLME_SUCCESS,
	MLME_DENIED,
	MLME_TIMEOUT,
};

/**
 * struct ieee80211_mlme_event - data attached to an %MLME_EVENT
 * @data: See &enum ieee80211_mlme_event_data
 * @status: See &enum ieee80211_mlme_event_status
 * @reason: the reason code if applicable
 */
struct ieee80211_mlme_event {
	enum ieee80211_mlme_event_data data;
	enum ieee80211_mlme_event_status status;
	u16 reason;
};

/**
 * struct ieee80211_ba_event - data attached for BlockAck related events
 * @sta: pointer to the &ieee80211_sta to which this event relates
 * @tid: the tid
 * @ssn: the starting sequence number (for %BAR_RX_EVENT)
 */
struct ieee80211_ba_event {
	struct ieee80211_sta *sta;
	u16 tid;
	u16 ssn;
};

/**
 * struct ieee80211_event - event to be sent to the driver
 * @type: The event itself. See &enum ieee80211_event_type.
 * @u.rssi: relevant if &type is %RSSI_EVENT
 * @u.mlme: relevant if &type is %AUTH_EVENT
 * @u.ba: relevant if &type is %BAR_RX_EVENT or %BA_FRAME_TIMEOUT
 * @u:union holding the fields above
 */
struct ieee80211_event {
	enum ieee80211_event_type type;
	union {
		struct ieee80211_rssi_event rssi;
		struct ieee80211_mlme_event mlme;
		struct ieee80211_ba_event ba;
	} u;
};

/**
 * struct ieee80211_mu_group_data - STA's VHT MU-MIMO group data
 *
 * This structure describes the group id data of VHT MU-MIMO
 *
 * @membership: 64 bits array - a bit is set if station is member of the group
 * @position: 2 bits per group id indicating the position in the group
 */
struct ieee80211_mu_group_data {
	u8 membership[WLAN_MEMBERSHIP_LEN];
	u8 position[WLAN_USER_POSITION_LEN];
};

/**
 * struct ieee80211_ftm_responder_params - FTM responder parameters
 *
 * @lci: LCI subelement content
 * @civicloc: CIVIC location subelement content
 * @lci_len: LCI data length
 * @civicloc_len: Civic data length
 */
struct ieee80211_ftm_responder_params {
	const u8 *lci;
	const u8 *civicloc;
	size_t lci_len;
	size_t civicloc_len;
};

/**
 * struct ieee80211_fils_discovery - FILS discovery parameters from
 * IEEE Std 802.11ai-2016, Annex C.3 MIB detail.
 *
 * @min_interval: Minimum packet interval in TUs (0 - 10000)
 * @max_interval: Maximum packet interval in TUs (0 - 10000)
 */
struct ieee80211_fils_discovery {
	u32 min_interval;
	u32 max_interval;
};

/**
 * struct ieee80211_bss_conf - holds the BSS's changing parameters
 *
 * This structure keeps information about a BSS (and an association
 * to that BSS) that can change during the lifetime of the BSS.
 *
 * @vif: reference to owning VIF
 * @bss: the cfg80211 bss descriptor. Valid only for a station, and only
 *	when associated. Note: This contains information which is not
 *	necessarily authenticated. For example, information coming from probe
 *	responses.
 * @addr: (link) address used locally
 * @link_id: link ID, or 0 for non-MLO
 * @htc_trig_based_pkt_ext: default PE in 4us units, if BSS supports HE
 * @uora_exists: is the UORA element advertised by AP
 * @uora_ocw_range: UORA element's OCW Range field
 * @frame_time_rts_th: HE duration RTS threshold, in units of 32us
 * @he_support: does this BSS support HE
 * @twt_requester: does this BSS support TWT requester (relevant for managed
 *	mode only, set if the AP advertises TWT responder role)
 * @twt_responder: does this BSS support TWT requester (relevant for managed
 *	mode only, set if the AP advertises TWT responder role)
 * @twt_protected: does this BSS support protected TWT frames
 * @twt_broadcast: does this BSS support broadcast TWT
 * @use_cts_prot: use CTS protection
 * @use_short_preamble: use 802.11b short preamble
 * @use_short_slot: use short slot time (only relevant for ERP)
 * @dtim_period: num of beacons before the next DTIM, for beaconing,
 *	valid in station mode only if after the driver was notified
 *	with the %BSS_CHANGED_BEACON_INFO flag, will be non-zero then.
 * @sync_tsf: last beacon's/probe response's TSF timestamp (could be old
 *	as it may have been received during scanning long ago). If the
 *	HW flag %IEEE80211_HW_TIMING_BEACON_ONLY is set, then this can
 *	only come from a beacon, but might not become valid until after
 *	association when a beacon is received (which is notified with the
 *	%BSS_CHANGED_DTIM flag.). See also sync_dtim_count important notice.
 * @sync_device_ts: the device timestamp corresponding to the sync_tsf,
 *	the driver/device can use this to calculate synchronisation
 *	(see @sync_tsf). See also sync_dtim_count important notice.
 * @sync_dtim_count: Only valid when %IEEE80211_HW_TIMING_BEACON_ONLY
 *	is requested, see @sync_tsf/@sync_device_ts.
 *	IMPORTANT: These three sync_* parameters would possibly be out of sync
 *	by the time the driver will use them. The synchronized view is currently
 *	guaranteed only in certain callbacks.
 *	Note also that this is not used with MLD associations, mac80211 doesn't
 *	know how to track beacons for all of the links for this.
 * @beacon_int: beacon interval
 * @assoc_capability: capabilities taken from assoc resp
 * @basic_rates: bitmap of basic rates, each bit stands for an
 *	index into the rate table configured by the driver in
 *	the current band.
 * @beacon_rate: associated AP's beacon TX rate
 * @mcast_rate: per-band multicast rate index + 1 (0: disabled)
 * @bssid: The BSSID for this BSS
 * @enable_beacon: whether beaconing should be enabled or not
 * @chanreq: Channel request for this BSS -- the hardware might be
 *	configured a higher bandwidth than this BSS uses, for example.
 * @mu_group: VHT MU-MIMO group membership data
 * @ht_operation_mode: HT operation mode like in &struct ieee80211_ht_operation.
 *	This field is only valid when the channel is a wide HT/VHT channel.
 *	Note that with TDLS this can be the case (channel is HT, protection must
 *	be used from this field) even when the BSS association isn't using HT.
 * @cqm_rssi_thold: Connection quality monitor RSSI threshold, a zero value
 *	implies disabled. As with the cfg80211 callback, a change here should
 *	cause an event to be sent indicating where the current value is in
 *	relation to the newly configured threshold.
 * @cqm_rssi_low: Connection quality monitor RSSI lower threshold, a zero value
 *	implies disabled.  This is an alternative mechanism to the single
 *	threshold event and can't be enabled simultaneously with it.
 * @cqm_rssi_high: Connection quality monitor RSSI upper threshold.
 * @cqm_rssi_hyst: Connection quality monitor RSSI hysteresis
 * @qos: This is a QoS-enabled BSS.
 * @hidden_ssid: The SSID of the current vif is hidden. Only valid in AP-mode.
 * @txpower: TX power in dBm.  INT_MIN means not configured.
 * @txpower_type: TX power adjustment used to control per packet Transmit
 *	Power Control (TPC) in lower driver for the current vif. In particular
 *	TPC is enabled if value passed in %txpower_type is
 *	NL80211_TX_POWER_LIMITED (allow using less than specified from
 *	userspace), whereas TPC is disabled if %txpower_type is set to
 *	NL80211_TX_POWER_FIXED (use value configured from userspace)
 * @p2p_noa_attr: P2P NoA attribute for P2P powersave
 * @allow_p2p_go_ps: indication for AP or P2P GO interface, whether it's allowed
 *	to use P2P PS mechanism or not. AP/P2P GO is not allowed to use P2P PS
 *	if it has associated clients without P2P PS support.
 * @max_idle_period: the time period during which the station can refrain from
 *	transmitting frames to its associated AP without being disassociated.
 *	In units of 1000 TUs. Zero value indicates that the AP did not include
 *	a (valid) BSS Max Idle Period Element.
 * @protected_keep_alive: if set, indicates that the station should send an RSN
 *	protected frame to the AP to reset the idle timer at the AP for the
 *	station.
 * @ftm_responder: whether to enable or disable fine timing measurement FTM
 *	responder functionality.
 * @ftmr_params: configurable lci/civic parameter when enabling FTM responder.
 * @nontransmitted: this BSS is a nontransmitted BSS profile
 * @transmitter_bssid: the address of transmitter AP
 * @bssid_index: index inside the multiple BSSID set
 * @bssid_indicator: 2^bssid_indicator is the maximum number of APs in set
 * @ema_ap: AP supports enhancements of discovery and advertisement of
 *	nontransmitted BSSIDs
 * @profile_periodicity: the least number of beacon frames need to be received
 *	in order to discover all the nontransmitted BSSIDs in the set.
 * @he_oper: HE operation information of the BSS (AP/Mesh) or of the AP we are
 *	connected to (STA)
 * @he_obss_pd: OBSS Packet Detection parameters.
 * @he_bss_color: BSS coloring settings, if BSS supports HE
 * @fils_discovery: FILS discovery configuration
 * @unsol_bcast_probe_resp_interval: Unsolicited broadcast probe response
 *	interval.
 * @beacon_tx_rate: The configured beacon transmit rate that needs to be passed
 *	to driver when rate control is offloaded to firmware.
 * @power_type: power type of BSS for 6 GHz
 * @tx_pwr_env: transmit power envelope array of BSS.
 * @tx_pwr_env_num: number of @tx_pwr_env.
 * @pwr_reduction: power constraint of BSS.
 * @eht_support: does this BSS support EHT
 * @csa_active: marks whether a channel switch is going on.
 * @mu_mimo_owner: indicates interface owns MU-MIMO capability
 * @chanctx_conf: The channel context this interface is assigned to, or %NULL
 *	when it is not assigned. This pointer is RCU-protected due to the TX
 *	path needing to access it; even though the netdev carrier will always
 *	be off when it is %NULL there can still be races and packets could be
 *	processed after it switches back to %NULL.
 * @color_change_active: marks whether a color change is ongoing.
 * @color_change_color: the bss color that will be used after the change.
 * @ht_ldpc: in AP mode, indicates interface has HT LDPC capability.
 * @vht_ldpc: in AP mode, indicates interface has VHT LDPC capability.
 * @he_ldpc: in AP mode, indicates interface has HE LDPC capability.
 * @vht_su_beamformer: in AP mode, does this BSS support operation as an VHT SU
 *	beamformer
 * @vht_su_beamformee: in AP mode, does this BSS support operation as an VHT SU
 *	beamformee
 * @vht_mu_beamformer: in AP mode, does this BSS support operation as an VHT MU
 *	beamformer
 * @vht_mu_beamformee: in AP mode, does this BSS support operation as an VHT MU
 *	beamformee
 * @he_su_beamformer: in AP-mode, does this BSS support operation as an HE SU
 *	beamformer
 * @he_su_beamformee: in AP-mode, does this BSS support operation as an HE SU
 *	beamformee
 * @he_mu_beamformer: in AP-mode, does this BSS support operation as an HE MU
 *	beamformer
 * @he_full_ul_mumimo: does this BSS support the reception (AP) or transmission
 *	(non-AP STA) of an HE TB PPDU on an RU that spans the entire PPDU
 *	bandwidth
 * @eht_su_beamformer: in AP-mode, does this BSS enable operation as an EHT SU
 *	beamformer
 * @eht_su_beamformee: in AP-mode, does this BSS enable operation as an EHT SU
 *	beamformee
 * @eht_mu_beamformer: in AP-mode, does this BSS enable operation as an EHT MU
 *	beamformer
 */
struct ieee80211_bss_conf {
	struct ieee80211_vif *vif;
	struct cfg80211_bss *bss;

	const u8 *bssid;
	unsigned int link_id;
	u8 addr[ETH_ALEN] __aligned(2);
	u8 htc_trig_based_pkt_ext;
	bool uora_exists;
	u8 uora_ocw_range;
	u16 frame_time_rts_th;
	bool he_support;
	bool twt_requester;
	bool twt_responder;
	bool twt_protected;
	bool twt_broadcast;
	/* erp related data */
	bool use_cts_prot;
	bool use_short_preamble;
	bool use_short_slot;
	bool enable_beacon;
	u8 dtim_period;
	u16 beacon_int;
	u16 assoc_capability;
	u64 sync_tsf;
	u32 sync_device_ts;
	u8 sync_dtim_count;
	u32 basic_rates;
	struct ieee80211_rate *beacon_rate;
	int mcast_rate[NUM_NL80211_BANDS];
	u16 ht_operation_mode;
	s32 cqm_rssi_thold;
	u32 cqm_rssi_hyst;
	s32 cqm_rssi_low;
	s32 cqm_rssi_high;
	struct ieee80211_chan_req chanreq;
	struct ieee80211_mu_group_data mu_group;
	bool qos;
	bool hidden_ssid;
	int txpower;
	enum nl80211_tx_power_setting txpower_type;
	struct ieee80211_p2p_noa_attr p2p_noa_attr;
	bool allow_p2p_go_ps;
	u16 max_idle_period;
	bool protected_keep_alive;
	bool ftm_responder;
	struct ieee80211_ftm_responder_params *ftmr_params;
	/* Multiple BSSID data */
	bool nontransmitted;
	u8 transmitter_bssid[ETH_ALEN];
	u8 bssid_index;
	u8 bssid_indicator;
	bool ema_ap;
	u8 profile_periodicity;
	struct {
		u32 params;
		u16 nss_set;
	} he_oper;
	struct ieee80211_he_obss_pd he_obss_pd;
	struct cfg80211_he_bss_color he_bss_color;
	struct ieee80211_fils_discovery fils_discovery;
	u32 unsol_bcast_probe_resp_interval;
	struct cfg80211_bitrate_mask beacon_tx_rate;
	enum ieee80211_ap_reg_power power_type;
	struct ieee80211_tx_pwr_env tx_pwr_env[IEEE80211_TPE_MAX_IE_COUNT];
	u8 tx_pwr_env_num;
	u8 pwr_reduction;
	bool eht_support;

	bool csa_active;

	bool mu_mimo_owner;
	struct ieee80211_chanctx_conf __rcu *chanctx_conf;

	bool color_change_active;
	u8 color_change_color;

	bool ht_ldpc;
	bool vht_ldpc;
	bool he_ldpc;
	bool vht_su_beamformer;
	bool vht_su_beamformee;
	bool vht_mu_beamformer;
	bool vht_mu_beamformee;
	bool he_su_beamformer;
	bool he_su_beamformee;
	bool he_mu_beamformer;
	bool he_full_ul_mumimo;
	bool eht_su_beamformer;
	bool eht_su_beamformee;
	bool eht_mu_beamformer;
};

/**
 * enum mac80211_tx_info_flags - flags to describe transmission information/status
 *
 * These flags are used with the @flags member of &ieee80211_tx_info.
 *
 * @IEEE80211_TX_CTL_REQ_TX_STATUS: require TX status callback for this frame.
 * @IEEE80211_TX_CTL_ASSIGN_SEQ: The driver has to assign a sequence
 *	number to this frame, taking care of not overwriting the fragment
 *	number and increasing the sequence number only when the
 *	IEEE80211_TX_CTL_FIRST_FRAGMENT flag is set. mac80211 will properly
 *	assign sequence numbers to QoS-data frames but cannot do so correctly
 *	for non-QoS-data and management frames because beacons need them from
 *	that counter as well and mac80211 cannot guarantee proper sequencing.
 *	If this flag is set, the driver should instruct the hardware to
 *	assign a sequence number to the frame or assign one itself. Cf. IEEE
 *	802.11-2007 7.1.3.4.1 paragraph 3. This flag will always be set for
 *	beacons and always be clear for frames without a sequence number field.
 * @IEEE80211_TX_CTL_NO_ACK: tell the low level not to wait for an ack
 * @IEEE80211_TX_CTL_CLEAR_PS_FILT: clear powersave filter for destination
 *	station
 * @IEEE80211_TX_CTL_FIRST_FRAGMENT: this is a first fragment of the frame
 * @IEEE80211_TX_CTL_SEND_AFTER_DTIM: send this frame after DTIM beacon
 * @IEEE80211_TX_CTL_AMPDU: this frame should be sent as part of an A-MPDU
 * @IEEE80211_TX_CTL_INJECTED: Frame was injected, internal to mac80211.
 * @IEEE80211_TX_STAT_TX_FILTERED: The frame was not transmitted
 *	because the destination STA was in powersave mode. Note that to
 *	avoid race conditions, the filter must be set by the hardware or
 *	firmware upon receiving a frame that indicates that the station
 *	went to sleep (must be done on device to filter frames already on
 *	the queue) and may only be unset after mac80211 gives the OK for
 *	that by setting the IEEE80211_TX_CTL_CLEAR_PS_FILT (see above),
 *	since only then is it guaranteed that no more frames are in the
 *	hardware queue.
 * @IEEE80211_TX_STAT_ACK: Frame was acknowledged
 * @IEEE80211_TX_STAT_AMPDU: The frame was aggregated, so status
 * 	is for the whole aggregation.
 * @IEEE80211_TX_STAT_AMPDU_NO_BACK: no block ack was returned,
 * 	so consider using block ack request (BAR).
 * @IEEE80211_TX_CTL_RATE_CTRL_PROBE: internal to mac80211, can be
 *	set by rate control algorithms to indicate probe rate, will
 *	be cleared for fragmented frames (except on the last fragment)
 * @IEEE80211_TX_INTFL_OFFCHAN_TX_OK: Internal to mac80211. Used to indicate
 *	that a frame can be transmitted while the queues are stopped for
 *	off-channel operation.
 * @IEEE80211_TX_CTL_HW_80211_ENCAP: This frame uses hardware encapsulation
 *	(header conversion)
 * @IEEE80211_TX_INTFL_RETRIED: completely internal to mac80211,
 *	used to indicate that a frame was already retried due to PS
 * @IEEE80211_TX_INTFL_DONT_ENCRYPT: completely internal to mac80211,
 *	used to indicate frame should not be encrypted
 * @IEEE80211_TX_CTL_NO_PS_BUFFER: This frame is a response to a poll
 *	frame (PS-Poll or uAPSD) or a non-bufferable MMPDU and must
 *	be sent although the station is in powersave mode.
 * @IEEE80211_TX_CTL_MORE_FRAMES: More frames will be passed to the
 *	transmit function after the current frame, this can be used
 *	by drivers to kick the DMA queue only if unset or when the
 *	queue gets full.
 * @IEEE80211_TX_INTFL_RETRANSMISSION: This frame is being retransmitted
 *	after TX status because the destination was asleep, it must not
 *	be modified again (no seqno assignment, crypto, etc.)
 * @IEEE80211_TX_INTFL_MLME_CONN_TX: This frame was transmitted by the MLME
 *	code for connection establishment, this indicates that its status
 *	should kick the MLME state machine.
 * @IEEE80211_TX_INTFL_NL80211_FRAME_TX: Frame was requested through nl80211
 *	MLME command (internal to mac80211 to figure out whether to send TX
 *	status to user space)
 * @IEEE80211_TX_CTL_LDPC: tells the driver to use LDPC for this frame
 * @IEEE80211_TX_CTL_STBC: Enables Space-Time Block Coding (STBC) for this
 *	frame and selects the maximum number of streams that it can use.
 * @IEEE80211_TX_CTL_TX_OFFCHAN: Marks this packet to be transmitted on
 *	the off-channel channel when a remain-on-channel offload is done
 *	in hardware -- normal packets still flow and are expected to be
 *	handled properly by the device.
 * @IEEE80211_TX_INTFL_TKIP_MIC_FAILURE: Marks this packet to be used for TKIP
 *	testing. It will be sent out with incorrect Michael MIC key to allow
 *	TKIP countermeasures to be tested.
 * @IEEE80211_TX_CTL_NO_CCK_RATE: This frame will be sent at non CCK rate.
 *	This flag is actually used for management frame especially for P2P
 *	frames not being sent at CCK rate in 2GHz band.
 * @IEEE80211_TX_STATUS_EOSP: This packet marks the end of service period,
 *	when its status is reported the service period ends. For frames in
 *	an SP that mac80211 transmits, it is already set; for driver frames
 *	the driver may set this flag. It is also used to do the same for
 *	PS-Poll responses.
 * @IEEE80211_TX_CTL_USE_MINRATE: This frame will be sent at lowest rate.
 *	This flag is used to send nullfunc frame at minimum rate when
 *	the nullfunc is used for connection monitoring purpose.
 * @IEEE80211_TX_CTL_DONTFRAG: Don't fragment this packet even if it
 *	would be fragmented by size (this is optional, only used for
 *	monitor injection).
 * @IEEE80211_TX_STAT_NOACK_TRANSMITTED: A frame that was marked with
 *	IEEE80211_TX_CTL_NO_ACK has been successfully transmitted without
 *	any errors (like issues specific to the driver/HW).
 *	This flag must not be set for frames that don't request no-ack
 *	behaviour with IEEE80211_TX_CTL_NO_ACK.
 *
 * Note: If you have to add new flags to the enumeration, then don't
 *	 forget to update %IEEE80211_TX_TEMPORARY_FLAGS when necessary.
 */
enum mac80211_tx_info_flags {
	IEEE80211_TX_CTL_REQ_TX_STATUS		= BIT(0),
	IEEE80211_TX_CTL_ASSIGN_SEQ		= BIT(1),
	IEEE80211_TX_CTL_NO_ACK			= BIT(2),
	IEEE80211_TX_CTL_CLEAR_PS_FILT		= BIT(3),
	IEEE80211_TX_CTL_FIRST_FRAGMENT		= BIT(4),
	IEEE80211_TX_CTL_SEND_AFTER_DTIM	= BIT(5),
	IEEE80211_TX_CTL_AMPDU			= BIT(6),
	IEEE80211_TX_CTL_INJECTED		= BIT(7),
	IEEE80211_TX_STAT_TX_FILTERED		= BIT(8),
	IEEE80211_TX_STAT_ACK			= BIT(9),
	IEEE80211_TX_STAT_AMPDU			= BIT(10),
	IEEE80211_TX_STAT_AMPDU_NO_BACK		= BIT(11),
	IEEE80211_TX_CTL_RATE_CTRL_PROBE	= BIT(12),
	IEEE80211_TX_INTFL_OFFCHAN_TX_OK	= BIT(13),
	IEEE80211_TX_CTL_HW_80211_ENCAP		= BIT(14),
	IEEE80211_TX_INTFL_RETRIED		= BIT(15),
	IEEE80211_TX_INTFL_DONT_ENCRYPT		= BIT(16),
	IEEE80211_TX_CTL_NO_PS_BUFFER		= BIT(17),
	IEEE80211_TX_CTL_MORE_FRAMES		= BIT(18),
	IEEE80211_TX_INTFL_RETRANSMISSION	= BIT(19),
	IEEE80211_TX_INTFL_MLME_CONN_TX		= BIT(20),
	IEEE80211_TX_INTFL_NL80211_FRAME_TX	= BIT(21),
	IEEE80211_TX_CTL_LDPC			= BIT(22),
	IEEE80211_TX_CTL_STBC			= BIT(23) | BIT(24),
	IEEE80211_TX_CTL_TX_OFFCHAN		= BIT(25),
	IEEE80211_TX_INTFL_TKIP_MIC_FAILURE	= BIT(26),
	IEEE80211_TX_CTL_NO_CCK_RATE		= BIT(27),
	IEEE80211_TX_STATUS_EOSP		= BIT(28),
	IEEE80211_TX_CTL_USE_MINRATE		= BIT(29),
	IEEE80211_TX_CTL_DONTFRAG		= BIT(30),
	IEEE80211_TX_STAT_NOACK_TRANSMITTED	= BIT(31),
};

#define IEEE80211_TX_CTL_STBC_SHIFT		23

#define IEEE80211_TX_RC_S1G_MCS IEEE80211_TX_RC_VHT_MCS

/**
 * enum mac80211_tx_control_flags - flags to describe transmit control
 *
 * @IEEE80211_TX_CTRL_PORT_CTRL_PROTO: this frame is a port control
 *	protocol frame (e.g. EAP)
 * @IEEE80211_TX_CTRL_PS_RESPONSE: This frame is a response to a poll
 *	frame (PS-Poll or uAPSD).
 * @IEEE80211_TX_CTRL_RATE_INJECT: This frame is injected with rate information
 * @IEEE80211_TX_CTRL_AMSDU: This frame is an A-MSDU frame
 * @IEEE80211_TX_CTRL_FAST_XMIT: This frame is going through the fast_xmit path
 * @IEEE80211_TX_CTRL_SKIP_MPATH_LOOKUP: This frame skips mesh path lookup
 * @IEEE80211_TX_INTCFL_NEED_TXPROCESSING: completely internal to mac80211,
 *	used to indicate that a pending frame requires TX processing before
 *	it can be sent out.
 * @IEEE80211_TX_CTRL_NO_SEQNO: Do not overwrite the sequence number that
 *	has already been assigned to this frame.
 * @IEEE80211_TX_CTRL_DONT_REORDER: This frame should not be reordered
 *	relative to other frames that have this flag set, independent
 *	of their QoS TID or other priority field values.
 * @IEEE80211_TX_CTRL_MCAST_MLO_FIRST_TX: first MLO TX, used mostly internally
 *	for sequence number assignment
 * @IEEE80211_TX_CTRL_SCAN_TX: Indicates that this frame is transmitted
 *	due to scanning, not in normal operation on the interface.
 * @IEEE80211_TX_CTRL_MLO_LINK: If not @IEEE80211_LINK_UNSPECIFIED, this
 *	frame should be transmitted on the specific link. This really is
 *	only relevant for frames that do not have data present, and is
 *	also not used for 802.3 format frames. Note that even if the frame
 *	is on a specific link, address translation might still apply if
 *	it's intended for an MLD.
 *
 * These flags are used in tx_info->control.flags.
 */
enum mac80211_tx_control_flags {
	IEEE80211_TX_CTRL_PORT_CTRL_PROTO	= BIT(0),
	IEEE80211_TX_CTRL_PS_RESPONSE		= BIT(1),
	IEEE80211_TX_CTRL_RATE_INJECT		= BIT(2),
	IEEE80211_TX_CTRL_AMSDU			= BIT(3),
	IEEE80211_TX_CTRL_FAST_XMIT		= BIT(4),
	IEEE80211_TX_CTRL_SKIP_MPATH_LOOKUP	= BIT(5),
	IEEE80211_TX_INTCFL_NEED_TXPROCESSING	= BIT(6),
	IEEE80211_TX_CTRL_NO_SEQNO		= BIT(7),
	IEEE80211_TX_CTRL_DONT_REORDER		= BIT(8),
	IEEE80211_TX_CTRL_MCAST_MLO_FIRST_TX	= BIT(9),
	IEEE80211_TX_CTRL_SCAN_TX		= BIT(10),
	IEEE80211_TX_CTRL_MLO_LINK		= 0xf0000000,
};

#define IEEE80211_LINK_UNSPECIFIED	0xf
#define IEEE80211_TX_CTRL_MLO_LINK_UNSPEC	\
	u32_encode_bits(IEEE80211_LINK_UNSPECIFIED, \
			IEEE80211_TX_CTRL_MLO_LINK)

/**
 * enum mac80211_tx_status_flags - flags to describe transmit status
 *
 * @IEEE80211_TX_STATUS_ACK_SIGNAL_VALID: ACK signal is valid
 *
 * These flags are used in tx_info->status.flags.
 */
enum mac80211_tx_status_flags {
	IEEE80211_TX_STATUS_ACK_SIGNAL_VALID = BIT(0),
};

/*
 * This definition is used as a mask to clear all temporary flags, which are
 * set by the tx handlers for each transmission attempt by the mac80211 stack.
 */
#define IEEE80211_TX_TEMPORARY_FLAGS (IEEE80211_TX_CTL_NO_ACK |		      \
	IEEE80211_TX_CTL_CLEAR_PS_FILT | IEEE80211_TX_CTL_FIRST_FRAGMENT |    \
	IEEE80211_TX_CTL_SEND_AFTER_DTIM | IEEE80211_TX_CTL_AMPDU |	      \
	IEEE80211_TX_STAT_TX_FILTERED |	IEEE80211_TX_STAT_ACK |		      \
	IEEE80211_TX_STAT_AMPDU | IEEE80211_TX_STAT_AMPDU_NO_BACK |	      \
	IEEE80211_TX_CTL_RATE_CTRL_PROBE | IEEE80211_TX_CTL_NO_PS_BUFFER |    \
	IEEE80211_TX_CTL_MORE_FRAMES | IEEE80211_TX_CTL_LDPC |		      \
	IEEE80211_TX_CTL_STBC | IEEE80211_TX_STATUS_EOSP)

/**
 * enum mac80211_rate_control_flags - per-rate flags set by the
 *	Rate Control algorithm.
 *
 * These flags are set by the Rate control algorithm for each rate during tx,
 * in the @flags member of struct ieee80211_tx_rate.
 *
 * @IEEE80211_TX_RC_USE_RTS_CTS: Use RTS/CTS exchange for this rate.
 * @IEEE80211_TX_RC_USE_CTS_PROTECT: CTS-to-self protection is required.
 *	This is set if the current BSS requires ERP protection.
 * @IEEE80211_TX_RC_USE_SHORT_PREAMBLE: Use short preamble.
 * @IEEE80211_TX_RC_MCS: HT rate.
 * @IEEE80211_TX_RC_VHT_MCS: VHT MCS rate, in this case the idx field is split
 *	into a higher 4 bits (Nss) and lower 4 bits (MCS number)
 * @IEEE80211_TX_RC_GREEN_FIELD: Indicates whether this rate should be used in
 *	Greenfield mode.
 * @IEEE80211_TX_RC_40_MHZ_WIDTH: Indicates if the Channel Width should be 40 MHz.
 * @IEEE80211_TX_RC_80_MHZ_WIDTH: Indicates 80 MHz transmission
 * @IEEE80211_TX_RC_160_MHZ_WIDTH: Indicates 160 MHz transmission
 *	(80+80 isn't supported yet)
 * @IEEE80211_TX_RC_DUP_DATA: The frame should be transmitted on both of the
 *	adjacent 20 MHz channels, if the current channel type is
 *	NL80211_CHAN_HT40MINUS or NL80211_CHAN_HT40PLUS.
 * @IEEE80211_TX_RC_SHORT_GI: Short Guard interval should be used for this rate.
 */
enum mac80211_rate_control_flags {
	IEEE80211_TX_RC_USE_RTS_CTS		= BIT(0),
	IEEE80211_TX_RC_USE_CTS_PROTECT		= BIT(1),
	IEEE80211_TX_RC_USE_SHORT_PREAMBLE	= BIT(2),

	/* rate index is an HT/VHT MCS instead of an index */
	IEEE80211_TX_RC_MCS			= BIT(3),
	IEEE80211_TX_RC_GREEN_FIELD		= BIT(4),
	IEEE80211_TX_RC_40_MHZ_WIDTH		= BIT(5),
	IEEE80211_TX_RC_DUP_DATA		= BIT(6),
	IEEE80211_TX_RC_SHORT_GI		= BIT(7),
	IEEE80211_TX_RC_VHT_MCS			= BIT(8),
	IEEE80211_TX_RC_80_MHZ_WIDTH		= BIT(9),
	IEEE80211_TX_RC_160_MHZ_WIDTH		= BIT(10),
};


/* there are 40 bytes if you don't need the rateset to be kept */
#define IEEE80211_TX_INFO_DRIVER_DATA_SIZE 40

/* if you do need the rateset, then you have less space */
#define IEEE80211_TX_INFO_RATE_DRIVER_DATA_SIZE 24

/* maximum number of rate stages */
#define IEEE80211_TX_MAX_RATES	4

/* maximum number of rate table entries */
#define IEEE80211_TX_RATE_TABLE_SIZE	4

/**
 * struct ieee80211_tx_rate - rate selection/status
 *
 * @idx: rate index to attempt to send with
 * @flags: rate control flags (&enum mac80211_rate_control_flags)
 * @count: number of tries in this rate before going to the next rate
 *
 * A value of -1 for @idx indicates an invalid rate and, if used
 * in an array of retry rates, that no more rates should be tried.
 *
 * When used for transmit status reporting, the driver should
 * always report the rate along with the flags it used.
 *
 * &struct ieee80211_tx_info contains an array of these structs
 * in the control information, and it will be filled by the rate
 * control algorithm according to what should be sent. For example,
 * if this array contains, in the format { <idx>, <count> } the
 * information::
 *
 *    { 3, 2 }, { 2, 2 }, { 1, 4 }, { -1, 0 }, { -1, 0 }
 *
 * then this means that the frame should be transmitted
 * up to twice at rate 3, up to twice at rate 2, and up to four
 * times at rate 1 if it doesn't get acknowledged. Say it gets
 * acknowledged by the peer after the fifth attempt, the status
 * information should then contain::
 *
 *   { 3, 2 }, { 2, 2 }, { 1, 1 }, { -1, 0 } ...
 *
 * since it was transmitted twice at rate 3, twice at rate 2
 * and once at rate 1 after which we received an acknowledgement.
 */
struct ieee80211_tx_rate {
	s8 idx;
	u16 count:5,
	    flags:11;
} __packed;

#define IEEE80211_MAX_TX_RETRY		31

static inline bool ieee80211_rate_valid(struct ieee80211_tx_rate *rate)
{
	return rate->idx >= 0 && rate->count > 0;
}

static inline void ieee80211_rate_set_vht(struct ieee80211_tx_rate *rate,
					  u8 mcs, u8 nss)
{
	WARN_ON(mcs & ~0xF);
	WARN_ON((nss - 1) & ~0x7);
	rate->idx = ((nss - 1) << 4) | mcs;
}

static inline u8
ieee80211_rate_get_vht_mcs(const struct ieee80211_tx_rate *rate)
{
	return rate->idx & 0xF;
}

static inline u8
ieee80211_rate_get_vht_nss(const struct ieee80211_tx_rate *rate)
{
	return (rate->idx >> 4) + 1;
}

/**
 * struct ieee80211_tx_info - skb transmit information
 *
 * This structure is placed in skb->cb for three uses:
 *  (1) mac80211 TX control - mac80211 tells the driver what to do
 *  (2) driver internal use (if applicable)
 *  (3) TX status information - driver tells mac80211 what happened
 *
 * @flags: transmit info flags, defined above
 * @band: the band to transmit on (use e.g. for checking for races),
 *	not valid if the interface is an MLD since we won't know which
 *	link the frame will be transmitted on
 * @hw_queue: HW queue to put the frame on, skb_get_queue_mapping() gives the AC
 * @status_data: internal data for TX status handling, assigned privately,
 *	see also &enum ieee80211_status_data for the internal documentation
 * @status_data_idr: indicates status data is IDR allocated ID for ack frame
 * @tx_time_est: TX time estimate in units of 4us, used internally
 * @control: union part for control data
 * @control.rates: TX rates array to try
 * @control.rts_cts_rate_idx: rate for RTS or CTS
 * @control.use_rts: use RTS
 * @control.use_cts_prot: use RTS/CTS
 * @control.short_preamble: use short preamble (CCK only)
 * @control.skip_table: skip externally configured rate table
 * @control.jiffies: timestamp for expiry on powersave clients
 * @control.vif: virtual interface (may be NULL)
 * @control.hw_key: key to encrypt with (may be NULL)
 * @control.flags: control flags, see &enum mac80211_tx_control_flags
 * @control.enqueue_time: enqueue time (for iTXQs)
 * @driver_rates: alias to @control.rates to reserve space
 * @pad: padding
 * @rate_driver_data: driver use area if driver needs @control.rates
 * @status: union part for status data
 * @status.rates: attempted rates
 * @status.ack_signal: ACK signal
 * @status.ampdu_ack_len: AMPDU ack length
 * @status.ampdu_len: AMPDU length
 * @status.antenna: (legacy, kept only for iwlegacy)
 * @status.tx_time: airtime consumed for transmission; note this is only
 *	used for WMM AC, not for airtime fairness
 * @status.flags: status flags, see &enum mac80211_tx_status_flags
 * @status.status_driver_data: driver use area
 * @ack: union part for pure ACK data
 * @ack.cookie: cookie for the ACK
 * @driver_data: array of driver_data pointers
 */
struct ieee80211_tx_info {
	/* common information */
	u32 flags;
	u32 band:3,
	    status_data_idr:1,
	    status_data:13,
	    hw_queue:4,
	    tx_time_est:10;
	/* 1 free bit */

	union {
		struct {
			union {
				/* rate control */
				struct {
					struct ieee80211_tx_rate rates[
						IEEE80211_TX_MAX_RATES];
					s8 rts_cts_rate_idx;
					u8 use_rts:1;
					u8 use_cts_prot:1;
					u8 short_preamble:1;
					u8 skip_table:1;

					/* for injection only (bitmap) */
					u8 antennas:2;

					/* 14 bits free */
				};
				/* only needed before rate control */
				unsigned long jiffies;
			};
			/* NB: vif can be NULL for injected frames */
			struct ieee80211_vif *vif;
			struct ieee80211_key_conf *hw_key;
			u32 flags;
			codel_time_t enqueue_time;
		} control;
		struct {
			u64 cookie;
		} ack;
		struct {
			struct ieee80211_tx_rate rates[IEEE80211_TX_MAX_RATES];
			s32 ack_signal;
			u8 ampdu_ack_len;
			u8 ampdu_len;
			u8 antenna;
			u8 pad;
			u16 tx_time;
			u8 flags;
			u8 pad2;
			void *status_driver_data[16 / sizeof(void *)];
		} status;
		struct {
			struct ieee80211_tx_rate driver_rates[
				IEEE80211_TX_MAX_RATES];
			u8 pad[4];

			void *rate_driver_data[
				IEEE80211_TX_INFO_RATE_DRIVER_DATA_SIZE / sizeof(void *)];
		};
		void *driver_data[
			IEEE80211_TX_INFO_DRIVER_DATA_SIZE / sizeof(void *)];
	};
};

static inline u16
ieee80211_info_set_tx_time_est(struct ieee80211_tx_info *info, u16 tx_time_est)
{
	/* We only have 10 bits in tx_time_est, so store airtime
	 * in increments of 4us and clamp the maximum to 2**12-1
	 */
	info->tx_time_est = min_t(u16, tx_time_est, 4095) >> 2;
	return info->tx_time_est << 2;
}

static inline u16
ieee80211_info_get_tx_time_est(struct ieee80211_tx_info *info)
{
	return info->tx_time_est << 2;
}

/***
 * struct ieee80211_rate_status - mrr stage for status path
 *
 * This struct is used in struct ieee80211_tx_status to provide drivers a
 * dynamic way to report about used rates and power levels per packet.
 *
 * @rate_idx The actual used rate.
 * @try_count How often the rate was tried.
 * @tx_power_idx An idx into the ieee80211_hw->tx_power_levels list of the
 * 	corresponding wifi hardware. The idx shall point to the power level
 * 	that was used when sending the packet.
 */
struct ieee80211_rate_status {
	struct rate_info rate_idx;
	u8 try_count;
	u8 tx_power_idx;
};

/**
 * struct ieee80211_tx_status - extended tx status info for rate control
 *
 * @sta: Station that the packet was transmitted for
 * @info: Basic tx status information
 * @skb: Packet skb (can be NULL if not provided by the driver)
 * @rates: Mrr stages that were used when sending the packet
 * @n_rates: Number of mrr stages (count of instances for @rates)
 * @free_list: list where processed skbs are stored to be free'd by the driver
 * @ack_hwtstamp: Hardware timestamp of the received ack in nanoseconds
 *	Only needed for Timing measurement and Fine timing measurement action
 *	frames. Only reported by devices that have timestamping enabled.
 */
struct ieee80211_tx_status {
	struct ieee80211_sta *sta;
	struct ieee80211_tx_info *info;
	struct sk_buff *skb;
	struct ieee80211_rate_status *rates;
	ktime_t ack_hwtstamp;
	u8 n_rates;

	struct list_head *free_list;
};

/**
 * struct ieee80211_scan_ies - descriptors for different blocks of IEs
 *
 * This structure is used to point to different blocks of IEs in HW scan
 * and scheduled scan. These blocks contain the IEs passed by userspace
 * and the ones generated by mac80211.
 *
 * @ies: pointers to band specific IEs.
 * @len: lengths of band_specific IEs.
 * @common_ies: IEs for all bands (especially vendor specific ones)
 * @common_ie_len: length of the common_ies
 */
struct ieee80211_scan_ies {
	const u8 *ies[NUM_NL80211_BANDS];
	size_t len[NUM_NL80211_BANDS];
	const u8 *common_ies;
	size_t common_ie_len;
};


static inline struct ieee80211_tx_info *IEEE80211_SKB_CB(struct sk_buff *skb)
{
	return (struct ieee80211_tx_info *)skb->cb;
}

static inline struct ieee80211_rx_status *IEEE80211_SKB_RXCB(struct sk_buff *skb)
{
	return (struct ieee80211_rx_status *)skb->cb;
}

/**
 * ieee80211_tx_info_clear_status - clear TX status
 *
 * @info: The &struct ieee80211_tx_info to be cleared.
 *
 * When the driver passes an skb back to mac80211, it must report
 * a number of things in TX status. This function clears everything
 * in the TX status but the rate control information (it does clear
 * the count since you need to fill that in anyway).
 *
 * NOTE: While the rates array is kept intact, this will wipe all of the
 *	 driver_data fields in info, so it's up to the driver to restore
 *	 any fields it needs after calling this helper.
 */
static inline void
ieee80211_tx_info_clear_status(struct ieee80211_tx_info *info)
{
	int i;

	BUILD_BUG_ON(offsetof(struct ieee80211_tx_info, status.rates) !=
		     offsetof(struct ieee80211_tx_info, control.rates));
	BUILD_BUG_ON(offsetof(struct ieee80211_tx_info, status.rates) !=
		     offsetof(struct ieee80211_tx_info, driver_rates));
	BUILD_BUG_ON(offsetof(struct ieee80211_tx_info, status.rates) != 8);
	/* clear the rate counts */
	for (i = 0; i < IEEE80211_TX_MAX_RATES; i++)
		info->status.rates[i].count = 0;
	memset_after(&info->status, 0, rates);
}


/**
 * enum mac80211_rx_flags - receive flags
 *
 * These flags are used with the @flag member of &struct ieee80211_rx_status.
 * @RX_FLAG_MMIC_ERROR: Michael MIC error was reported on this frame.
 *	Use together with %RX_FLAG_MMIC_STRIPPED.
 * @RX_FLAG_DECRYPTED: This frame was decrypted in hardware.
 * @RX_FLAG_MMIC_STRIPPED: the Michael MIC is stripped off this frame,
 *	verification has been done by the hardware.
 * @RX_FLAG_IV_STRIPPED: The IV and ICV are stripped from this frame.
 *	If this flag is set, the stack cannot do any replay detection
 *	hence the driver or hardware will have to do that.
 * @RX_FLAG_PN_VALIDATED: Currently only valid for CCMP/GCMP frames, this
 *	flag indicates that the PN was verified for replay protection.
 *	Note that this flag is also currently only supported when a frame
 *	is also decrypted (ie. @RX_FLAG_DECRYPTED must be set)
 * @RX_FLAG_DUP_VALIDATED: The driver should set this flag if it did
 *	de-duplication by itself.
 * @RX_FLAG_FAILED_FCS_CRC: Set this flag if the FCS check failed on
 *	the frame.
 * @RX_FLAG_FAILED_PLCP_CRC: Set this flag if the PCLP check failed on
 *	the frame.
 * @RX_FLAG_MACTIME: The timestamp passed in the RX status (@mactime
 *	field) is valid if this field is non-zero, and the position
 *	where the timestamp was sampled depends on the value.
 * @RX_FLAG_MACTIME_START: The timestamp passed in the RX status (@mactime
 *	field) is valid and contains the time the first symbol of the MPDU
 *	was received. This is useful in monitor mode and for proper IBSS
 *	merging.
 * @RX_FLAG_MACTIME_END: The timestamp passed in the RX status (@mactime
 *	field) is valid and contains the time the last symbol of the MPDU
 *	(including FCS) was received.
 * @RX_FLAG_MACTIME_PLCP_START: The timestamp passed in the RX status (@mactime
 *	field) is valid and contains the time the SYNC preamble was received.
 * @RX_FLAG_MACTIME_IS_RTAP_TS64: The timestamp passed in the RX status @mactime
 *	is only for use in the radiotap timestamp header, not otherwise a valid
 *	@mactime value. Note this is a separate flag so that we continue to see
 *	%RX_FLAG_MACTIME as unset. Also note that in this case the timestamp is
 *	reported to be 64 bits wide, not just 32.
 * @RX_FLAG_NO_SIGNAL_VAL: The signal strength value is not present.
 *	Valid only for data frames (mainly A-MPDU)
 * @RX_FLAG_AMPDU_DETAILS: A-MPDU details are known, in particular the reference
 *	number (@ampdu_reference) must be populated and be a distinct number for
 *	each A-MPDU
 * @RX_FLAG_AMPDU_LAST_KNOWN: last subframe is known, should be set on all
 *	subframes of a single A-MPDU
 * @RX_FLAG_AMPDU_IS_LAST: this subframe is the last subframe of the A-MPDU
 * @RX_FLAG_AMPDU_DELIM_CRC_ERROR: A delimiter CRC error has been detected
 *	on this subframe
 * @RX_FLAG_AMPDU_DELIM_CRC_KNOWN: The delimiter CRC field is known (the CRC
 *	is stored in the @ampdu_delimiter_crc field)
 * @RX_FLAG_MIC_STRIPPED: The mic was stripped of this packet. Decryption was
 *	done by the hardware
 * @RX_FLAG_ONLY_MONITOR: Report frame only to monitor interfaces without
 *	processing it in any regular way.
 *	This is useful if drivers offload some frames but still want to report
 *	them for sniffing purposes.
 * @RX_FLAG_SKIP_MONITOR: Process and report frame to all interfaces except
 *	monitor interfaces.
 *	This is useful if drivers offload some frames but still want to report
 *	them for sniffing purposes.
 * @RX_FLAG_AMSDU_MORE: Some drivers may prefer to report separate A-MSDU
 *	subframes instead of a one huge frame for performance reasons.
 *	All, but the last MSDU from an A-MSDU should have this flag set. E.g.
 *	if an A-MSDU has 3 frames, the first 2 must have the flag set, while
 *	the 3rd (last) one must not have this flag set. The flag is used to
 *	deal with retransmission/duplication recovery properly since A-MSDU
 *	subframes share the same sequence number. Reported subframes can be
 *	either regular MSDU or singly A-MSDUs. Subframes must not be
 *	interleaved with other frames.
 * @RX_FLAG_RADIOTAP_TLV_AT_END: This frame contains radiotap TLVs in the
 *	skb->data (before the 802.11 header).
 *	If used, the SKB's mac_header pointer must be set to point
 *	to the 802.11 header after the TLVs, and any padding added after TLV
 *	data to align to 4 must be cleared by the driver putting the TLVs
 *	in the skb.
 * @RX_FLAG_ALLOW_SAME_PN: Allow the same PN as same packet before.
 *	This is used for AMSDU subframes which can have the same PN as
 *	the first subframe.
 * @RX_FLAG_ICV_STRIPPED: The ICV is stripped from this frame. CRC checking must
 *	be done in the hardware.
 * @RX_FLAG_AMPDU_EOF_BIT: Value of the EOF bit in the A-MPDU delimiter for this
 *	frame
 * @RX_FLAG_AMPDU_EOF_BIT_KNOWN: The EOF value is known
 * @RX_FLAG_RADIOTAP_HE: HE radiotap data is present
 *	(&struct ieee80211_radiotap_he, mac80211 will fill in
 *	
 *	 - DATA3_DATA_MCS
 *	 - DATA3_DATA_DCM
 *	 - DATA3_CODING
 *	 - DATA5_GI
 *	 - DATA5_DATA_BW_RU_ALLOC
 *	 - DATA6_NSTS
 *	 - DATA3_STBC
 *	
 *	from the RX info data, so leave those zeroed when building this data)
 * @RX_FLAG_RADIOTAP_HE_MU: HE MU radiotap data is present
 *	(&struct ieee80211_radiotap_he_mu)
 * @RX_FLAG_RADIOTAP_LSIG: L-SIG radiotap data is present
 * @RX_FLAG_NO_PSDU: use the frame only for radiotap reporting, with
 *	the "0-length PSDU" field included there.  The value for it is
 *	in &struct ieee80211_rx_status.  Note that if this value isn't
 *	known the frame shouldn't be reported.
 * @RX_FLAG_8023: the frame has an 802.3 header (decap offload performed by
 *	hardware or driver)
 */
enum mac80211_rx_flags {
	RX_FLAG_MMIC_ERROR		= BIT(0),
	RX_FLAG_DECRYPTED		= BIT(1),
	RX_FLAG_ONLY_MONITOR		= BIT(2),
	RX_FLAG_MMIC_STRIPPED		= BIT(3),
	RX_FLAG_IV_STRIPPED		= BIT(4),
	RX_FLAG_FAILED_FCS_CRC		= BIT(5),
	RX_FLAG_FAILED_PLCP_CRC 	= BIT(6),
	RX_FLAG_MACTIME_IS_RTAP_TS64	= BIT(7),
	RX_FLAG_NO_SIGNAL_VAL		= BIT(8),
	RX_FLAG_AMPDU_DETAILS		= BIT(9),
	RX_FLAG_PN_VALIDATED		= BIT(10),
	RX_FLAG_DUP_VALIDATED		= BIT(11),
	RX_FLAG_AMPDU_LAST_KNOWN	= BIT(12),
	RX_FLAG_AMPDU_IS_LAST		= BIT(13),
	RX_FLAG_AMPDU_DELIM_CRC_ERROR	= BIT(14),
	RX_FLAG_AMPDU_DELIM_CRC_KNOWN	= BIT(15),
	RX_FLAG_MACTIME			= BIT(16) | BIT(17),
	RX_FLAG_MACTIME_PLCP_START	= 1 << 16,
	RX_FLAG_MACTIME_START		= 2 << 16,
	RX_FLAG_MACTIME_END		= 3 << 16,
	RX_FLAG_SKIP_MONITOR		= BIT(18),
	RX_FLAG_AMSDU_MORE		= BIT(19),
	RX_FLAG_RADIOTAP_TLV_AT_END	= BIT(20),
	RX_FLAG_MIC_STRIPPED		= BIT(21),
	RX_FLAG_ALLOW_SAME_PN		= BIT(22),
	RX_FLAG_ICV_STRIPPED		= BIT(23),
	RX_FLAG_AMPDU_EOF_BIT		= BIT(24),
	RX_FLAG_AMPDU_EOF_BIT_KNOWN	= BIT(25),
	RX_FLAG_RADIOTAP_HE		= BIT(26),
	RX_FLAG_RADIOTAP_HE_MU		= BIT(27),
	RX_FLAG_RADIOTAP_LSIG		= BIT(28),
	RX_FLAG_NO_PSDU			= BIT(29),
	RX_FLAG_8023			= BIT(30),
};

/**
 * enum mac80211_rx_encoding_flags - MCS & bandwidth flags
 *
 * @RX_ENC_FLAG_SHORTPRE: Short preamble was used for this frame
 * @RX_ENC_FLAG_SHORT_GI: Short guard interval was used
 * @RX_ENC_FLAG_HT_GF: This frame was received in a HT-greenfield transmission,
 *	if the driver fills this value it should add
 *	%IEEE80211_RADIOTAP_MCS_HAVE_FMT
 *	to @hw.radiotap_mcs_details to advertise that fact.
 * @RX_ENC_FLAG_LDPC: LDPC was used
 * @RX_ENC_FLAG_STBC_MASK: STBC 2 bit bitmask. 1 - Nss=1, 2 - Nss=2, 3 - Nss=3
 * @RX_ENC_FLAG_BF: packet was beamformed
 */
enum mac80211_rx_encoding_flags {
	RX_ENC_FLAG_SHORTPRE		= BIT(0),
	RX_ENC_FLAG_SHORT_GI		= BIT(2),
	RX_ENC_FLAG_HT_GF		= BIT(3),
	RX_ENC_FLAG_STBC_MASK		= BIT(4) | BIT(5),
	RX_ENC_FLAG_LDPC		= BIT(6),
	RX_ENC_FLAG_BF			= BIT(7),
};

#define RX_ENC_FLAG_STBC_SHIFT		4

enum mac80211_rx_encoding {
	RX_ENC_LEGACY = 0,
	RX_ENC_HT,
	RX_ENC_VHT,
	RX_ENC_HE,
	RX_ENC_EHT,
};

/**
 * struct ieee80211_rx_status - receive status
 *
 * The low-level driver should provide this information (the subset
 * supported by hardware) to the 802.11 code with each received
 * frame, in the skb's control buffer (cb).
 *
 * @mactime: value in microseconds of the 64-bit Time Synchronization Function
 * 	(TSF) timer when the first data symbol (MPDU) arrived at the hardware.
 * @boottime_ns: CLOCK_BOOTTIME timestamp the frame was received at, this is
 *	needed only for beacons and probe responses that update the scan cache.
 * @ack_tx_hwtstamp: Hardware timestamp for the ack TX in nanoseconds. Only
 *	needed for Timing measurement and Fine timing measurement action frames.
 *	Only reported by devices that have timestamping enabled.
 * @device_timestamp: arbitrary timestamp for the device, mac80211 doesn't use
 *	it but can store it and pass it back to the driver for synchronisation
 * @band: the active band when this frame was received
 * @freq: frequency the radio was tuned to when receiving this frame, in MHz
 *	This field must be set for management frames, but isn't strictly needed
 *	for data (other) frames - for those it only affects radiotap reporting.
 * @freq_offset: @freq has a positive offset of 500Khz.
 * @signal: signal strength when receiving this frame, either in dBm, in dB or
 *	unspecified depending on the hardware capabilities flags
 *	@IEEE80211_HW_SIGNAL_*
 * @chains: bitmask of receive chains for which separate signal strength
 *	values were filled.
 * @chain_signal: per-chain signal strength, in dBm (unlike @signal, doesn't
 *	support dB or unspecified units)
 * @antenna: antenna used
 * @rate_idx: index of data rate into band's supported rates or MCS index if
 *	HT or VHT is used (%RX_FLAG_HT/%RX_FLAG_VHT)
 * @nss: number of streams (VHT, HE and EHT only)
 * @flag: %RX_FLAG_\*
 * @encoding: &enum mac80211_rx_encoding
 * @bw: &enum rate_info_bw
 * @enc_flags: uses bits from &enum mac80211_rx_encoding_flags
 * @he_ru: HE RU, from &enum nl80211_he_ru_alloc
 * @he_gi: HE GI, from &enum nl80211_he_gi
 * @he_dcm: HE DCM value
 * @eht: EHT specific rate information
 * @eht.ru: EHT RU, from &enum nl80211_eht_ru_alloc
 * @eht.gi: EHT GI, from &enum nl80211_eht_gi
 * @rx_flags: internal RX flags for mac80211
 * @ampdu_reference: A-MPDU reference number, must be a different value for
 *	each A-MPDU but the same for each subframe within one A-MPDU
 * @ampdu_delimiter_crc: A-MPDU delimiter CRC
 * @zero_length_psdu_type: radiotap type of the 0-length PSDU
 * @link_valid: if the link which is identified by @link_id is valid. This flag
 *	is set only when connection is MLO.
 * @link_id: id of the link used to receive the packet. This is used along with
 *	@link_valid.
 */
struct ieee80211_rx_status {
	u64 mactime;
	union {
		u64 boottime_ns;
		ktime_t ack_tx_hwtstamp;
	};
	u32 device_timestamp;
	u32 ampdu_reference;
	u32 flag;
	u16 freq: 13, freq_offset: 1;
	u8 enc_flags;
	u8 encoding:3, bw:4;
	union {
		struct {
			u8 he_ru:3;
			u8 he_gi:2;
			u8 he_dcm:1;
		};
		struct {
			u8 ru:4;
			u8 gi:2;
		} eht;
	};
	u8 rate_idx;
	u8 nss;
	u8 rx_flags;
	u8 band;
	u8 antenna;
	s8 signal;
	u8 chains;
	s8 chain_signal[IEEE80211_MAX_CHAINS];
	u8 ampdu_delimiter_crc;
	u8 zero_length_psdu_type;
	u8 link_valid:1, link_id:4;
};

static inline u32
ieee80211_rx_status_to_khz(struct ieee80211_rx_status *rx_status)
{
	return MHZ_TO_KHZ(rx_status->freq) +
	       (rx_status->freq_offset ? 500 : 0);
}

/**
 * enum ieee80211_conf_flags - configuration flags
 *
 * Flags to define PHY configuration options
 *
 * @IEEE80211_CONF_MONITOR: there's a monitor interface present -- use this
 *	to determine for example whether to calculate timestamps for packets
 *	or not, do not use instead of filter flags!
 * @IEEE80211_CONF_PS: Enable 802.11 power save mode (managed mode only).
 *	This is the power save mode defined by IEEE 802.11-2007 section 11.2,
 *	meaning that the hardware still wakes up for beacons, is able to
 *	transmit frames and receive the possible acknowledgment frames.
 *	Not to be confused with hardware specific wakeup/sleep states,
 *	driver is responsible for that. See the section "Powersave support"
 *	for more.
 * @IEEE80211_CONF_IDLE: The device is running, but idle; if the flag is set
 *	the driver should be prepared to handle configuration requests but
 *	may turn the device off as much as possible. Typically, this flag will
 *	be set when an interface is set UP but not associated or scanning, but
 *	it can also be unset in that case when monitor interfaces are active.
 * @IEEE80211_CONF_OFFCHANNEL: The device is currently not on its main
 *	operating channel.
 */
enum ieee80211_conf_flags {
	IEEE80211_CONF_MONITOR		= (1<<0),
	IEEE80211_CONF_PS		= (1<<1),
	IEEE80211_CONF_IDLE		= (1<<2),
	IEEE80211_CONF_OFFCHANNEL	= (1<<3),
};


/**
 * enum ieee80211_conf_changed - denotes which configuration changed
 *
 * @IEEE80211_CONF_CHANGE_LISTEN_INTERVAL: the listen interval changed
 * @IEEE80211_CONF_CHANGE_MONITOR: the monitor flag changed
 * @IEEE80211_CONF_CHANGE_PS: the PS flag or dynamic PS timeout changed
 * @IEEE80211_CONF_CHANGE_POWER: the TX power changed
 * @IEEE80211_CONF_CHANGE_CHANNEL: the channel/channel_type changed
 * @IEEE80211_CONF_CHANGE_RETRY_LIMITS: retry limits changed
 * @IEEE80211_CONF_CHANGE_IDLE: Idle flag changed
 * @IEEE80211_CONF_CHANGE_SMPS: Spatial multiplexing powersave mode changed
 *	Note that this is only valid if channel contexts are not used,
 *	otherwise each channel context has the number of chains listed.
 */
enum ieee80211_conf_changed {
	IEEE80211_CONF_CHANGE_SMPS		= BIT(1),
	IEEE80211_CONF_CHANGE_LISTEN_INTERVAL	= BIT(2),
	IEEE80211_CONF_CHANGE_MONITOR		= BIT(3),
	IEEE80211_CONF_CHANGE_PS		= BIT(4),
	IEEE80211_CONF_CHANGE_POWER		= BIT(5),
	IEEE80211_CONF_CHANGE_CHANNEL		= BIT(6),
	IEEE80211_CONF_CHANGE_RETRY_LIMITS	= BIT(7),
	IEEE80211_CONF_CHANGE_IDLE		= BIT(8),
};

/**
 * enum ieee80211_smps_mode - spatial multiplexing power save mode
 *
 * @IEEE80211_SMPS_AUTOMATIC: automatic
 * @IEEE80211_SMPS_OFF: off
 * @IEEE80211_SMPS_STATIC: static
 * @IEEE80211_SMPS_DYNAMIC: dynamic
 * @IEEE80211_SMPS_NUM_MODES: internal, don't use
 */
enum ieee80211_smps_mode {
	IEEE80211_SMPS_AUTOMATIC,
	IEEE80211_SMPS_OFF,
	IEEE80211_SMPS_STATIC,
	IEEE80211_SMPS_DYNAMIC,

	/* keep last */
	IEEE80211_SMPS_NUM_MODES,
};

/**
 * struct ieee80211_conf - configuration of the device
 *
 * This struct indicates how the driver shall configure the hardware.
 *
 * @flags: configuration flags defined above
 *
 * @listen_interval: listen interval in units of beacon interval
 * @ps_dtim_period: The DTIM period of the AP we're connected to, for use
 *	in power saving. Power saving will not be enabled until a beacon
 *	has been received and the DTIM period is known.
 * @dynamic_ps_timeout: The dynamic powersave timeout (in ms), see the
 *	powersave documentation below. This variable is valid only when
 *	the CONF_PS flag is set.
 *
 * @power_level: requested transmit power (in dBm), backward compatibility
 *	value only that is set to the minimum of all interfaces
 *
 * @chandef: the channel definition to tune to
 * @radar_enabled: whether radar detection is enabled
 *
 * @long_frame_max_tx_count: Maximum number of transmissions for a "long" frame
 *	(a frame not RTS protected), called "dot11LongRetryLimit" in 802.11,
 *	but actually means the number of transmissions not the number of retries
 * @short_frame_max_tx_count: Maximum number of transmissions for a "short"
 *	frame, called "dot11ShortRetryLimit" in 802.11, but actually means the
 *	number of transmissions not the number of retries
 *
 * @smps_mode: spatial multiplexing powersave mode; note that
 *	%IEEE80211_SMPS_STATIC is used when the device is not
 *	configured for an HT channel.
 *	Note that this is only valid if channel contexts are not used,
 *	otherwise each channel context has the number of chains listed.
 */
struct ieee80211_conf {
	u32 flags;
	int power_level, dynamic_ps_timeout;

	u16 listen_interval;
	u8 ps_dtim_period;

	u8 long_frame_max_tx_count, short_frame_max_tx_count;

	struct cfg80211_chan_def chandef;
	bool radar_enabled;
	enum ieee80211_smps_mode smps_mode;
};

/**
 * struct ieee80211_channel_switch - holds the channel switch data
 *
 * The information provided in this structure is required for channel switch
 * operation.
 *
 * @timestamp: value in microseconds of the 64-bit Time Synchronization
 *	Function (TSF) timer when the frame containing the channel switch
 *	announcement was received. This is simply the rx.mactime parameter
 *	the driver passed into mac80211.
 * @device_timestamp: arbitrary timestamp for the device, this is the
 *	rx.device_timestamp parameter the driver passed to mac80211.
 * @block_tx: Indicates whether transmission must be blocked before the
 *	scheduled channel switch, as indicated by the AP.
 * @chandef: the new channel to switch to
 * @count: the number of TBTT's until the channel switch event
 * @delay: maximum delay between the time the AP transmitted the last beacon in
 *	current channel and the expected time of the first beacon in the new
 *	channel, expressed in TU.
 * @link_id: the link ID of the link doing the channel switch, 0 for non-MLO
 */
struct ieee80211_channel_switch {
	u64 timestamp;
	u32 device_timestamp;
	bool block_tx;
	struct cfg80211_chan_def chandef;
	u8 count;
	u8 link_id;
	u32 delay;
};

/**
 * enum ieee80211_vif_flags - virtual interface flags
 *
 * @IEEE80211_VIF_BEACON_FILTER: the device performs beacon filtering
 *	on this virtual interface to avoid unnecessary CPU wakeups
 * @IEEE80211_VIF_SUPPORTS_CQM_RSSI: the device can do connection quality
 *	monitoring on this virtual interface -- i.e. it can monitor
 *	connection quality related parameters, such as the RSSI level and
 *	provide notifications if configured trigger levels are reached.
 * @IEEE80211_VIF_SUPPORTS_UAPSD: The device can do U-APSD for this
 *	interface. This flag should be set during interface addition,
 *	but may be set/cleared as late as authentication to an AP. It is
 *	only valid for managed/station mode interfaces.
 * @IEEE80211_VIF_GET_NOA_UPDATE: request to handle NOA attributes
 *	and send P2P_PS notification to the driver if NOA changed, even
 *	this is not pure P2P vif.
 * @IEEE80211_VIF_EML_ACTIVE: The driver indicates that EML operation is
 *      enabled for the interface.
 * @IEEE80211_VIF_IGNORE_OFDMA_WIDER_BW: Ignore wider bandwidth OFDMA
 *	operation on this interface and request a channel context without
 *	the AP definition. Use this e.g. because the device is able to
 *	handle OFDMA (downlink and trigger for uplink) on a per-AP basis.
 */
enum ieee80211_vif_flags {
	IEEE80211_VIF_BEACON_FILTER		= BIT(0),
	IEEE80211_VIF_SUPPORTS_CQM_RSSI		= BIT(1),
	IEEE80211_VIF_SUPPORTS_UAPSD		= BIT(2),
	IEEE80211_VIF_GET_NOA_UPDATE		= BIT(3),
	IEEE80211_VIF_EML_ACTIVE	        = BIT(4),
	IEEE80211_VIF_IGNORE_OFDMA_WIDER_BW	= BIT(5),
};


/**
 * enum ieee80211_offload_flags - virtual interface offload flags
 *
 * @IEEE80211_OFFLOAD_ENCAP_ENABLED: tx encapsulation offload is enabled
 *	The driver supports sending frames passed as 802.3 frames by mac80211.
 *	It must also support sending 802.11 packets for the same interface.
 * @IEEE80211_OFFLOAD_ENCAP_4ADDR: support 4-address mode encapsulation offload
 * @IEEE80211_OFFLOAD_DECAP_ENABLED: rx encapsulation offload is enabled
 *	The driver supports passing received 802.11 frames as 802.3 frames to
 *	mac80211.
 */

enum ieee80211_offload_flags {
	IEEE80211_OFFLOAD_ENCAP_ENABLED		= BIT(0),
	IEEE80211_OFFLOAD_ENCAP_4ADDR		= BIT(1),
	IEEE80211_OFFLOAD_DECAP_ENABLED		= BIT(2),
};

/**
 * struct ieee80211_vif_cfg - interface configuration
 * @assoc: association status
 * @ibss_joined: indicates whether this station is part of an IBSS or not
 * @ibss_creator: indicates if a new IBSS network is being created
 * @ps: power-save mode (STA only). This flag is NOT affected by
 *	offchannel/dynamic_ps operations.
 * @aid: association ID number, valid only when @assoc is true
 * @eml_cap: EML capabilities as described in P802.11be_D4.1 Figure 9-1001j.
 * @eml_med_sync_delay: Medium Synchronization delay as described in
 *	P802.11be_D4.1 Figure 9-1001i.
 * @mld_capa_op: MLD Capabilities and Operations per P802.11be_D4.1
 *	Figure 9-1001k
 * @arp_addr_list: List of IPv4 addresses for hardware ARP filtering. The
 *	may filter ARP queries targeted for other addresses than listed here.
 *	The driver must allow ARP queries targeted for all address listed here
 *	to pass through. An empty list implies no ARP queries need to pass.
 * @arp_addr_cnt: Number of addresses currently on the list. Note that this
 *	may be larger than %IEEE80211_BSS_ARP_ADDR_LIST_LEN (the arp_addr_list
 *	array size), it's up to the driver what to do in that case.
 * @ssid: The SSID of the current vif. Valid in AP and IBSS mode.
 * @ssid_len: Length of SSID given in @ssid.
 * @s1g: BSS is S1G BSS (affects Association Request format).
 * @idle: This interface is idle. There's also a global idle flag in the
 *	hardware config which may be more appropriate depending on what
 *	your driver/device needs to do.
 * @ap_addr: AP MLD address, or BSSID for non-MLO connections
 *	(station mode only)
 */
struct ieee80211_vif_cfg {
	/* association related data */
	bool assoc, ibss_joined;
	bool ibss_creator;
	bool ps;
	u16 aid;
	u16 eml_cap;
	u16 eml_med_sync_delay;
	u16 mld_capa_op;

	__be32 arp_addr_list[IEEE80211_BSS_ARP_ADDR_LIST_LEN];
	int arp_addr_cnt;
	u8 ssid[IEEE80211_MAX_SSID_LEN];
	size_t ssid_len;
	bool s1g;
	bool idle;
	u8 ap_addr[ETH_ALEN] __aligned(2);
};

#define IEEE80211_TTLM_NUM_TIDS 8

/**
 * struct ieee80211_neg_ttlm - negotiated TID to link map info
 *
 * @downlink: bitmap of active links per TID for downlink, or 0 if mapping for
 *	this TID is not included.
 * @uplink: bitmap of active links per TID for uplink, or 0 if mapping for this
 *	TID is not included.
 * @valid: info is valid or not.
 */
struct ieee80211_neg_ttlm {
	u16 downlink[IEEE80211_TTLM_NUM_TIDS];
	u16 uplink[IEEE80211_TTLM_NUM_TIDS];
	bool valid;
};

/**
 * enum ieee80211_neg_ttlm_res - return value for negotiated TTLM handling
 * @NEG_TTLM_RES_ACCEPT: accept the request
 * @NEG_TTLM_RES_REJECT: reject the request
 * @NEG_TTLM_RES_SUGGEST_PREFERRED: reject and suggest a new mapping
 */
enum ieee80211_neg_ttlm_res {
	NEG_TTLM_RES_ACCEPT,
	NEG_TTLM_RES_REJECT,
	NEG_TTLM_RES_SUGGEST_PREFERRED
};

/**
 * struct ieee80211_vif - per-interface data
 *
 * Data in this structure is continually present for driver
 * use during the life of a virtual interface.
 *
 * @type: type of this virtual interface
 * @cfg: vif configuration, see &struct ieee80211_vif_cfg
 * @bss_conf: BSS configuration for this interface, either our own
 *	or the BSS we're associated to
 * @link_conf: in case of MLD, the per-link BSS configuration,
 *	indexed by link ID
 * @valid_links: bitmap of valid links, or 0 for non-MLO.
 * @active_links: The bitmap of active links, or 0 for non-MLO.
 *	The driver shouldn't change this directly, but use the
 *	API calls meant for that purpose.
<<<<<<< HEAD
 * @dormant_links: bitmap of valid but disabled links, or 0 for non-MLO.
 *	Must be a subset of valid_links.
 * @suspended_links: subset of dormant_links representing links that are
 *	suspended.
=======
 * @dormant_links: subset of the valid links that are disabled/suspended
 *	due to advertised or negotiated TTLM respectively.
 *	0 for non-MLO.
 * @suspended_links: subset of dormant_links representing links that are
 *	suspended due to negotiated TTLM, and could be activated in the
 *	future by tearing down the TTLM negotiation.
>>>>>>> 0c383648
 *	0 for non-MLO.
 * @neg_ttlm: negotiated TID to link mapping info.
 *	see &struct ieee80211_neg_ttlm.
 * @addr: address of this interface
 * @p2p: indicates whether this AP or STA interface is a p2p
 *	interface, i.e. a GO or p2p-sta respectively
 * @netdev_features: tx netdev features supported by the hardware for this
 *	vif. mac80211 initializes this to hw->netdev_features, and the driver
 *	can mask out specific tx features. mac80211 will handle software fixup
 *	for masked offloads (GSO, CSUM)
 * @driver_flags: flags/capabilities the driver has for this interface,
 *	these need to be set (or cleared) when the interface is added
 *	or, if supported by the driver, the interface type is changed
 *	at runtime, mac80211 will never touch this field
 * @offload_flags: hardware offload capabilities/flags for this interface.
 *	These are initialized by mac80211 before calling .add_interface,
 *	.change_interface or .update_vif_offload and updated by the driver
 *	within these ops, based on supported features or runtime change
 *	restrictions.
 * @hw_queue: hardware queue for each AC
 * @cab_queue: content-after-beacon (DTIM beacon really) queue, AP mode only
 * @debugfs_dir: debugfs dentry, can be used by drivers to create own per
 *	interface debug files. Note that it will be NULL for the virtual
 *	monitor interface (if that is requested.)
 * @probe_req_reg: probe requests should be reported to mac80211 for this
 *	interface.
 * @rx_mcast_action_reg: multicast Action frames should be reported to mac80211
 *	for this interface.
 * @drv_priv: data area for driver use, will always be aligned to
 *	sizeof(void \*).
 * @txq: the multicast data TX queue
 * @offload_flags: 802.3 -> 802.11 enapsulation offload flags, see
 *	&enum ieee80211_offload_flags.
 * @mbssid_tx_vif: Pointer to the transmitting interface if MBSSID is enabled.
 */
struct ieee80211_vif {
	enum nl80211_iftype type;
	struct ieee80211_vif_cfg cfg;
	struct ieee80211_bss_conf bss_conf;
	struct ieee80211_bss_conf __rcu *link_conf[IEEE80211_MLD_MAX_NUM_LINKS];
	u16 valid_links, active_links, dormant_links, suspended_links;
	struct ieee80211_neg_ttlm neg_ttlm;
	u8 addr[ETH_ALEN] __aligned(2);
	bool p2p;

	u8 cab_queue;
	u8 hw_queue[IEEE80211_NUM_ACS];

	struct ieee80211_txq *txq;

	netdev_features_t netdev_features;
	u32 driver_flags;
	u32 offload_flags;

#ifdef CONFIG_MAC80211_DEBUGFS
	struct dentry *debugfs_dir;
#endif

	bool probe_req_reg;
	bool rx_mcast_action_reg;

	struct ieee80211_vif *mbssid_tx_vif;

	/* must be last */
	u8 drv_priv[] __aligned(sizeof(void *));
};

/**
 * ieee80211_vif_usable_links - Return the usable links for the vif
 * @vif: the vif for which the usable links are requested
 * Return: the usable link bitmap
 */
static inline u16 ieee80211_vif_usable_links(const struct ieee80211_vif *vif)
{
	return vif->valid_links & ~vif->dormant_links;
}

/**
 * ieee80211_vif_is_mld - Returns true iff the vif is an MLD one
 * @vif: the vif
 * Return: %true if the vif is an MLD, %false otherwise.
 */
static inline bool ieee80211_vif_is_mld(const struct ieee80211_vif *vif)
{
	/* valid_links != 0 indicates this vif is an MLD */
	return vif->valid_links != 0;
}

/**
 * ieee80211_vif_link_active - check if a given link is active
 * @vif: the vif
 * @link_id: the link ID to check
 * Return: %true if the vif is an MLD and the link is active, or if
 *	the vif is not an MLD and the link ID is 0; %false otherwise.
 */
static inline bool ieee80211_vif_link_active(const struct ieee80211_vif *vif,
					     unsigned int link_id)
{
	if (!ieee80211_vif_is_mld(vif))
		return link_id == 0;
	return vif->active_links & BIT(link_id);
}

#define for_each_vif_active_link(vif, link, link_id)				\
	for (link_id = 0; link_id < ARRAY_SIZE((vif)->link_conf); link_id++)	\
		if ((!(vif)->active_links ||					\
		     (vif)->active_links & BIT(link_id)) &&			\
		    (link = link_conf_dereference_check(vif, link_id)))

static inline bool ieee80211_vif_is_mesh(struct ieee80211_vif *vif)
{
#ifdef CONFIG_MAC80211_MESH
	return vif->type == NL80211_IFTYPE_MESH_POINT;
#endif
	return false;
}

/**
 * wdev_to_ieee80211_vif - return a vif struct from a wdev
 * @wdev: the wdev to get the vif for
 *
 * This can be used by mac80211 drivers with direct cfg80211 APIs
 * (like the vendor commands) that get a wdev.
 *
 * Return: pointer to the wdev, or %NULL if the given wdev isn't
 * associated with a vif that the driver knows about (e.g. monitor
 * or AP_VLAN interfaces.)
 */
struct ieee80211_vif *wdev_to_ieee80211_vif(struct wireless_dev *wdev);

/**
 * ieee80211_vif_to_wdev - return a wdev struct from a vif
 * @vif: the vif to get the wdev for
 *
 * This can be used by mac80211 drivers with direct cfg80211 APIs
 * (like the vendor commands) that needs to get the wdev for a vif.
 * This can also be useful to get the netdev associated to a vif.
 *
 * Return: pointer to the wdev
 */
struct wireless_dev *ieee80211_vif_to_wdev(struct ieee80211_vif *vif);

static inline bool lockdep_vif_wiphy_mutex_held(struct ieee80211_vif *vif)
{
	return lockdep_is_held(&ieee80211_vif_to_wdev(vif)->wiphy->mtx);
}

#define link_conf_dereference_protected(vif, link_id)		\
	rcu_dereference_protected((vif)->link_conf[link_id],	\
				  lockdep_vif_wiphy_mutex_held(vif))

#define link_conf_dereference_check(vif, link_id)		\
	rcu_dereference_check((vif)->link_conf[link_id],	\
			      lockdep_vif_wiphy_mutex_held(vif))

/**
 * enum ieee80211_key_flags - key flags
 *
 * These flags are used for communication about keys between the driver
 * and mac80211, with the @flags parameter of &struct ieee80211_key_conf.
 *
 * @IEEE80211_KEY_FLAG_GENERATE_IV: This flag should be set by the
 *	driver to indicate that it requires IV generation for this
 *	particular key. Setting this flag does not necessarily mean that SKBs
 *	will have sufficient tailroom for ICV or MIC.
 * @IEEE80211_KEY_FLAG_GENERATE_MMIC: This flag should be set by
 *	the driver for a TKIP key if it requires Michael MIC
 *	generation in software.
 * @IEEE80211_KEY_FLAG_PAIRWISE: Set by mac80211, this flag indicates
 *	that the key is pairwise rather then a shared key.
 * @IEEE80211_KEY_FLAG_SW_MGMT_TX: This flag should be set by the driver for a
 *	CCMP/GCMP key if it requires CCMP/GCMP encryption of management frames
 *	(MFP) to be done in software.
 * @IEEE80211_KEY_FLAG_PUT_IV_SPACE: This flag should be set by the driver
 *	if space should be prepared for the IV, but the IV
 *	itself should not be generated. Do not set together with
 *	@IEEE80211_KEY_FLAG_GENERATE_IV on the same key. Setting this flag does
 *	not necessarily mean that SKBs will have sufficient tailroom for ICV or
 *	MIC.
 * @IEEE80211_KEY_FLAG_RX_MGMT: This key will be used to decrypt received
 *	management frames. The flag can help drivers that have a hardware
 *	crypto implementation that doesn't deal with management frames
 *	properly by allowing them to not upload the keys to hardware and
 *	fall back to software crypto. Note that this flag deals only with
 *	RX, if your crypto engine can't deal with TX you can also set the
 *	%IEEE80211_KEY_FLAG_SW_MGMT_TX flag to encrypt such frames in SW.
 * @IEEE80211_KEY_FLAG_GENERATE_IV_MGMT: This flag should be set by the
 *	driver for a CCMP/GCMP key to indicate that is requires IV generation
 *	only for management frames (MFP).
 * @IEEE80211_KEY_FLAG_RESERVE_TAILROOM: This flag should be set by the
 *	driver for a key to indicate that sufficient tailroom must always
 *	be reserved for ICV or MIC, even when HW encryption is enabled.
 * @IEEE80211_KEY_FLAG_PUT_MIC_SPACE: This flag should be set by the driver for
 *	a TKIP key if it only requires MIC space. Do not set together with
 *	@IEEE80211_KEY_FLAG_GENERATE_MMIC on the same key.
 * @IEEE80211_KEY_FLAG_NO_AUTO_TX: Key needs explicit Tx activation.
 * @IEEE80211_KEY_FLAG_GENERATE_MMIE: This flag should be set by the driver
<<<<<<< HEAD
 *	for a AES_CMAC key to indicate that it requires sequence number
 *	generation only
=======
 *	for a AES_CMAC or a AES_GMAC key to indicate that it requires sequence
 *	number generation only
>>>>>>> 0c383648
 * @IEEE80211_KEY_FLAG_SPP_AMSDU: SPP A-MSDUs can be used with this key
 *	(set by mac80211 from the sta->spp_amsdu flag)
 */
enum ieee80211_key_flags {
	IEEE80211_KEY_FLAG_GENERATE_IV_MGMT	= BIT(0),
	IEEE80211_KEY_FLAG_GENERATE_IV		= BIT(1),
	IEEE80211_KEY_FLAG_GENERATE_MMIC	= BIT(2),
	IEEE80211_KEY_FLAG_PAIRWISE		= BIT(3),
	IEEE80211_KEY_FLAG_SW_MGMT_TX		= BIT(4),
	IEEE80211_KEY_FLAG_PUT_IV_SPACE		= BIT(5),
	IEEE80211_KEY_FLAG_RX_MGMT		= BIT(6),
	IEEE80211_KEY_FLAG_RESERVE_TAILROOM	= BIT(7),
	IEEE80211_KEY_FLAG_PUT_MIC_SPACE	= BIT(8),
	IEEE80211_KEY_FLAG_NO_AUTO_TX		= BIT(9),
	IEEE80211_KEY_FLAG_GENERATE_MMIE	= BIT(10),
	IEEE80211_KEY_FLAG_SPP_AMSDU		= BIT(11),
};

/**
 * struct ieee80211_key_conf - key information
 *
 * This key information is given by mac80211 to the driver by
 * the set_key() callback in &struct ieee80211_ops.
 *
 * @hw_key_idx: To be set by the driver, this is the key index the driver
 *	wants to be given when a frame is transmitted and needs to be
 *	encrypted in hardware.
 * @cipher: The key's cipher suite selector.
 * @tx_pn: PN used for TX keys, may be used by the driver as well if it
 *	needs to do software PN assignment by itself (e.g. due to TSO)
 * @flags: key flags, see &enum ieee80211_key_flags.
 * @keyidx: the key index (0-3)
 * @keylen: key material length
 * @key: key material. For ALG_TKIP the key is encoded as a 256-bit (32 byte)
 * 	data block:
 * 	- Temporal Encryption Key (128 bits)
 * 	- Temporal Authenticator Tx MIC Key (64 bits)
 * 	- Temporal Authenticator Rx MIC Key (64 bits)
 * @icv_len: The ICV length for this key type
 * @iv_len: The IV length for this key type
 * @link_id: the link ID for MLO, or -1 for non-MLO or pairwise keys
 */
struct ieee80211_key_conf {
	atomic64_t tx_pn;
	u32 cipher;
	u8 icv_len;
	u8 iv_len;
	u8 hw_key_idx;
	s8 keyidx;
	u16 flags;
	s8 link_id;
	u8 keylen;
	u8 key[];
};

#define IEEE80211_MAX_PN_LEN	16

#define TKIP_PN_TO_IV16(pn) ((u16)(pn & 0xffff))
#define TKIP_PN_TO_IV32(pn) ((u32)((pn >> 16) & 0xffffffff))

/**
 * struct ieee80211_key_seq - key sequence counter
 *
 * @tkip: TKIP data, containing IV32 and IV16 in host byte order
 * @ccmp: PN data, most significant byte first (big endian,
 *	reverse order than in packet)
 * @aes_cmac: PN data, most significant byte first (big endian,
 *	reverse order than in packet)
 * @aes_gmac: PN data, most significant byte first (big endian,
 *	reverse order than in packet)
 * @gcmp: PN data, most significant byte first (big endian,
 *	reverse order than in packet)
 * @hw: data for HW-only (e.g. cipher scheme) keys
 */
struct ieee80211_key_seq {
	union {
		struct {
			u32 iv32;
			u16 iv16;
		} tkip;
		struct {
			u8 pn[6];
		} ccmp;
		struct {
			u8 pn[6];
		} aes_cmac;
		struct {
			u8 pn[6];
		} aes_gmac;
		struct {
			u8 pn[6];
		} gcmp;
		struct {
			u8 seq[IEEE80211_MAX_PN_LEN];
			u8 seq_len;
		} hw;
	};
};

/**
 * enum set_key_cmd - key command
 *
 * Used with the set_key() callback in &struct ieee80211_ops, this
 * indicates whether a key is being removed or added.
 *
 * @SET_KEY: a key is set
 * @DISABLE_KEY: a key must be disabled
 */
enum set_key_cmd {
	SET_KEY, DISABLE_KEY,
};

/**
 * enum ieee80211_sta_state - station state
 *
 * @IEEE80211_STA_NOTEXIST: station doesn't exist at all,
 *	this is a special state for add/remove transitions
 * @IEEE80211_STA_NONE: station exists without special state
 * @IEEE80211_STA_AUTH: station is authenticated
 * @IEEE80211_STA_ASSOC: station is associated
 * @IEEE80211_STA_AUTHORIZED: station is authorized (802.1X)
 */
enum ieee80211_sta_state {
	/* NOTE: These need to be ordered correctly! */
	IEEE80211_STA_NOTEXIST,
	IEEE80211_STA_NONE,
	IEEE80211_STA_AUTH,
	IEEE80211_STA_ASSOC,
	IEEE80211_STA_AUTHORIZED,
};

/**
 * enum ieee80211_sta_rx_bandwidth - station RX bandwidth
 * @IEEE80211_STA_RX_BW_20: station can only receive 20 MHz
 * @IEEE80211_STA_RX_BW_40: station can receive up to 40 MHz
 * @IEEE80211_STA_RX_BW_80: station can receive up to 80 MHz
 * @IEEE80211_STA_RX_BW_160: station can receive up to 160 MHz
 *	(including 80+80 MHz)
 * @IEEE80211_STA_RX_BW_320: station can receive up to 320 MHz
 *
 * Implementation note: 20 must be zero to be initialized
 *	correctly, the values must be sorted.
 */
enum ieee80211_sta_rx_bandwidth {
	IEEE80211_STA_RX_BW_20 = 0,
	IEEE80211_STA_RX_BW_40,
	IEEE80211_STA_RX_BW_80,
	IEEE80211_STA_RX_BW_160,
	IEEE80211_STA_RX_BW_320,
};

/**
 * struct ieee80211_sta_rates - station rate selection table
 *
 * @rcu_head: RCU head used for freeing the table on update
 * @rate: transmit rates/flags to be used by default.
 *	Overriding entries per-packet is possible by using cb tx control.
 */
struct ieee80211_sta_rates {
	struct rcu_head rcu_head;
	struct {
		s8 idx;
		u8 count;
		u8 count_cts;
		u8 count_rts;
		u16 flags;
	} rate[IEEE80211_TX_RATE_TABLE_SIZE];
};

/**
 * struct ieee80211_sta_txpwr - station txpower configuration
 *
 * Used to configure txpower for station.
 *
 * @power: indicates the tx power, in dBm, to be used when sending data frames
 *	to the STA.
 * @type: In particular if TPC %type is NL80211_TX_POWER_LIMITED then tx power
 *	will be less than or equal to specified from userspace, whereas if TPC
 *	%type is NL80211_TX_POWER_AUTOMATIC then it indicates default tx power.
 *	NL80211_TX_POWER_FIXED is not a valid configuration option for
 *	per peer TPC.
 */
struct ieee80211_sta_txpwr {
	s16 power;
	enum nl80211_tx_power_setting type;
};

/**
 * struct ieee80211_sta_aggregates - info that is aggregated from active links
 *
 * Used for any per-link data that needs to be aggregated and updated in the
 * main &struct ieee80211_sta when updated or the active links change.
 *
 * @max_amsdu_len: indicates the maximal length of an A-MSDU in bytes.
 *	This field is always valid for packets with a VHT preamble.
 *	For packets with a HT preamble, additional limits apply:
 *
 *	* If the skb is transmitted as part of a BA agreement, the
 *	  A-MSDU maximal size is min(max_amsdu_len, 4065) bytes.
 *	* If the skb is not part of a BA agreement, the A-MSDU maximal
 *	  size is min(max_amsdu_len, 7935) bytes.
 *
 * Both additional HT limits must be enforced by the low level
 * driver. This is defined by the spec (IEEE 802.11-2012 section
 * 8.3.2.2 NOTE 2).
 * @max_rc_amsdu_len: Maximum A-MSDU size in bytes recommended by rate control.
 * @max_tid_amsdu_len: Maximum A-MSDU size in bytes for this TID
 */
struct ieee80211_sta_aggregates {
	u16 max_amsdu_len;

	u16 max_rc_amsdu_len;
	u16 max_tid_amsdu_len[IEEE80211_NUM_TIDS];
};

/**
 * struct ieee80211_link_sta - station Link specific info
 * All link specific info for a STA link for a non MLD STA(single)
 * or a MLD STA(multiple entries) are stored here.
 *
 * @sta: reference to owning STA
 * @addr: MAC address of the Link STA. For non-MLO STA this is same as the addr
 *	in ieee80211_sta. For MLO Link STA this addr can be same or different
 *	from addr in ieee80211_sta (representing MLD STA addr)
 * @link_id: the link ID for this link STA (0 for deflink)
 * @smps_mode: current SMPS mode (off, static or dynamic)
 * @supp_rates: Bitmap of supported rates
 * @ht_cap: HT capabilities of this STA; restricted to our own capabilities
 * @vht_cap: VHT capabilities of this STA; restricted to our own capabilities
 * @he_cap: HE capabilities of this STA
 * @he_6ghz_capa: on 6 GHz, holds the HE 6 GHz band capabilities
 * @eht_cap: EHT capabilities of this STA
 * @agg: per-link data for multi-link aggregation
 * @bandwidth: current bandwidth the station can receive with
 * @rx_nss: in HT/VHT, the maximum number of spatial streams the
 *	station can receive at the moment, changed by operating mode
 *	notifications and capabilities. The value is only valid after
 *	the station moves to associated state.
 * @txpwr: the station tx power configuration
 *
 */
struct ieee80211_link_sta {
	struct ieee80211_sta *sta;

	u8 addr[ETH_ALEN];
	u8 link_id;
	enum ieee80211_smps_mode smps_mode;

	u32 supp_rates[NUM_NL80211_BANDS];
	struct ieee80211_sta_ht_cap ht_cap;
	struct ieee80211_sta_vht_cap vht_cap;
	struct ieee80211_sta_he_cap he_cap;
	struct ieee80211_he_6ghz_capa he_6ghz_capa;
	struct ieee80211_sta_eht_cap eht_cap;

	struct ieee80211_sta_aggregates agg;

	u8 rx_nss;
	enum ieee80211_sta_rx_bandwidth bandwidth;
	struct ieee80211_sta_txpwr txpwr;
};

/**
 * struct ieee80211_sta - station table entry
 *
 * A station table entry represents a station we are possibly
 * communicating with. Since stations are RCU-managed in
 * mac80211, any ieee80211_sta pointer you get access to must
 * either be protected by rcu_read_lock() explicitly or implicitly,
 * or you must take good care to not use such a pointer after a
 * call to your sta_remove callback that removed it.
 * This also represents the MLD STA in case of MLO association
 * and holds pointers to various link STA's
 *
 * @addr: MAC address
 * @aid: AID we assigned to the station if we're an AP
 * @max_rx_aggregation_subframes: maximal amount of frames in a single AMPDU
 *	that this station is allowed to transmit to us.
 *	Can be modified by driver.
 * @wme: indicates whether the STA supports QoS/WME (if local devices does,
 *	otherwise always false)
 * @drv_priv: data area for driver use, will always be aligned to
 *	sizeof(void \*), size is determined in hw information.
 * @uapsd_queues: bitmap of queues configured for uapsd. Only valid
 *	if wme is supported. The bits order is like in
 *	IEEE80211_WMM_IE_STA_QOSINFO_AC_*.
 * @max_sp: max Service Period. Only valid if wme is supported.
 * @rates: rate control selection table
 * @tdls: indicates whether the STA is a TDLS peer
 * @tdls_initiator: indicates the STA is an initiator of the TDLS link. Only
 *	valid if the STA is a TDLS peer in the first place.
 * @mfp: indicates whether the STA uses management frame protection or not.
 * @mlo: indicates whether the STA is MLO station.
 * @max_amsdu_subframes: indicates the maximal number of MSDUs in a single
 *	A-MSDU. Taken from the Extended Capabilities element. 0 means
 *	unlimited.
 * @cur: currently valid data as aggregated from the active links
 *	For non MLO STA it will point to the deflink data. For MLO STA
 *	ieee80211_sta_recalc_aggregates() must be called to update it.
 * @support_p2p_ps: indicates whether the STA supports P2P PS mechanism or not.
 * @txq: per-TID data TX queues; note that the last entry (%IEEE80211_NUM_TIDS)
 *	is used for non-data frames
 * @deflink: This holds the default link STA information, for non MLO STA all link
 *	specific STA information is accessed through @deflink or through
 *	link[0] which points to address of @deflink. For MLO Link STA
 *	the first added link STA will point to deflink.
 * @link: reference to Link Sta entries. For Non MLO STA, except 1st link,
 *	i.e link[0] all links would be assigned to NULL by default and
 *	would access link information via @deflink or link[0]. For MLO
 *	STA, first link STA being added will point its link pointer to
 *	@deflink address and remaining would be allocated and the address
 *	would be assigned to link[link_id] where link_id is the id assigned
 *	by the AP.
 * @valid_links: bitmap of valid links, or 0 for non-MLO
 * @spp_amsdu: indicates whether the STA uses SPP A-MSDU or not.
 */
struct ieee80211_sta {
	u8 addr[ETH_ALEN];
	u16 aid;
	u16 max_rx_aggregation_subframes;
	bool wme;
	u8 uapsd_queues;
	u8 max_sp;
	struct ieee80211_sta_rates __rcu *rates;
	bool tdls;
	bool tdls_initiator;
	bool mfp;
	bool mlo;
	bool spp_amsdu;
	u8 max_amsdu_subframes;

	struct ieee80211_sta_aggregates *cur;

	bool support_p2p_ps;

	struct ieee80211_txq *txq[IEEE80211_NUM_TIDS + 1];

	u16 valid_links;
	struct ieee80211_link_sta deflink;
	struct ieee80211_link_sta __rcu *link[IEEE80211_MLD_MAX_NUM_LINKS];

	/* must be last */
	u8 drv_priv[] __aligned(sizeof(void *));
};

#ifdef CONFIG_LOCKDEP
bool lockdep_sta_mutex_held(struct ieee80211_sta *pubsta);
#else
static inline bool lockdep_sta_mutex_held(struct ieee80211_sta *pubsta)
{
	return true;
}
#endif

#define link_sta_dereference_protected(sta, link_id)		\
	rcu_dereference_protected((sta)->link[link_id],		\
				  lockdep_sta_mutex_held(sta))

#define link_sta_dereference_check(sta, link_id)		\
	rcu_dereference_check((sta)->link[link_id],		\
			      lockdep_sta_mutex_held(sta))

#define for_each_sta_active_link(vif, sta, link_sta, link_id)			\
	for (link_id = 0; link_id < ARRAY_SIZE((sta)->link); link_id++)		\
		if ((!(vif)->active_links ||					\
		     (vif)->active_links & BIT(link_id)) &&			\
		    ((link_sta) = link_sta_dereference_check(sta, link_id)))

/**
 * enum sta_notify_cmd - sta notify command
 *
 * Used with the sta_notify() callback in &struct ieee80211_ops, this
 * indicates if an associated station made a power state transition.
 *
 * @STA_NOTIFY_SLEEP: a station is now sleeping
 * @STA_NOTIFY_AWAKE: a sleeping station woke up
 */
enum sta_notify_cmd {
	STA_NOTIFY_SLEEP, STA_NOTIFY_AWAKE,
};

/**
 * struct ieee80211_tx_control - TX control data
 *
 * @sta: station table entry, this sta pointer may be NULL and
 * 	it is not allowed to copy the pointer, due to RCU.
 */
struct ieee80211_tx_control {
	struct ieee80211_sta *sta;
};

/**
 * struct ieee80211_txq - Software intermediate tx queue
 *
 * @vif: &struct ieee80211_vif pointer from the add_interface callback.
 * @sta: station table entry, %NULL for per-vif queue
 * @tid: the TID for this queue (unused for per-vif queue),
 *	%IEEE80211_NUM_TIDS for non-data (if enabled)
 * @ac: the AC for this queue
 * @drv_priv: driver private area, sized by hw->txq_data_size
 *
 * The driver can obtain packets from this queue by calling
 * ieee80211_tx_dequeue().
 */
struct ieee80211_txq {
	struct ieee80211_vif *vif;
	struct ieee80211_sta *sta;
	u8 tid;
	u8 ac;

	/* must be last */
	u8 drv_priv[] __aligned(sizeof(void *));
};

/**
 * enum ieee80211_hw_flags - hardware flags
 *
 * These flags are used to indicate hardware capabilities to
 * the stack. Generally, flags here should have their meaning
 * done in a way that the simplest hardware doesn't need setting
 * any particular flags. There are some exceptions to this rule,
 * however, so you are advised to review these flags carefully.
 *
 * @IEEE80211_HW_HAS_RATE_CONTROL:
 *	The hardware or firmware includes rate control, and cannot be
 *	controlled by the stack. As such, no rate control algorithm
 *	should be instantiated, and the TX rate reported to userspace
 *	will be taken from the TX status instead of the rate control
 *	algorithm.
 *	Note that this requires that the driver implement a number of
 *	callbacks so it has the correct information, it needs to have
 *	the @set_rts_threshold callback and must look at the BSS config
 *	@use_cts_prot for G/N protection, @use_short_slot for slot
 *	timing in 2.4 GHz and @use_short_preamble for preambles for
 *	CCK frames.
 *
 * @IEEE80211_HW_RX_INCLUDES_FCS:
 *	Indicates that received frames passed to the stack include
 *	the FCS at the end.
 *
 * @IEEE80211_HW_HOST_BROADCAST_PS_BUFFERING:
 *	Some wireless LAN chipsets buffer broadcast/multicast frames
 *	for power saving stations in the hardware/firmware and others
 *	rely on the host system for such buffering. This option is used
 *	to configure the IEEE 802.11 upper layer to buffer broadcast and
 *	multicast frames when there are power saving stations so that
 *	the driver can fetch them with ieee80211_get_buffered_bc().
 *
 * @IEEE80211_HW_SIGNAL_UNSPEC:
 *	Hardware can provide signal values but we don't know its units. We
 *	expect values between 0 and @max_signal.
 *	If possible please provide dB or dBm instead.
 *
 * @IEEE80211_HW_SIGNAL_DBM:
 *	Hardware gives signal values in dBm, decibel difference from
 *	one milliwatt. This is the preferred method since it is standardized
 *	between different devices. @max_signal does not need to be set.
 *
 * @IEEE80211_HW_SPECTRUM_MGMT:
 * 	Hardware supports spectrum management defined in 802.11h
 * 	Measurement, Channel Switch, Quieting, TPC
 *
 * @IEEE80211_HW_AMPDU_AGGREGATION:
 *	Hardware supports 11n A-MPDU aggregation.
 *
 * @IEEE80211_HW_SUPPORTS_PS:
 *	Hardware has power save support (i.e. can go to sleep).
 *
 * @IEEE80211_HW_PS_NULLFUNC_STACK:
 *	Hardware requires nullfunc frame handling in stack, implies
 *	stack support for dynamic PS.
 *
 * @IEEE80211_HW_SUPPORTS_DYNAMIC_PS:
 *	Hardware has support for dynamic PS.
 *
 * @IEEE80211_HW_MFP_CAPABLE:
 *	Hardware supports management frame protection (MFP, IEEE 802.11w).
 *
 * @IEEE80211_HW_REPORTS_TX_ACK_STATUS:
 *	Hardware can provide ack status reports of Tx frames to
 *	the stack.
 *
 * @IEEE80211_HW_CONNECTION_MONITOR:
 *	The hardware performs its own connection monitoring, including
 *	periodic keep-alives to the AP and probing the AP on beacon loss.
 *
 * @IEEE80211_HW_NEED_DTIM_BEFORE_ASSOC:
 *	This device needs to get data from beacon before association (i.e.
 *	dtim_period).
 *
 * @IEEE80211_HW_SUPPORTS_PER_STA_GTK: The device's crypto engine supports
 *	per-station GTKs as used by IBSS RSN or during fast transition. If
 *	the device doesn't support per-station GTKs, but can be asked not
 *	to decrypt group addressed frames, then IBSS RSN support is still
 *	possible but software crypto will be used. Advertise the wiphy flag
 *	only in that case.
 *
 * @IEEE80211_HW_AP_LINK_PS: When operating in AP mode the device
 *	autonomously manages the PS status of connected stations. When
 *	this flag is set mac80211 will not trigger PS mode for connected
 *	stations based on the PM bit of incoming frames.
 *	Use ieee80211_start_ps()/ieee8021_end_ps() to manually configure
 *	the PS mode of connected stations.
 *
 * @IEEE80211_HW_TX_AMPDU_SETUP_IN_HW: The device handles TX A-MPDU session
 *	setup strictly in HW. mac80211 should not attempt to do this in
 *	software.
 *
 * @IEEE80211_HW_WANT_MONITOR_VIF: The driver would like to be informed of
 *	a virtual monitor interface when monitor interfaces are the only
 *	active interfaces.
 *
 * @IEEE80211_HW_NO_AUTO_VIF: The driver would like for no wlanX to
 *	be created.  It is expected user-space will create vifs as
 *	desired (and thus have them named as desired).
 *
 * @IEEE80211_HW_SW_CRYPTO_CONTROL: The driver wants to control which of the
 *	crypto algorithms can be done in software - so don't automatically
 *	try to fall back to it if hardware crypto fails, but do so only if
 *	the driver returns 1. This also forces the driver to advertise its
 *	supported cipher suites.
 *
 * @IEEE80211_HW_SUPPORT_FAST_XMIT: The driver/hardware supports fast-xmit,
 *	this currently requires only the ability to calculate the duration
 *	for frames.
 *
 * @IEEE80211_HW_QUEUE_CONTROL: The driver wants to control per-interface
 *	queue mapping in order to use different queues (not just one per AC)
 *	for different virtual interfaces. See the doc section on HW queue
 *	control for more details.
 *
 * @IEEE80211_HW_SUPPORTS_RC_TABLE: The driver supports using a rate
 *	selection table provided by the rate control algorithm.
 *
 * @IEEE80211_HW_P2P_DEV_ADDR_FOR_INTF: Use the P2P Device address for any
 *	P2P Interface. This will be honoured even if more than one interface
 *	is supported.
 *
 * @IEEE80211_HW_TIMING_BEACON_ONLY: Use sync timing from beacon frames
 *	only, to allow getting TBTT of a DTIM beacon.
 *
 * @IEEE80211_HW_SUPPORTS_HT_CCK_RATES: Hardware supports mixing HT/CCK rates
 *	and can cope with CCK rates in an aggregation session (e.g. by not
 *	using aggregation for such frames.)
 *
 * @IEEE80211_HW_CHANCTX_STA_CSA: Support 802.11h based channel-switch (CSA)
 *	for a single active channel while using channel contexts. When support
 *	is not enabled the default action is to disconnect when getting the
 *	CSA frame.
 *
 * @IEEE80211_HW_SUPPORTS_CLONED_SKBS: The driver will never modify the payload
 *	or tailroom of TX skbs without copying them first.
 *
 * @IEEE80211_HW_SINGLE_SCAN_ON_ALL_BANDS: The HW supports scanning on all bands
 *	in one command, mac80211 doesn't have to run separate scans per band.
 *
 * @IEEE80211_HW_TDLS_WIDER_BW: The device/driver supports wider bandwidth
 *	than then BSS bandwidth for a TDLS link on the base channel.
 *
 * @IEEE80211_HW_SUPPORTS_AMSDU_IN_AMPDU: The driver supports receiving A-MSDUs
 *	within A-MPDU.
 *
 * @IEEE80211_HW_BEACON_TX_STATUS: The device/driver provides TX status
 *	for sent beacons.
 *
 * @IEEE80211_HW_NEEDS_UNIQUE_STA_ADDR: Hardware (or driver) requires that each
 *	station has a unique address, i.e. each station entry can be identified
 *	by just its MAC address; this prevents, for example, the same station
 *	from connecting to two virtual AP interfaces at the same time.
 *
 * @IEEE80211_HW_SUPPORTS_REORDERING_BUFFER: Hardware (or driver) manages the
 *	reordering buffer internally, guaranteeing mac80211 receives frames in
 *	order and does not need to manage its own reorder buffer or BA session
 *	timeout.
 *
 * @IEEE80211_HW_USES_RSS: The device uses RSS and thus requires parallel RX,
 *	which implies using per-CPU station statistics.
 *
 * @IEEE80211_HW_TX_AMSDU: Hardware (or driver) supports software aggregated
 *	A-MSDU frames. Requires software tx queueing and fast-xmit support.
 *	When not using minstrel/minstrel_ht rate control, the driver must
 *	limit the maximum A-MSDU size based on the current tx rate by setting
 *	max_rc_amsdu_len in struct ieee80211_sta.
 *
 * @IEEE80211_HW_TX_FRAG_LIST: Hardware (or driver) supports sending frag_list
 *	skbs, needed for zero-copy software A-MSDU.
 *
 * @IEEE80211_HW_REPORTS_LOW_ACK: The driver (or firmware) reports low ack event
 *	by ieee80211_report_low_ack() based on its own algorithm. For such
 *	drivers, mac80211 packet loss mechanism will not be triggered and driver
 *	is completely depending on firmware event for station kickout.
 *
 * @IEEE80211_HW_SUPPORTS_TX_FRAG: Hardware does fragmentation by itself.
 *	The stack will not do fragmentation.
 *	The callback for @set_frag_threshold should be set as well.
 *
 * @IEEE80211_HW_SUPPORTS_TDLS_BUFFER_STA: Hardware supports buffer STA on
 *	TDLS links.
 *
 * @IEEE80211_HW_DEAUTH_NEED_MGD_TX_PREP: The driver requires the
 *	mgd_prepare_tx() callback to be called before transmission of a
 *	deauthentication frame in case the association was completed but no
 *	beacon was heard. This is required in multi-channel scenarios, where the
 *	virtual interface might not be given air time for the transmission of
 *	the frame, as it is not synced with the AP/P2P GO yet, and thus the
 *	deauthentication frame might not be transmitted.
 *
 * @IEEE80211_HW_DOESNT_SUPPORT_QOS_NDP: The driver (or firmware) doesn't
 *	support QoS NDP for AP probing - that's most likely a driver bug.
 *
 * @IEEE80211_HW_BUFF_MMPDU_TXQ: use the TXQ for bufferable MMPDUs, this of
 *	course requires the driver to use TXQs to start with.
 *
 * @IEEE80211_HW_SUPPORTS_VHT_EXT_NSS_BW: (Hardware) rate control supports VHT
 *	extended NSS BW (dot11VHTExtendedNSSBWCapable). This flag will be set if
 *	the selected rate control algorithm sets %RATE_CTRL_CAPA_VHT_EXT_NSS_BW
 *	but if the rate control is built-in then it must be set by the driver.
 *	See also the documentation for that flag.
 *
 * @IEEE80211_HW_STA_MMPDU_TXQ: use the extra non-TID per-station TXQ for all
 *	MMPDUs on station interfaces. This of course requires the driver to use
 *	TXQs to start with.
 *
 * @IEEE80211_HW_TX_STATUS_NO_AMPDU_LEN: Driver does not report accurate A-MPDU
 *	length in tx status information
 *
 * @IEEE80211_HW_SUPPORTS_MULTI_BSSID: Hardware supports multi BSSID
 *
 * @IEEE80211_HW_SUPPORTS_ONLY_HE_MULTI_BSSID: Hardware supports multi BSSID
 *	only for HE APs. Applies if @IEEE80211_HW_SUPPORTS_MULTI_BSSID is set.
 *
 * @IEEE80211_HW_AMPDU_KEYBORDER_SUPPORT: The card and driver is only
 *	aggregating MPDUs with the same keyid, allowing mac80211 to keep Tx
 *	A-MPDU sessions active while rekeying with Extended Key ID.
 *
 * @IEEE80211_HW_SUPPORTS_TX_ENCAP_OFFLOAD: Hardware supports tx encapsulation
 *	offload
 *
 * @IEEE80211_HW_SUPPORTS_RX_DECAP_OFFLOAD: Hardware supports rx decapsulation
 *	offload
 *
 * @IEEE80211_HW_SUPPORTS_CONC_MON_RX_DECAP: Hardware supports concurrent rx
 *	decapsulation offload and passing raw 802.11 frames for monitor iface.
 *	If this is supported, the driver must pass both 802.3 frames for real
 *	usage and 802.11 frames with %RX_FLAG_ONLY_MONITOR set for monitor to
 *	the stack.
 *
 * @IEEE80211_HW_DETECTS_COLOR_COLLISION: HW/driver has support for BSS color
 *	collision detection and doesn't need it in software.
 *
 * @IEEE80211_HW_MLO_MCAST_MULTI_LINK_TX: Hardware/driver handles transmitting
 *	multicast frames on all links, mac80211 should not do that.
 *
 * @IEEE80211_HW_DISALLOW_PUNCTURING: HW requires disabling puncturing in EHT
 *	and connecting with a lower bandwidth instead
<<<<<<< HEAD
=======
 * @IEEE80211_HW_DISALLOW_PUNCTURING_5GHZ: HW requires disabling puncturing in
 *	EHT in 5 GHz and connecting with a lower bandwidth instead
>>>>>>> 0c383648
 *
 * @IEEE80211_HW_HANDLES_QUIET_CSA: HW/driver handles quieting for CSA, so
 *	no need to stop queues. This really should be set by a driver that
 *	implements MLO, so operation can continue on other links when one
 *	link is switching.
 *
 * @NUM_IEEE80211_HW_FLAGS: number of hardware flags, used for sizing arrays
 */
enum ieee80211_hw_flags {
	IEEE80211_HW_HAS_RATE_CONTROL,
	IEEE80211_HW_RX_INCLUDES_FCS,
	IEEE80211_HW_HOST_BROADCAST_PS_BUFFERING,
	IEEE80211_HW_SIGNAL_UNSPEC,
	IEEE80211_HW_SIGNAL_DBM,
	IEEE80211_HW_NEED_DTIM_BEFORE_ASSOC,
	IEEE80211_HW_SPECTRUM_MGMT,
	IEEE80211_HW_AMPDU_AGGREGATION,
	IEEE80211_HW_SUPPORTS_PS,
	IEEE80211_HW_PS_NULLFUNC_STACK,
	IEEE80211_HW_SUPPORTS_DYNAMIC_PS,
	IEEE80211_HW_MFP_CAPABLE,
	IEEE80211_HW_WANT_MONITOR_VIF,
	IEEE80211_HW_NO_AUTO_VIF,
	IEEE80211_HW_SW_CRYPTO_CONTROL,
	IEEE80211_HW_SUPPORT_FAST_XMIT,
	IEEE80211_HW_REPORTS_TX_ACK_STATUS,
	IEEE80211_HW_CONNECTION_MONITOR,
	IEEE80211_HW_QUEUE_CONTROL,
	IEEE80211_HW_SUPPORTS_PER_STA_GTK,
	IEEE80211_HW_AP_LINK_PS,
	IEEE80211_HW_TX_AMPDU_SETUP_IN_HW,
	IEEE80211_HW_SUPPORTS_RC_TABLE,
	IEEE80211_HW_P2P_DEV_ADDR_FOR_INTF,
	IEEE80211_HW_TIMING_BEACON_ONLY,
	IEEE80211_HW_SUPPORTS_HT_CCK_RATES,
	IEEE80211_HW_CHANCTX_STA_CSA,
	IEEE80211_HW_SUPPORTS_CLONED_SKBS,
	IEEE80211_HW_SINGLE_SCAN_ON_ALL_BANDS,
	IEEE80211_HW_TDLS_WIDER_BW,
	IEEE80211_HW_SUPPORTS_AMSDU_IN_AMPDU,
	IEEE80211_HW_BEACON_TX_STATUS,
	IEEE80211_HW_NEEDS_UNIQUE_STA_ADDR,
	IEEE80211_HW_SUPPORTS_REORDERING_BUFFER,
	IEEE80211_HW_USES_RSS,
	IEEE80211_HW_TX_AMSDU,
	IEEE80211_HW_TX_FRAG_LIST,
	IEEE80211_HW_REPORTS_LOW_ACK,
	IEEE80211_HW_SUPPORTS_TX_FRAG,
	IEEE80211_HW_SUPPORTS_TDLS_BUFFER_STA,
	IEEE80211_HW_DEAUTH_NEED_MGD_TX_PREP,
	IEEE80211_HW_DOESNT_SUPPORT_QOS_NDP,
	IEEE80211_HW_BUFF_MMPDU_TXQ,
	IEEE80211_HW_SUPPORTS_VHT_EXT_NSS_BW,
	IEEE80211_HW_STA_MMPDU_TXQ,
	IEEE80211_HW_TX_STATUS_NO_AMPDU_LEN,
	IEEE80211_HW_SUPPORTS_MULTI_BSSID,
	IEEE80211_HW_SUPPORTS_ONLY_HE_MULTI_BSSID,
	IEEE80211_HW_AMPDU_KEYBORDER_SUPPORT,
	IEEE80211_HW_SUPPORTS_TX_ENCAP_OFFLOAD,
	IEEE80211_HW_SUPPORTS_RX_DECAP_OFFLOAD,
	IEEE80211_HW_SUPPORTS_CONC_MON_RX_DECAP,
	IEEE80211_HW_DETECTS_COLOR_COLLISION,
	IEEE80211_HW_MLO_MCAST_MULTI_LINK_TX,
	IEEE80211_HW_DISALLOW_PUNCTURING,
<<<<<<< HEAD
=======
	IEEE80211_HW_DISALLOW_PUNCTURING_5GHZ,
>>>>>>> 0c383648
	IEEE80211_HW_HANDLES_QUIET_CSA,

	/* keep last, obviously */
	NUM_IEEE80211_HW_FLAGS
};

/**
 * struct ieee80211_hw - hardware information and state
 *
 * This structure contains the configuration and hardware
 * information for an 802.11 PHY.
 *
 * @wiphy: This points to the &struct wiphy allocated for this
 *	802.11 PHY. You must fill in the @perm_addr and @dev
 *	members of this structure using SET_IEEE80211_DEV()
 *	and SET_IEEE80211_PERM_ADDR(). Additionally, all supported
 *	bands (with channels, bitrates) are registered here.
 *
 * @conf: &struct ieee80211_conf, device configuration, don't use.
 *
 * @priv: pointer to private area that was allocated for driver use
 *	along with this structure.
 *
 * @flags: hardware flags, see &enum ieee80211_hw_flags.
 *
 * @extra_tx_headroom: headroom to reserve in each transmit skb
 *	for use by the driver (e.g. for transmit headers.)
 *
 * @extra_beacon_tailroom: tailroom to reserve in each beacon tx skb.
 *	Can be used by drivers to add extra IEs.
 *
 * @max_signal: Maximum value for signal (rssi) in RX information, used
 *	only when @IEEE80211_HW_SIGNAL_UNSPEC or @IEEE80211_HW_SIGNAL_DB
 *
 * @max_listen_interval: max listen interval in units of beacon interval
 *	that HW supports
 *
 * @queues: number of available hardware transmit queues for
 *	data packets. WMM/QoS requires at least four, these
 *	queues need to have configurable access parameters.
 *
 * @rate_control_algorithm: rate control algorithm for this hardware.
 *	If unset (NULL), the default algorithm will be used. Must be
 *	set before calling ieee80211_register_hw().
 *
 * @vif_data_size: size (in bytes) of the drv_priv data area
 *	within &struct ieee80211_vif.
 * @sta_data_size: size (in bytes) of the drv_priv data area
 *	within &struct ieee80211_sta.
 * @chanctx_data_size: size (in bytes) of the drv_priv data area
 *	within &struct ieee80211_chanctx_conf.
 * @txq_data_size: size (in bytes) of the drv_priv data area
 *	within @struct ieee80211_txq.
 *
 * @max_rates: maximum number of alternate rate retry stages the hw
 *	can handle.
 * @max_report_rates: maximum number of alternate rate retry stages
 *	the hw can report back.
 * @max_rate_tries: maximum number of tries for each stage
 *
 * @max_rx_aggregation_subframes: maximum buffer size (number of
 *	sub-frames) to be used for A-MPDU block ack receiver
 *	aggregation.
 *	This is only relevant if the device has restrictions on the
 *	number of subframes, if it relies on mac80211 to do reordering
 *	it shouldn't be set.
 *
 * @max_tx_aggregation_subframes: maximum number of subframes in an
 *	aggregate an HT/HE device will transmit. In HT AddBA we'll
 *	advertise a constant value of 64 as some older APs crash if
 *	the window size is smaller (an example is LinkSys WRT120N
 *	with FW v1.0.07 build 002 Jun 18 2012).
 *	For AddBA to HE capable peers this value will be used.
 *
 * @max_tx_fragments: maximum number of tx buffers per (A)-MSDU, sum
 *	of 1 + skb_shinfo(skb)->nr_frags for each skb in the frag_list.
 *
 * @offchannel_tx_hw_queue: HW queue ID to use for offchannel TX
 *	(if %IEEE80211_HW_QUEUE_CONTROL is set)
 *
 * @radiotap_mcs_details: lists which MCS information can the HW
 *	reports, by default it is set to _MCS, _GI and _BW but doesn't
 *	include _FMT. Use %IEEE80211_RADIOTAP_MCS_HAVE_\* values, only
 *	adding _BW is supported today.
 *
 * @radiotap_vht_details: lists which VHT MCS information the HW reports,
 *	the default is _GI | _BANDWIDTH.
 *	Use the %IEEE80211_RADIOTAP_VHT_KNOWN_\* values.
 *
 * @radiotap_timestamp: Information for the radiotap timestamp field; if the
 *	@units_pos member is set to a non-negative value then the timestamp
 *	field will be added and populated from the &struct ieee80211_rx_status
 *	device_timestamp.
 * @radiotap_timestamp.units_pos: Must be set to a combination of a
 *	IEEE80211_RADIOTAP_TIMESTAMP_UNIT_* and a
 *	IEEE80211_RADIOTAP_TIMESTAMP_SPOS_* value.
 * @radiotap_timestamp.accuracy: If non-negative, fills the accuracy in the
 *	radiotap field and the accuracy known flag will be set.
 *
 * @netdev_features: netdev features to be set in each netdev created
 *	from this HW. Note that not all features are usable with mac80211,
 *	other features will be rejected during HW registration.
 *
 * @uapsd_queues: This bitmap is included in (re)association frame to indicate
 *	for each access category if it is uAPSD trigger-enabled and delivery-
 *	enabled. Use IEEE80211_WMM_IE_STA_QOSINFO_AC_* to set this bitmap.
 *	Each bit corresponds to different AC. Value '1' in specific bit means
 *	that corresponding AC is both trigger- and delivery-enabled. '0' means
 *	neither enabled.
 *
 * @uapsd_max_sp_len: maximum number of total buffered frames the WMM AP may
 *	deliver to a WMM STA during any Service Period triggered by the WMM STA.
 *	Use IEEE80211_WMM_IE_STA_QOSINFO_SP_* for correct values.
 *
 * @max_nan_de_entries: maximum number of NAN DE functions supported by the
 *	device.
 *
 * @tx_sk_pacing_shift: Pacing shift to set on TCP sockets when frames from
 *	them are encountered. The default should typically not be changed,
 *	unless the driver has good reasons for needing more buffers.
 *
 * @weight_multiplier: Driver specific airtime weight multiplier used while
 *	refilling deficit of each TXQ.
 *
 * @max_mtu: the max mtu could be set.
 *
 * @tx_power_levels: a list of power levels supported by the wifi hardware.
 * 	The power levels can be specified either as integer or fractions.
 * 	The power level at idx 0 shall be the maximum positive power level.
 *
 * @max_txpwr_levels_idx: the maximum valid idx of 'tx_power_levels' list.
 */
struct ieee80211_hw {
	struct ieee80211_conf conf;
	struct wiphy *wiphy;
	const char *rate_control_algorithm;
	void *priv;
	unsigned long flags[BITS_TO_LONGS(NUM_IEEE80211_HW_FLAGS)];
	unsigned int extra_tx_headroom;
	unsigned int extra_beacon_tailroom;
	int vif_data_size;
	int sta_data_size;
	int chanctx_data_size;
	int txq_data_size;
	u16 queues;
	u16 max_listen_interval;
	s8 max_signal;
	u8 max_rates;
	u8 max_report_rates;
	u8 max_rate_tries;
	u16 max_rx_aggregation_subframes;
	u16 max_tx_aggregation_subframes;
	u8 max_tx_fragments;
	u8 offchannel_tx_hw_queue;
	u8 radiotap_mcs_details;
	u16 radiotap_vht_details;
	struct {
		int units_pos;
		s16 accuracy;
	} radiotap_timestamp;
	netdev_features_t netdev_features;
	u8 uapsd_queues;
	u8 uapsd_max_sp_len;
	u8 max_nan_de_entries;
	u8 tx_sk_pacing_shift;
	u8 weight_multiplier;
	u32 max_mtu;
	const s8 *tx_power_levels;
	u8 max_txpwr_levels_idx;
};

static inline bool _ieee80211_hw_check(struct ieee80211_hw *hw,
				       enum ieee80211_hw_flags flg)
{
	return test_bit(flg, hw->flags);
}
#define ieee80211_hw_check(hw, flg)	_ieee80211_hw_check(hw, IEEE80211_HW_##flg)

static inline void _ieee80211_hw_set(struct ieee80211_hw *hw,
				     enum ieee80211_hw_flags flg)
{
	return __set_bit(flg, hw->flags);
}
#define ieee80211_hw_set(hw, flg)	_ieee80211_hw_set(hw, IEEE80211_HW_##flg)

/**
 * struct ieee80211_scan_request - hw scan request
 *
 * @ies: pointers different parts of IEs (in req.ie)
 * @req: cfg80211 request.
 */
struct ieee80211_scan_request {
	struct ieee80211_scan_ies ies;

	/* Keep last */
	struct cfg80211_scan_request req;
};

/**
 * struct ieee80211_tdls_ch_sw_params - TDLS channel switch parameters
 *
 * @sta: peer this TDLS channel-switch request/response came from
 * @chandef: channel referenced in a TDLS channel-switch request
 * @action_code: see &enum ieee80211_tdls_actioncode
 * @status: channel-switch response status
 * @timestamp: time at which the frame was received
 * @switch_time: switch-timing parameter received in the frame
 * @switch_timeout: switch-timing parameter received in the frame
 * @tmpl_skb: TDLS switch-channel response template
 * @ch_sw_tm_ie: offset of the channel-switch timing IE inside @tmpl_skb
 */
struct ieee80211_tdls_ch_sw_params {
	struct ieee80211_sta *sta;
	struct cfg80211_chan_def *chandef;
	u8 action_code;
	u32 status;
	u32 timestamp;
	u16 switch_time;
	u16 switch_timeout;
	struct sk_buff *tmpl_skb;
	u32 ch_sw_tm_ie;
};

/**
 * wiphy_to_ieee80211_hw - return a mac80211 driver hw struct from a wiphy
 *
 * @wiphy: the &struct wiphy which we want to query
 *
 * mac80211 drivers can use this to get to their respective
 * &struct ieee80211_hw. Drivers wishing to get to their own private
 * structure can then access it via hw->priv. Note that mac802111 drivers should
 * not use wiphy_priv() to try to get their private driver structure as this
 * is already used internally by mac80211.
 *
 * Return: The mac80211 driver hw struct of @wiphy.
 */
struct ieee80211_hw *wiphy_to_ieee80211_hw(struct wiphy *wiphy);

/**
 * SET_IEEE80211_DEV - set device for 802.11 hardware
 *
 * @hw: the &struct ieee80211_hw to set the device for
 * @dev: the &struct device of this 802.11 device
 */
static inline void SET_IEEE80211_DEV(struct ieee80211_hw *hw, struct device *dev)
{
	set_wiphy_dev(hw->wiphy, dev);
}

/**
 * SET_IEEE80211_PERM_ADDR - set the permanent MAC address for 802.11 hardware
 *
 * @hw: the &struct ieee80211_hw to set the MAC address for
 * @addr: the address to set
 */
static inline void SET_IEEE80211_PERM_ADDR(struct ieee80211_hw *hw, const u8 *addr)
{
	memcpy(hw->wiphy->perm_addr, addr, ETH_ALEN);
}

static inline struct ieee80211_rate *
ieee80211_get_tx_rate(const struct ieee80211_hw *hw,
		      const struct ieee80211_tx_info *c)
{
	if (WARN_ON_ONCE(c->control.rates[0].idx < 0))
		return NULL;
	return &hw->wiphy->bands[c->band]->bitrates[c->control.rates[0].idx];
}

static inline struct ieee80211_rate *
ieee80211_get_rts_cts_rate(const struct ieee80211_hw *hw,
			   const struct ieee80211_tx_info *c)
{
	if (c->control.rts_cts_rate_idx < 0)
		return NULL;
	return &hw->wiphy->bands[c->band]->bitrates[c->control.rts_cts_rate_idx];
}

static inline struct ieee80211_rate *
ieee80211_get_alt_retry_rate(const struct ieee80211_hw *hw,
			     const struct ieee80211_tx_info *c, int idx)
{
	if (c->control.rates[idx + 1].idx < 0)
		return NULL;
	return &hw->wiphy->bands[c->band]->bitrates[c->control.rates[idx + 1].idx];
}

/**
 * ieee80211_free_txskb - free TX skb
 * @hw: the hardware
 * @skb: the skb
 *
 * Free a transmit skb. Use this function when some failure
 * to transmit happened and thus status cannot be reported.
 */
void ieee80211_free_txskb(struct ieee80211_hw *hw, struct sk_buff *skb);

/**
 * DOC: Hardware crypto acceleration
 *
 * mac80211 is capable of taking advantage of many hardware
 * acceleration designs for encryption and decryption operations.
 *
 * The set_key() callback in the &struct ieee80211_ops for a given
 * device is called to enable hardware acceleration of encryption and
 * decryption. The callback takes a @sta parameter that will be NULL
 * for default keys or keys used for transmission only, or point to
 * the station information for the peer for individual keys.
 * Multiple transmission keys with the same key index may be used when
 * VLANs are configured for an access point.
 *
 * When transmitting, the TX control data will use the @hw_key_idx
 * selected by the driver by modifying the &struct ieee80211_key_conf
 * pointed to by the @key parameter to the set_key() function.
 *
 * The set_key() call for the %SET_KEY command should return 0 if
 * the key is now in use, -%EOPNOTSUPP or -%ENOSPC if it couldn't be
 * added; if you return 0 then hw_key_idx must be assigned to the
 * hardware key index. You are free to use the full u8 range.
 *
 * Note that in the case that the @IEEE80211_HW_SW_CRYPTO_CONTROL flag is
 * set, mac80211 will not automatically fall back to software crypto if
 * enabling hardware crypto failed. The set_key() call may also return the
 * value 1 to permit this specific key/algorithm to be done in software.
 *
 * When the cmd is %DISABLE_KEY then it must succeed.
 *
 * Note that it is permissible to not decrypt a frame even if a key
 * for it has been uploaded to hardware. The stack will not make any
 * decision based on whether a key has been uploaded or not but rather
 * based on the receive flags.
 *
 * The &struct ieee80211_key_conf structure pointed to by the @key
 * parameter is guaranteed to be valid until another call to set_key()
 * removes it, but it can only be used as a cookie to differentiate
 * keys.
 *
 * In TKIP some HW need to be provided a phase 1 key, for RX decryption
 * acceleration (i.e. iwlwifi). Those drivers should provide update_tkip_key
 * handler.
 * The update_tkip_key() call updates the driver with the new phase 1 key.
 * This happens every time the iv16 wraps around (every 65536 packets). The
 * set_key() call will happen only once for each key (unless the AP did
 * rekeying); it will not include a valid phase 1 key. The valid phase 1 key is
 * provided by update_tkip_key only. The trigger that makes mac80211 call this
 * handler is software decryption with wrap around of iv16.
 *
 * The set_default_unicast_key() call updates the default WEP key index
 * configured to the hardware for WEP encryption type. This is required
 * for devices that support offload of data packets (e.g. ARP responses).
 *
 * Mac80211 drivers should set the @NL80211_EXT_FEATURE_CAN_REPLACE_PTK0 flag
 * when they are able to replace in-use PTK keys according to the following
 * requirements:
 * 1) They do not hand over frames decrypted with the old key to mac80211
      once the call to set_key() with command %DISABLE_KEY has been completed,
   2) either drop or continue to use the old key for any outgoing frames queued
      at the time of the key deletion (including re-transmits),
   3) never send out a frame queued prior to the set_key() %SET_KEY command
      encrypted with the new key when also needing
      @IEEE80211_KEY_FLAG_GENERATE_IV and
   4) never send out a frame unencrypted when it should be encrypted.
   Mac80211 will not queue any new frames for a deleted key to the driver.
 */

/**
 * DOC: Powersave support
 *
 * mac80211 has support for various powersave implementations.
 *
 * First, it can support hardware that handles all powersaving by itself;
 * such hardware should simply set the %IEEE80211_HW_SUPPORTS_PS hardware
 * flag. In that case, it will be told about the desired powersave mode
 * with the %IEEE80211_CONF_PS flag depending on the association status.
 * The hardware must take care of sending nullfunc frames when necessary,
 * i.e. when entering and leaving powersave mode. The hardware is required
 * to look at the AID in beacons and signal to the AP that it woke up when
 * it finds traffic directed to it.
 *
 * %IEEE80211_CONF_PS flag enabled means that the powersave mode defined in
 * IEEE 802.11-2007 section 11.2 is enabled. This is not to be confused
 * with hardware wakeup and sleep states. Driver is responsible for waking
 * up the hardware before issuing commands to the hardware and putting it
 * back to sleep at appropriate times.
 *
 * When PS is enabled, hardware needs to wakeup for beacons and receive the
 * buffered multicast/broadcast frames after the beacon. Also it must be
 * possible to send frames and receive the acknowledment frame.
 *
 * Other hardware designs cannot send nullfunc frames by themselves and also
 * need software support for parsing the TIM bitmap. This is also supported
 * by mac80211 by combining the %IEEE80211_HW_SUPPORTS_PS and
 * %IEEE80211_HW_PS_NULLFUNC_STACK flags. The hardware is of course still
 * required to pass up beacons. The hardware is still required to handle
 * waking up for multicast traffic; if it cannot the driver must handle that
 * as best as it can; mac80211 is too slow to do that.
 *
 * Dynamic powersave is an extension to normal powersave in which the
 * hardware stays awake for a user-specified period of time after sending a
 * frame so that reply frames need not be buffered and therefore delayed to
 * the next wakeup. It's a compromise of getting good enough latency when
 * there's data traffic and still saving significantly power in idle
 * periods.
 *
 * Dynamic powersave is simply supported by mac80211 enabling and disabling
 * PS based on traffic. Driver needs to only set %IEEE80211_HW_SUPPORTS_PS
 * flag and mac80211 will handle everything automatically. Additionally,
 * hardware having support for the dynamic PS feature may set the
 * %IEEE80211_HW_SUPPORTS_DYNAMIC_PS flag to indicate that it can support
 * dynamic PS mode itself. The driver needs to look at the
 * @dynamic_ps_timeout hardware configuration value and use it that value
 * whenever %IEEE80211_CONF_PS is set. In this case mac80211 will disable
 * dynamic PS feature in stack and will just keep %IEEE80211_CONF_PS
 * enabled whenever user has enabled powersave.
 *
 * Driver informs U-APSD client support by enabling
 * %IEEE80211_VIF_SUPPORTS_UAPSD flag. The mode is configured through the
 * uapsd parameter in conf_tx() operation. Hardware needs to send the QoS
 * Nullfunc frames and stay awake until the service period has ended. To
 * utilize U-APSD, dynamic powersave is disabled for voip AC and all frames
 * from that AC are transmitted with powersave enabled.
 *
 * Note: U-APSD client mode is not yet supported with
 * %IEEE80211_HW_PS_NULLFUNC_STACK.
 */

/**
 * DOC: Beacon filter support
 *
 * Some hardware have beacon filter support to reduce host cpu wakeups
 * which will reduce system power consumption. It usually works so that
 * the firmware creates a checksum of the beacon but omits all constantly
 * changing elements (TSF, TIM etc). Whenever the checksum changes the
 * beacon is forwarded to the host, otherwise it will be just dropped. That
 * way the host will only receive beacons where some relevant information
 * (for example ERP protection or WMM settings) have changed.
 *
 * Beacon filter support is advertised with the %IEEE80211_VIF_BEACON_FILTER
 * interface capability. The driver needs to enable beacon filter support
 * whenever power save is enabled, that is %IEEE80211_CONF_PS is set. When
 * power save is enabled, the stack will not check for beacon loss and the
 * driver needs to notify about loss of beacons with ieee80211_beacon_loss().
 *
 * The time (or number of beacons missed) until the firmware notifies the
 * driver of a beacon loss event (which in turn causes the driver to call
 * ieee80211_beacon_loss()) should be configurable and will be controlled
 * by mac80211 and the roaming algorithm in the future.
 *
 * Since there may be constantly changing information elements that nothing
 * in the software stack cares about, we will, in the future, have mac80211
 * tell the driver which information elements are interesting in the sense
 * that we want to see changes in them. This will include
 *
 *  - a list of information element IDs
 *  - a list of OUIs for the vendor information element
 *
 * Ideally, the hardware would filter out any beacons without changes in the
 * requested elements, but if it cannot support that it may, at the expense
 * of some efficiency, filter out only a subset. For example, if the device
 * doesn't support checking for OUIs it should pass up all changes in all
 * vendor information elements.
 *
 * Note that change, for the sake of simplification, also includes information
 * elements appearing or disappearing from the beacon.
 *
 * Some hardware supports an "ignore list" instead. Just make sure nothing
 * that was requested is on the ignore list, and include commonly changing
 * information element IDs in the ignore list, for example 11 (BSS load) and
 * the various vendor-assigned IEs with unknown contents (128, 129, 133-136,
 * 149, 150, 155, 156, 173, 176, 178, 179, 219); for forward compatibility
 * it could also include some currently unused IDs.
 *
 *
 * In addition to these capabilities, hardware should support notifying the
 * host of changes in the beacon RSSI. This is relevant to implement roaming
 * when no traffic is flowing (when traffic is flowing we see the RSSI of
 * the received data packets). This can consist of notifying the host when
 * the RSSI changes significantly or when it drops below or rises above
 * configurable thresholds. In the future these thresholds will also be
 * configured by mac80211 (which gets them from userspace) to implement
 * them as the roaming algorithm requires.
 *
 * If the hardware cannot implement this, the driver should ask it to
 * periodically pass beacon frames to the host so that software can do the
 * signal strength threshold checking.
 */

/**
 * DOC: Spatial multiplexing power save
 *
 * SMPS (Spatial multiplexing power save) is a mechanism to conserve
 * power in an 802.11n implementation. For details on the mechanism
 * and rationale, please refer to 802.11 (as amended by 802.11n-2009)
 * "11.2.3 SM power save".
 *
 * The mac80211 implementation is capable of sending action frames
 * to update the AP about the station's SMPS mode, and will instruct
 * the driver to enter the specific mode. It will also announce the
 * requested SMPS mode during the association handshake. Hardware
 * support for this feature is required, and can be indicated by
 * hardware flags.
 *
 * The default mode will be "automatic", which nl80211/cfg80211
 * defines to be dynamic SMPS in (regular) powersave, and SMPS
 * turned off otherwise.
 *
 * To support this feature, the driver must set the appropriate
 * hardware support flags, and handle the SMPS flag to the config()
 * operation. It will then with this mechanism be instructed to
 * enter the requested SMPS mode while associated to an HT AP.
 */

/**
 * DOC: Frame filtering
 *
 * mac80211 requires to see many management frames for proper
 * operation, and users may want to see many more frames when
 * in monitor mode. However, for best CPU usage and power consumption,
 * having as few frames as possible percolate through the stack is
 * desirable. Hence, the hardware should filter as much as possible.
 *
 * To achieve this, mac80211 uses filter flags (see below) to tell
 * the driver's configure_filter() function which frames should be
 * passed to mac80211 and which should be filtered out.
 *
 * Before configure_filter() is invoked, the prepare_multicast()
 * callback is invoked with the parameters @mc_count and @mc_list
 * for the combined multicast address list of all virtual interfaces.
 * It's use is optional, and it returns a u64 that is passed to
 * configure_filter(). Additionally, configure_filter() has the
 * arguments @changed_flags telling which flags were changed and
 * @total_flags with the new flag states.
 *
 * If your device has no multicast address filters your driver will
 * need to check both the %FIF_ALLMULTI flag and the @mc_count
 * parameter to see whether multicast frames should be accepted
 * or dropped.
 *
 * All unsupported flags in @total_flags must be cleared.
 * Hardware does not support a flag if it is incapable of _passing_
 * the frame to the stack. Otherwise the driver must ignore
 * the flag, but not clear it.
 * You must _only_ clear the flag (announce no support for the
 * flag to mac80211) if you are not able to pass the packet type
 * to the stack (so the hardware always filters it).
 * So for example, you should clear @FIF_CONTROL, if your hardware
 * always filters control frames. If your hardware always passes
 * control frames to the kernel and is incapable of filtering them,
 * you do _not_ clear the @FIF_CONTROL flag.
 * This rule applies to all other FIF flags as well.
 */

/**
 * DOC: AP support for powersaving clients
 *
 * In order to implement AP and P2P GO modes, mac80211 has support for
 * client powersaving, both "legacy" PS (PS-Poll/null data) and uAPSD.
 * There currently is no support for sAPSD.
 *
 * There is one assumption that mac80211 makes, namely that a client
 * will not poll with PS-Poll and trigger with uAPSD at the same time.
 * Both are supported, and both can be used by the same client, but
 * they can't be used concurrently by the same client. This simplifies
 * the driver code.
 *
 * The first thing to keep in mind is that there is a flag for complete
 * driver implementation: %IEEE80211_HW_AP_LINK_PS. If this flag is set,
 * mac80211 expects the driver to handle most of the state machine for
 * powersaving clients and will ignore the PM bit in incoming frames.
 * Drivers then use ieee80211_sta_ps_transition() to inform mac80211 of
 * stations' powersave transitions. In this mode, mac80211 also doesn't
 * handle PS-Poll/uAPSD.
 *
 * In the mode without %IEEE80211_HW_AP_LINK_PS, mac80211 will check the
 * PM bit in incoming frames for client powersave transitions. When a
 * station goes to sleep, we will stop transmitting to it. There is,
 * however, a race condition: a station might go to sleep while there is
 * data buffered on hardware queues. If the device has support for this
 * it will reject frames, and the driver should give the frames back to
 * mac80211 with the %IEEE80211_TX_STAT_TX_FILTERED flag set which will
 * cause mac80211 to retry the frame when the station wakes up. The
 * driver is also notified of powersave transitions by calling its
 * @sta_notify callback.
 *
 * When the station is asleep, it has three choices: it can wake up,
 * it can PS-Poll, or it can possibly start a uAPSD service period.
 * Waking up is implemented by simply transmitting all buffered (and
 * filtered) frames to the station. This is the easiest case. When
 * the station sends a PS-Poll or a uAPSD trigger frame, mac80211
 * will inform the driver of this with the @allow_buffered_frames
 * callback; this callback is optional. mac80211 will then transmit
 * the frames as usual and set the %IEEE80211_TX_CTL_NO_PS_BUFFER
 * on each frame. The last frame in the service period (or the only
 * response to a PS-Poll) also has %IEEE80211_TX_STATUS_EOSP set to
 * indicate that it ends the service period; as this frame must have
 * TX status report it also sets %IEEE80211_TX_CTL_REQ_TX_STATUS.
 * When TX status is reported for this frame, the service period is
 * marked has having ended and a new one can be started by the peer.
 *
 * Additionally, non-bufferable MMPDUs can also be transmitted by
 * mac80211 with the %IEEE80211_TX_CTL_NO_PS_BUFFER set in them.
 *
 * Another race condition can happen on some devices like iwlwifi
 * when there are frames queued for the station and it wakes up
 * or polls; the frames that are already queued could end up being
 * transmitted first instead, causing reordering and/or wrong
 * processing of the EOSP. The cause is that allowing frames to be
 * transmitted to a certain station is out-of-band communication to
 * the device. To allow this problem to be solved, the driver can
 * call ieee80211_sta_block_awake() if frames are buffered when it
 * is notified that the station went to sleep. When all these frames
 * have been filtered (see above), it must call the function again
 * to indicate that the station is no longer blocked.
 *
 * If the driver buffers frames in the driver for aggregation in any
 * way, it must use the ieee80211_sta_set_buffered() call when it is
 * notified of the station going to sleep to inform mac80211 of any
 * TIDs that have frames buffered. Note that when a station wakes up
 * this information is reset (hence the requirement to call it when
 * informed of the station going to sleep). Then, when a service
 * period starts for any reason, @release_buffered_frames is called
 * with the number of frames to be released and which TIDs they are
 * to come from. In this case, the driver is responsible for setting
 * the EOSP (for uAPSD) and MORE_DATA bits in the released frames.
 * To help the @more_data parameter is passed to tell the driver if
 * there is more data on other TIDs -- the TIDs to release frames
 * from are ignored since mac80211 doesn't know how many frames the
 * buffers for those TIDs contain.
 *
 * If the driver also implement GO mode, where absence periods may
 * shorten service periods (or abort PS-Poll responses), it must
 * filter those response frames except in the case of frames that
 * are buffered in the driver -- those must remain buffered to avoid
 * reordering. Because it is possible that no frames are released
 * in this case, the driver must call ieee80211_sta_eosp()
 * to indicate to mac80211 that the service period ended anyway.
 *
 * Finally, if frames from multiple TIDs are released from mac80211
 * but the driver might reorder them, it must clear & set the flags
 * appropriately (only the last frame may have %IEEE80211_TX_STATUS_EOSP)
 * and also take care of the EOSP and MORE_DATA bits in the frame.
 * The driver may also use ieee80211_sta_eosp() in this case.
 *
 * Note that if the driver ever buffers frames other than QoS-data
 * frames, it must take care to never send a non-QoS-data frame as
 * the last frame in a service period, adding a QoS-nulldata frame
 * after a non-QoS-data frame if needed.
 */

/**
 * DOC: HW queue control
 *
 * Before HW queue control was introduced, mac80211 only had a single static
 * assignment of per-interface AC software queues to hardware queues. This
 * was problematic for a few reasons:
 * 1) off-channel transmissions might get stuck behind other frames
 * 2) multiple virtual interfaces couldn't be handled correctly
 * 3) after-DTIM frames could get stuck behind other frames
 *
 * To solve this, hardware typically uses multiple different queues for all
 * the different usages, and this needs to be propagated into mac80211 so it
 * won't have the same problem with the software queues.
 *
 * Therefore, mac80211 now offers the %IEEE80211_HW_QUEUE_CONTROL capability
 * flag that tells it that the driver implements its own queue control. To do
 * so, the driver will set up the various queues in each &struct ieee80211_vif
 * and the offchannel queue in &struct ieee80211_hw. In response, mac80211 will
 * use those queue IDs in the hw_queue field of &struct ieee80211_tx_info and
 * if necessary will queue the frame on the right software queue that mirrors
 * the hardware queue.
 * Additionally, the driver has to then use these HW queue IDs for the queue
 * management functions (ieee80211_stop_queue() et al.)
 *
 * The driver is free to set up the queue mappings as needed; multiple virtual
 * interfaces may map to the same hardware queues if needed. The setup has to
 * happen during add_interface or change_interface callbacks. For example, a
 * driver supporting station+station and station+AP modes might decide to have
 * 10 hardware queues to handle different scenarios:
 *
 * 4 AC HW queues for 1st vif: 0, 1, 2, 3
 * 4 AC HW queues for 2nd vif: 4, 5, 6, 7
 * after-DTIM queue for AP:   8
 * off-channel queue:         9
 *
 * It would then set up the hardware like this:
 *   hw.offchannel_tx_hw_queue = 9
 *
 * and the first virtual interface that is added as follows:
 *   vif.hw_queue[IEEE80211_AC_VO] = 0
 *   vif.hw_queue[IEEE80211_AC_VI] = 1
 *   vif.hw_queue[IEEE80211_AC_BE] = 2
 *   vif.hw_queue[IEEE80211_AC_BK] = 3
 *   vif.cab_queue = 8 // if AP mode, otherwise %IEEE80211_INVAL_HW_QUEUE
 * and the second virtual interface with 4-7.
 *
 * If queue 6 gets full, for example, mac80211 would only stop the second
 * virtual interface's BE queue since virtual interface queues are per AC.
 *
 * Note that the vif.cab_queue value should be set to %IEEE80211_INVAL_HW_QUEUE
 * whenever the queue is not used (i.e. the interface is not in AP mode) if the
 * queue could potentially be shared since mac80211 will look at cab_queue when
 * a queue is stopped/woken even if the interface is not in AP mode.
 */

/**
 * enum ieee80211_filter_flags - hardware filter flags
 *
 * These flags determine what the filter in hardware should be
 * programmed to let through and what should not be passed to the
 * stack. It is always safe to pass more frames than requested,
 * but this has negative impact on power consumption.
 *
 * @FIF_ALLMULTI: pass all multicast frames, this is used if requested
 *	by the user or if the hardware is not capable of filtering by
 *	multicast address.
 *
 * @FIF_FCSFAIL: pass frames with failed FCS (but you need to set the
 *	%RX_FLAG_FAILED_FCS_CRC for them)
 *
 * @FIF_PLCPFAIL: pass frames with failed PLCP CRC (but you need to set
 *	the %RX_FLAG_FAILED_PLCP_CRC for them
 *
 * @FIF_BCN_PRBRESP_PROMISC: This flag is set during scanning to indicate
 *	to the hardware that it should not filter beacons or probe responses
 *	by BSSID. Filtering them can greatly reduce the amount of processing
 *	mac80211 needs to do and the amount of CPU wakeups, so you should
 *	honour this flag if possible.
 *
 * @FIF_CONTROL: pass control frames (except for PS Poll) addressed to this
 *	station
 *
 * @FIF_OTHER_BSS: pass frames destined to other BSSes
 *
 * @FIF_PSPOLL: pass PS Poll frames
 *
 * @FIF_PROBE_REQ: pass probe request frames
 *
 * @FIF_MCAST_ACTION: pass multicast Action frames
 */
enum ieee80211_filter_flags {
	FIF_ALLMULTI		= 1<<1,
	FIF_FCSFAIL		= 1<<2,
	FIF_PLCPFAIL		= 1<<3,
	FIF_BCN_PRBRESP_PROMISC	= 1<<4,
	FIF_CONTROL		= 1<<5,
	FIF_OTHER_BSS		= 1<<6,
	FIF_PSPOLL		= 1<<7,
	FIF_PROBE_REQ		= 1<<8,
	FIF_MCAST_ACTION	= 1<<9,
};

/**
 * enum ieee80211_ampdu_mlme_action - A-MPDU actions
 *
 * These flags are used with the ampdu_action() callback in
 * &struct ieee80211_ops to indicate which action is needed.
 *
 * Note that drivers MUST be able to deal with a TX aggregation
 * session being stopped even before they OK'ed starting it by
 * calling ieee80211_start_tx_ba_cb_irqsafe, because the peer
 * might receive the addBA frame and send a delBA right away!
 *
 * @IEEE80211_AMPDU_RX_START: start RX aggregation
 * @IEEE80211_AMPDU_RX_STOP: stop RX aggregation
 * @IEEE80211_AMPDU_TX_START: start TX aggregation, the driver must either
 *	call ieee80211_start_tx_ba_cb_irqsafe() or
 *	call ieee80211_start_tx_ba_cb_irqsafe() with status
 *	%IEEE80211_AMPDU_TX_START_DELAY_ADDBA to delay addba after
 *	ieee80211_start_tx_ba_cb_irqsafe is called, or just return the special
 *	status %IEEE80211_AMPDU_TX_START_IMMEDIATE.
 * @IEEE80211_AMPDU_TX_OPERATIONAL: TX aggregation has become operational
 * @IEEE80211_AMPDU_TX_STOP_CONT: stop TX aggregation but continue transmitting
 *	queued packets, now unaggregated. After all packets are transmitted the
 *	driver has to call ieee80211_stop_tx_ba_cb_irqsafe().
 * @IEEE80211_AMPDU_TX_STOP_FLUSH: stop TX aggregation and flush all packets,
 *	called when the station is removed. There's no need or reason to call
 *	ieee80211_stop_tx_ba_cb_irqsafe() in this case as mac80211 assumes the
 *	session is gone and removes the station.
 * @IEEE80211_AMPDU_TX_STOP_FLUSH_CONT: called when TX aggregation is stopped
 *	but the driver hasn't called ieee80211_stop_tx_ba_cb_irqsafe() yet and
 *	now the connection is dropped and the station will be removed. Drivers
 *	should clean up and drop remaining packets when this is called.
 */
enum ieee80211_ampdu_mlme_action {
	IEEE80211_AMPDU_RX_START,
	IEEE80211_AMPDU_RX_STOP,
	IEEE80211_AMPDU_TX_START,
	IEEE80211_AMPDU_TX_STOP_CONT,
	IEEE80211_AMPDU_TX_STOP_FLUSH,
	IEEE80211_AMPDU_TX_STOP_FLUSH_CONT,
	IEEE80211_AMPDU_TX_OPERATIONAL,
};

#define IEEE80211_AMPDU_TX_START_IMMEDIATE 1
#define IEEE80211_AMPDU_TX_START_DELAY_ADDBA 2

/**
 * struct ieee80211_ampdu_params - AMPDU action parameters
 *
 * @action: the ampdu action, value from %ieee80211_ampdu_mlme_action.
 * @sta: peer of this AMPDU session
 * @tid: tid of the BA session
 * @ssn: start sequence number of the session. TX/RX_STOP can pass 0. When
 *	action is set to %IEEE80211_AMPDU_RX_START the driver passes back the
 *	actual ssn value used to start the session and writes the value here.
 * @buf_size: reorder buffer size  (number of subframes). Valid only when the
 *	action is set to %IEEE80211_AMPDU_RX_START or
 *	%IEEE80211_AMPDU_TX_OPERATIONAL
 * @amsdu: indicates the peer's ability to receive A-MSDU within A-MPDU.
 *	valid when the action is set to %IEEE80211_AMPDU_TX_OPERATIONAL
 * @timeout: BA session timeout. Valid only when the action is set to
 *	%IEEE80211_AMPDU_RX_START
 */
struct ieee80211_ampdu_params {
	enum ieee80211_ampdu_mlme_action action;
	struct ieee80211_sta *sta;
	u16 tid;
	u16 ssn;
	u16 buf_size;
	bool amsdu;
	u16 timeout;
};

/**
 * enum ieee80211_frame_release_type - frame release reason
 * @IEEE80211_FRAME_RELEASE_PSPOLL: frame released for PS-Poll
 * @IEEE80211_FRAME_RELEASE_UAPSD: frame(s) released due to
 *	frame received on trigger-enabled AC
 */
enum ieee80211_frame_release_type {
	IEEE80211_FRAME_RELEASE_PSPOLL,
	IEEE80211_FRAME_RELEASE_UAPSD,
};

/**
 * enum ieee80211_rate_control_changed - flags to indicate what changed
 *
 * @IEEE80211_RC_BW_CHANGED: The bandwidth that can be used to transmit
 *	to this station changed. The actual bandwidth is in the station
 *	information -- for HT20/40 the IEEE80211_HT_CAP_SUP_WIDTH_20_40
 *	flag changes, for HT and VHT the bandwidth field changes.
 * @IEEE80211_RC_SMPS_CHANGED: The SMPS state of the station changed.
 * @IEEE80211_RC_SUPP_RATES_CHANGED: The supported rate set of this peer
 *	changed (in IBSS mode) due to discovering more information about
 *	the peer.
 * @IEEE80211_RC_NSS_CHANGED: N_SS (number of spatial streams) was changed
 *	by the peer
 */
enum ieee80211_rate_control_changed {
	IEEE80211_RC_BW_CHANGED		= BIT(0),
	IEEE80211_RC_SMPS_CHANGED	= BIT(1),
	IEEE80211_RC_SUPP_RATES_CHANGED	= BIT(2),
	IEEE80211_RC_NSS_CHANGED	= BIT(3),
};

/**
 * enum ieee80211_roc_type - remain on channel type
 *
 * With the support for multi channel contexts and multi channel operations,
 * remain on channel operations might be limited/deferred/aborted by other
 * flows/operations which have higher priority (and vice versa).
 * Specifying the ROC type can be used by devices to prioritize the ROC
 * operations compared to other operations/flows.
 *
 * @IEEE80211_ROC_TYPE_NORMAL: There are no special requirements for this ROC.
 * @IEEE80211_ROC_TYPE_MGMT_TX: The remain on channel request is required
 *	for sending management frames offchannel.
 */
enum ieee80211_roc_type {
	IEEE80211_ROC_TYPE_NORMAL = 0,
	IEEE80211_ROC_TYPE_MGMT_TX,
};

/**
 * enum ieee80211_reconfig_type - reconfig type
 *
 * This enum is used by the reconfig_complete() callback to indicate what
 * reconfiguration type was completed.
 *
 * @IEEE80211_RECONFIG_TYPE_RESTART: hw restart type
 *	(also due to resume() callback returning 1)
 * @IEEE80211_RECONFIG_TYPE_SUSPEND: suspend type (regardless
 *	of wowlan configuration)
 */
enum ieee80211_reconfig_type {
	IEEE80211_RECONFIG_TYPE_RESTART,
	IEEE80211_RECONFIG_TYPE_SUSPEND,
};

/**
 * struct ieee80211_prep_tx_info - prepare TX information
 * @duration: if non-zero, hint about the required duration,
 *	only used with the mgd_prepare_tx() method.
 * @subtype: frame subtype (auth, (re)assoc, deauth, disassoc)
 * @success: whether the frame exchange was successful, only
 *	used with the mgd_complete_tx() method, and then only
 *	valid for auth and (re)assoc.
 * @link_id: the link id on which the frame will be TX'ed.
 *	Only used with the mgd_prepare_tx() method.
 */
struct ieee80211_prep_tx_info {
	u16 duration;
	u16 subtype;
	u8 success:1;
	int link_id;
};

/**
 * struct ieee80211_ops - callbacks from mac80211 to the driver
 *
 * This structure contains various callbacks that the driver may
 * handle or, in some cases, must handle, for example to configure
 * the hardware to a new channel or to transmit a frame.
 *
 * @tx: Handler that 802.11 module calls for each transmitted frame.
 *	skb contains the buffer starting from the IEEE 802.11 header.
 *	The low-level driver should send the frame out based on
 *	configuration in the TX control data. This handler should,
 *	preferably, never fail and stop queues appropriately.
 *	Must be atomic.
 *
 * @start: Called before the first netdevice attached to the hardware
 *	is enabled. This should turn on the hardware and must turn on
 *	frame reception (for possibly enabled monitor interfaces.)
 *	Returns negative error codes, these may be seen in userspace,
 *	or zero.
 *	When the device is started it should not have a MAC address
 *	to avoid acknowledging frames before a non-monitor device
 *	is added.
 *	Must be implemented and can sleep.
 *
 * @stop: Called after last netdevice attached to the hardware
 *	is disabled. This should turn off the hardware (at least
 *	it must turn off frame reception.)
 *	May be called right after add_interface if that rejects
 *	an interface. If you added any work onto the mac80211 workqueue
 *	you should ensure to cancel it on this callback.
 *	Must be implemented and can sleep.
 *
 * @suspend: Suspend the device; mac80211 itself will quiesce before and
 *	stop transmitting and doing any other configuration, and then
 *	ask the device to suspend. This is only invoked when WoWLAN is
 *	configured, otherwise the device is deconfigured completely and
 *	reconfigured at resume time.
 *	The driver may also impose special conditions under which it
 *	wants to use the "normal" suspend (deconfigure), say if it only
 *	supports WoWLAN when the device is associated. In this case, it
 *	must return 1 from this function.
 *
 * @resume: If WoWLAN was configured, this indicates that mac80211 is
 *	now resuming its operation, after this the device must be fully
 *	functional again. If this returns an error, the only way out is
 *	to also unregister the device. If it returns 1, then mac80211
 *	will also go through the regular complete restart on resume.
 *
 * @set_wakeup: Enable or disable wakeup when WoWLAN configuration is
 *	modified. The reason is that device_set_wakeup_enable() is
 *	supposed to be called when the configuration changes, not only
 *	in suspend().
 *
 * @add_interface: Called when a netdevice attached to the hardware is
 *	enabled. Because it is not called for monitor mode devices, @start
 *	and @stop must be implemented.
 *	The driver should perform any initialization it needs before
 *	the device can be enabled. The initial configuration for the
 *	interface is given in the conf parameter.
 *	The callback may refuse to add an interface by returning a
 *	negative error code (which will be seen in userspace.)
 *	Must be implemented and can sleep.
 *
 * @change_interface: Called when a netdevice changes type. This callback
 *	is optional, but only if it is supported can interface types be
 *	switched while the interface is UP. The callback may sleep.
 *	Note that while an interface is being switched, it will not be
 *	found by the interface iteration callbacks.
 *
 * @remove_interface: Notifies a driver that an interface is going down.
 *	The @stop callback is called after this if it is the last interface
 *	and no monitor interfaces are present.
 *	When all interfaces are removed, the MAC address in the hardware
 *	must be cleared so the device no longer acknowledges packets,
 *	the mac_addr member of the conf structure is, however, set to the
 *	MAC address of the device going away.
 *	Hence, this callback must be implemented. It can sleep.
 *
 * @config: Handler for configuration requests. IEEE 802.11 code calls this
 *	function to change hardware configuration, e.g., channel.
 *	This function should never fail but returns a negative error code
 *	if it does. The callback can sleep.
 *
 * @bss_info_changed: Handler for configuration requests related to BSS
 *	parameters that may vary during BSS's lifespan, and may affect low
 *	level driver (e.g. assoc/disassoc status, erp parameters).
 *	This function should not be used if no BSS has been set, unless
 *	for association indication. The @changed parameter indicates which
 *	of the bss parameters has changed when a call is made. The callback
 *	can sleep.
 *	Note: this callback is called if @vif_cfg_changed or @link_info_changed
 *	are not implemented.
 *
 * @vif_cfg_changed: Handler for configuration requests related to interface
 *	(MLD) parameters from &struct ieee80211_vif_cfg that vary during the
 *	lifetime of the interface (e.g. assoc status, IP addresses, etc.)
 *	The @changed parameter indicates which value changed.
 *	The callback can sleep.
 *
 * @link_info_changed: Handler for configuration requests related to link
 *	parameters from &struct ieee80211_bss_conf that are related to an
 *	individual link. e.g. legacy/HT/VHT/... rate information.
 *	The @changed parameter indicates which value changed, and the @link_id
 *	parameter indicates the link ID. Note that the @link_id will be 0 for
 *	non-MLO connections.
 *	The callback can sleep.
 *
 * @prepare_multicast: Prepare for multicast filter configuration.
 *	This callback is optional, and its return value is passed
 *	to configure_filter(). This callback must be atomic.
 *
 * @configure_filter: Configure the device's RX filter.
 *	See the section "Frame filtering" for more information.
 *	This callback must be implemented and can sleep.
 *
 * @config_iface_filter: Configure the interface's RX filter.
 *	This callback is optional and is used to configure which frames
 *	should be passed to mac80211. The filter_flags is the combination
 *	of FIF_* flags. The changed_flags is a bit mask that indicates
 *	which flags are changed.
 *	This callback can sleep.
 *
 * @set_tim: Set TIM bit. mac80211 calls this function when a TIM bit
 * 	must be set or cleared for a given STA. Must be atomic.
 *
 * @set_key: See the section "Hardware crypto acceleration"
 *	This callback is only called between add_interface and
 *	remove_interface calls, i.e. while the given virtual interface
 *	is enabled.
 *	Returns a negative error code if the key can't be added.
 *	The callback can sleep.
 *
 * @update_tkip_key: See the section "Hardware crypto acceleration"
 * 	This callback will be called in the context of Rx. Called for drivers
 * 	which set IEEE80211_KEY_FLAG_TKIP_REQ_RX_P1_KEY.
 *	The callback must be atomic.
 *
 * @set_rekey_data: If the device supports GTK rekeying, for example while the
 *	host is suspended, it can assign this callback to retrieve the data
 *	necessary to do GTK rekeying, this is the KEK, KCK and replay counter.
 *	After rekeying was done it should (for example during resume) notify
 *	userspace of the new replay counter using ieee80211_gtk_rekey_notify().
 *
 * @set_default_unicast_key: Set the default (unicast) key index, useful for
 *	WEP when the device sends data packets autonomously, e.g. for ARP
 *	offloading. The index can be 0-3, or -1 for unsetting it.
 *
 * @hw_scan: Ask the hardware to service the scan request, no need to start
 *	the scan state machine in stack. The scan must honour the channel
 *	configuration done by the regulatory agent in the wiphy's
 *	registered bands. The hardware (or the driver) needs to make sure
 *	that power save is disabled.
 *	The @req ie/ie_len members are rewritten by mac80211 to contain the
 *	entire IEs after the SSID, so that drivers need not look at these
 *	at all but just send them after the SSID -- mac80211 includes the
 *	(extended) supported rates and HT information (where applicable).
 *	When the scan finishes, ieee80211_scan_completed() must be called;
 *	note that it also must be called when the scan cannot finish due to
 *	any error unless this callback returned a negative error code.
 *	This callback is also allowed to return the special return value 1,
 *	this indicates that hardware scan isn't desirable right now and a
 *	software scan should be done instead. A driver wishing to use this
 *	capability must ensure its (hardware) scan capabilities aren't
 *	advertised as more capable than mac80211's software scan is.
 *	The callback can sleep.
 *
 * @cancel_hw_scan: Ask the low-level tp cancel the active hw scan.
 *	The driver should ask the hardware to cancel the scan (if possible),
 *	but the scan will be completed only after the driver will call
 *	ieee80211_scan_completed().
 *	This callback is needed for wowlan, to prevent enqueueing a new
 *	scan_work after the low-level driver was already suspended.
 *	The callback can sleep.
 *
 * @sched_scan_start: Ask the hardware to start scanning repeatedly at
 *	specific intervals.  The driver must call the
 *	ieee80211_sched_scan_results() function whenever it finds results.
 *	This process will continue until sched_scan_stop is called.
 *
 * @sched_scan_stop: Tell the hardware to stop an ongoing scheduled scan.
 *	In this case, ieee80211_sched_scan_stopped() must not be called.
 *
 * @sw_scan_start: Notifier function that is called just before a software scan
 *	is started. Can be NULL, if the driver doesn't need this notification.
 *	The mac_addr parameter allows supporting NL80211_SCAN_FLAG_RANDOM_ADDR,
 *	the driver may set the NL80211_FEATURE_SCAN_RANDOM_MAC_ADDR flag if it
 *	can use this parameter. The callback can sleep.
 *
 * @sw_scan_complete: Notifier function that is called just after a
 *	software scan finished. Can be NULL, if the driver doesn't need
 *	this notification.
 *	The callback can sleep.
 *
 * @get_stats: Return low-level statistics.
 * 	Returns zero if statistics are available.
 *	The callback can sleep.
 *
 * @get_key_seq: If your device implements encryption in hardware and does
 *	IV/PN assignment then this callback should be provided to read the
 *	IV/PN for the given key from hardware.
 *	The callback must be atomic.
 *
 * @set_frag_threshold: Configuration of fragmentation threshold. Assign this
 *	if the device does fragmentation by itself. Note that to prevent the
 *	stack from doing fragmentation IEEE80211_HW_SUPPORTS_TX_FRAG
 *	should be set as well.
 *	The callback can sleep.
 *
 * @set_rts_threshold: Configuration of RTS threshold (if device needs it)
 *	The callback can sleep.
 *
 * @sta_add: Notifies low level driver about addition of an associated station,
 *	AP, IBSS/WDS/mesh peer etc. This callback can sleep.
 *
 * @sta_remove: Notifies low level driver about removal of an associated
 *	station, AP, IBSS/WDS/mesh peer etc. Note that after the callback
 *	returns it isn't safe to use the pointer, not even RCU protected;
 *	no RCU grace period is guaranteed between returning here and freeing
 *	the station. See @sta_pre_rcu_remove if needed.
 *	This callback can sleep.
 *
 * @vif_add_debugfs: Drivers can use this callback to add a debugfs vif
 *	directory with its files. This callback should be within a
 *	CONFIG_MAC80211_DEBUGFS conditional. This callback can sleep.
 *
 * @link_add_debugfs: Drivers can use this callback to add debugfs files
 *	when a link is added to a mac80211 vif. This callback should be within
 *	a CONFIG_MAC80211_DEBUGFS conditional. This callback can sleep.
 *	For non-MLO the callback will be called once for the default bss_conf
 *	with the vif's directory rather than a separate subdirectory.
 *
 * @sta_add_debugfs: Drivers can use this callback to add debugfs files
 *	when a station is added to mac80211's station list. This callback
 *	should be within a CONFIG_MAC80211_DEBUGFS conditional. This
 *	callback can sleep.
 *
 * @link_sta_add_debugfs: Drivers can use this callback to add debugfs files
 *	when a link is added to a mac80211 station. This callback
 *	should be within a CONFIG_MAC80211_DEBUGFS conditional. This
 *	callback can sleep.
 *	For non-MLO the callback will be called once for the deflink with the
 *	station's directory rather than a separate subdirectory.
 *
 * @sta_notify: Notifies low level driver about power state transition of an
 *	associated station, AP,  IBSS/WDS/mesh peer etc. For a VIF operating
 *	in AP mode, this callback will not be called when the flag
 *	%IEEE80211_HW_AP_LINK_PS is set. Must be atomic.
 *
 * @sta_set_txpwr: Configure the station tx power. This callback set the tx
 *	power for the station.
 *	This callback can sleep.
 *
 * @sta_state: Notifies low level driver about state transition of a
 *	station (which can be the AP, a client, IBSS/WDS/mesh peer etc.)
 *	This callback is mutually exclusive with @sta_add/@sta_remove.
 *	It must not fail for down transitions but may fail for transitions
 *	up the list of states. Also note that after the callback returns it
 *	isn't safe to use the pointer, not even RCU protected - no RCU grace
 *	period is guaranteed between returning here and freeing the station.
 *	See @sta_pre_rcu_remove if needed.
 *	The callback can sleep.
 *
 * @sta_pre_rcu_remove: Notify driver about station removal before RCU
 *	synchronisation. This is useful if a driver needs to have station
 *	pointers protected using RCU, it can then use this call to clear
 *	the pointers instead of waiting for an RCU grace period to elapse
 *	in @sta_state.
 *	The callback can sleep.
 *
 * @sta_rc_update: Notifies the driver of changes to the bitrates that can be
 *	used to transmit to the station. The changes are advertised with bits
 *	from &enum ieee80211_rate_control_changed and the values are reflected
 *	in the station data. This callback should only be used when the driver
 *	uses hardware rate control (%IEEE80211_HW_HAS_RATE_CONTROL) since
 *	otherwise the rate control algorithm is notified directly.
 *	Must be atomic.
 * @sta_rate_tbl_update: Notifies the driver that the rate table changed. This
 *	is only used if the configured rate control algorithm actually uses
 *	the new rate table API, and is therefore optional. Must be atomic.
 *
 * @sta_statistics: Get statistics for this station. For example with beacon
 *	filtering, the statistics kept by mac80211 might not be accurate, so
 *	let the driver pre-fill the statistics. The driver can fill most of
 *	the values (indicating which by setting the filled bitmap), but not
 *	all of them make sense - see the source for which ones are possible.
 *	Statistics that the driver doesn't fill will be filled by mac80211.
 *	The callback can sleep.
 *
 * @conf_tx: Configure TX queue parameters (EDCF (aifs, cw_min, cw_max),
 *	bursting) for a hardware TX queue.
 *	Returns a negative error code on failure.
 *	The callback can sleep.
 *
 * @get_tsf: Get the current TSF timer value from firmware/hardware. Currently,
 *	this is only used for IBSS mode BSSID merging and debugging. Is not a
 *	required function.
 *	The callback can sleep.
 *
 * @set_tsf: Set the TSF timer to the specified value in the firmware/hardware.
 *	Currently, this is only used for IBSS mode debugging. Is not a
 *	required function.
 *	The callback can sleep.
 *
 * @offset_tsf: Offset the TSF timer by the specified value in the
 *	firmware/hardware.  Preferred to set_tsf as it avoids delay between
 *	calling set_tsf() and hardware getting programmed, which will show up
 *	as TSF delay. Is not a required function.
 *	The callback can sleep.
 *
 * @reset_tsf: Reset the TSF timer and allow firmware/hardware to synchronize
 *	with other STAs in the IBSS. This is only used in IBSS mode. This
 *	function is optional if the firmware/hardware takes full care of
 *	TSF synchronization.
 *	The callback can sleep.
 *
 * @tx_last_beacon: Determine whether the last IBSS beacon was sent by us.
 *	This is needed only for IBSS mode and the result of this function is
 *	used to determine whether to reply to Probe Requests.
 *	Returns non-zero if this device sent the last beacon.
 *	The callback can sleep.
 *
 * @get_survey: Return per-channel survey information
 *
 * @rfkill_poll: Poll rfkill hardware state. If you need this, you also
 *	need to set wiphy->rfkill_poll to %true before registration,
 *	and need to call wiphy_rfkill_set_hw_state() in the callback.
 *	The callback can sleep.
 *
 * @set_coverage_class: Set slot time for given coverage class as specified
 *	in IEEE 802.11-2007 section 17.3.8.6 and modify ACK timeout
 *	accordingly; coverage class equals to -1 to enable ACK timeout
 *	estimation algorithm (dynack). To disable dynack set valid value for
 *	coverage class. This callback is not required and may sleep.
 *
 * @testmode_cmd: Implement a cfg80211 test mode command. The passed @vif may
 *	be %NULL. The callback can sleep.
 * @testmode_dump: Implement a cfg80211 test mode dump. The callback can sleep.
 *
 * @flush: Flush all pending frames from the hardware queue, making sure
 *	that the hardware queues are empty. The @queues parameter is a bitmap
 *	of queues to flush, which is useful if different virtual interfaces
 *	use different hardware queues; it may also indicate all queues.
 *	If the parameter @drop is set to %true, pending frames may be dropped.
 *	Note that vif can be NULL.
 *	The callback can sleep.
 *
 * @flush_sta: Flush or drop all pending frames from the hardware queue(s) for
 *	the given station, as it's about to be removed.
 *	The callback can sleep.
 *
 * @channel_switch: Drivers that need (or want) to offload the channel
 *	switch operation for CSAs received from the AP may implement this
 *	callback. They must then call ieee80211_chswitch_done() to indicate
 *	completion of the channel switch.
 *
 * @set_antenna: Set antenna configuration (tx_ant, rx_ant) on the device.
 *	Parameters are bitmaps of allowed antennas to use for TX/RX. Drivers may
 *	reject TX/RX mask combinations they cannot support by returning -EINVAL
 *	(also see nl80211.h @NL80211_ATTR_WIPHY_ANTENNA_TX).
 *
 * @get_antenna: Get current antenna configuration from device (tx_ant, rx_ant).
 *
 * @remain_on_channel: Starts an off-channel period on the given channel, must
 *	call back to ieee80211_ready_on_channel() when on that channel. Note
 *	that normal channel traffic is not stopped as this is intended for hw
 *	offload. Frames to transmit on the off-channel channel are transmitted
 *	normally except for the %IEEE80211_TX_CTL_TX_OFFCHAN flag. When the
 *	duration (which will always be non-zero) expires, the driver must call
 *	ieee80211_remain_on_channel_expired().
 *	Note that this callback may be called while the device is in IDLE and
 *	must be accepted in this case.
 *	This callback may sleep.
 * @cancel_remain_on_channel: Requests that an ongoing off-channel period is
 *	aborted before it expires. This callback may sleep.
 *
 * @set_ringparam: Set tx and rx ring sizes.
 *
 * @get_ringparam: Get tx and rx ring current and maximum sizes.
 *
 * @tx_frames_pending: Check if there is any pending frame in the hardware
 *	queues before entering power save.
 *
 * @set_bitrate_mask: Set a mask of rates to be used for rate control selection
 *	when transmitting a frame. Currently only legacy rates are handled.
 *	The callback can sleep.
 * @event_callback: Notify driver about any event in mac80211. See
 *	&enum ieee80211_event_type for the different types.
 *	The callback must be atomic.
 *
 * @release_buffered_frames: Release buffered frames according to the given
 *	parameters. In the case where the driver buffers some frames for
 *	sleeping stations mac80211 will use this callback to tell the driver
 *	to release some frames, either for PS-poll or uAPSD.
 *	Note that if the @more_data parameter is %false the driver must check
 *	if there are more frames on the given TIDs, and if there are more than
 *	the frames being released then it must still set the more-data bit in
 *	the frame. If the @more_data parameter is %true, then of course the
 *	more-data bit must always be set.
 *	The @tids parameter tells the driver which TIDs to release frames
 *	from, for PS-poll it will always have only a single bit set.
 *	In the case this is used for a PS-poll initiated release, the
 *	@num_frames parameter will always be 1 so code can be shared. In
 *	this case the driver must also set %IEEE80211_TX_STATUS_EOSP flag
 *	on the TX status (and must report TX status) so that the PS-poll
 *	period is properly ended. This is used to avoid sending multiple
 *	responses for a retried PS-poll frame.
 *	In the case this is used for uAPSD, the @num_frames parameter may be
 *	bigger than one, but the driver may send fewer frames (it must send
 *	at least one, however). In this case it is also responsible for
 *	setting the EOSP flag in the QoS header of the frames. Also, when the
 *	service period ends, the driver must set %IEEE80211_TX_STATUS_EOSP
 *	on the last frame in the SP. Alternatively, it may call the function
 *	ieee80211_sta_eosp() to inform mac80211 of the end of the SP.
 *	This callback must be atomic.
 * @allow_buffered_frames: Prepare device to allow the given number of frames
 *	to go out to the given station. The frames will be sent by mac80211
 *	via the usual TX path after this call. The TX information for frames
 *	released will also have the %IEEE80211_TX_CTL_NO_PS_BUFFER flag set
 *	and the last one will also have %IEEE80211_TX_STATUS_EOSP set. In case
 *	frames from multiple TIDs are released and the driver might reorder
 *	them between the TIDs, it must set the %IEEE80211_TX_STATUS_EOSP flag
 *	on the last frame and clear it on all others and also handle the EOSP
 *	bit in the QoS header correctly. Alternatively, it can also call the
 *	ieee80211_sta_eosp() function.
 *	The @tids parameter is a bitmap and tells the driver which TIDs the
 *	frames will be on; it will at most have two bits set.
 *	This callback must be atomic.
 *
 * @get_et_sset_count:  Ethtool API to get string-set count.
 *	Note that the wiphy mutex is not held for this callback since it's
 *	expected to return a static value.
 *
 * @get_et_stats:  Ethtool API to get a set of u64 stats.
 *
 * @get_et_strings:  Ethtool API to get a set of strings to describe stats
 *	and perhaps other supported types of ethtool data-sets.
 *	Note that the wiphy mutex is not held for this callback since it's
 *	expected to return a static value.
 *
 * @mgd_prepare_tx: Prepare for transmitting a management frame for association
 *	before associated. In multi-channel scenarios, a virtual interface is
 *	bound to a channel before it is associated, but as it isn't associated
 *	yet it need not necessarily be given airtime, in particular since any
 *	transmission to a P2P GO needs to be synchronized against the GO's
 *	powersave state. mac80211 will call this function before transmitting a
 *	management frame prior to having successfully associated to allow the
 *	driver to give it channel time for the transmission, to get a response
 *	and to be able to synchronize with the GO.
 *	For drivers that set %IEEE80211_HW_DEAUTH_NEED_MGD_TX_PREP, mac80211
 *	would also call this function before transmitting a deauthentication
 *	frame in case that no beacon was heard from the AP/P2P GO.
 *	The callback will be called before each transmission and upon return
 *	mac80211 will transmit the frame right away.
 *	Additional information is passed in the &struct ieee80211_prep_tx_info
 *	data. If duration there is greater than zero, mac80211 hints to the
 *	driver the duration for which the operation is requested.
 *	The callback is optional and can (should!) sleep.
 * @mgd_complete_tx: Notify the driver that the response frame for a previously
 *	transmitted frame announced with @mgd_prepare_tx was received, the data
 *	is filled similarly to @mgd_prepare_tx though the duration is not used.
 *
 * @mgd_protect_tdls_discover: Protect a TDLS discovery session. After sending
 *	a TDLS discovery-request, we expect a reply to arrive on the AP's
 *	channel. We must stay on the channel (no PSM, scan, etc.), since a TDLS
 *	setup-response is a direct packet not buffered by the AP.
 *	mac80211 will call this function just before the transmission of a TDLS
 *	discovery-request. The recommended period of protection is at least
 *	2 * (DTIM period).
 *	The callback is optional and can sleep.
 *
 * @add_chanctx: Notifies device driver about new channel context creation.
 *	This callback may sleep.
 * @remove_chanctx: Notifies device driver about channel context destruction.
 *	This callback may sleep.
 * @change_chanctx: Notifies device driver about channel context changes that
 *	may happen when combining different virtual interfaces on the same
 *	channel context with different settings
 *	This callback may sleep.
 * @assign_vif_chanctx: Notifies device driver about channel context being bound
 *	to vif. Possible use is for hw queue remapping.
 *	This callback may sleep.
 * @unassign_vif_chanctx: Notifies device driver about channel context being
 *	unbound from vif.
 *	This callback may sleep.
 * @switch_vif_chanctx: switch a number of vifs from one chanctx to
 *	another, as specified in the list of
 *	@ieee80211_vif_chanctx_switch passed to the driver, according
 *	to the mode defined in &ieee80211_chanctx_switch_mode.
 *	This callback may sleep.
 *
 * @start_ap: Start operation on the AP interface, this is called after all the
 *	information in bss_conf is set and beacon can be retrieved. A channel
 *	context is bound before this is called. Note that if the driver uses
 *	software scan or ROC, this (and @stop_ap) isn't called when the AP is
 *	just "paused" for scanning/ROC, which is indicated by the beacon being
 *	disabled/enabled via @bss_info_changed.
 * @stop_ap: Stop operation on the AP interface.
 *
 * @reconfig_complete: Called after a call to ieee80211_restart_hw() and
 *	during resume, when the reconfiguration has completed.
 *	This can help the driver implement the reconfiguration step (and
 *	indicate mac80211 is ready to receive frames).
 *	This callback may sleep.
 *
 * @ipv6_addr_change: IPv6 address assignment on the given interface changed.
 *	Currently, this is only called for managed or P2P client interfaces.
 *	This callback is optional; it must not sleep.
 *
 * @channel_switch_beacon: Starts a channel switch to a new channel.
 *	Beacons are modified to include CSA or ECSA IEs before calling this
 *	function. The corresponding count fields in these IEs must be
 *	decremented, and when they reach 1 the driver must call
 *	ieee80211_csa_finish(). Drivers which use ieee80211_beacon_get()
 *	get the csa counter decremented by mac80211, but must check if it is
 *	1 using ieee80211_beacon_counter_is_complete() after the beacon has been
 *	transmitted and then call ieee80211_csa_finish().
 *	If the CSA count starts as zero or 1, this function will not be called,
 *	since there won't be any time to beacon before the switch anyway.
 * @pre_channel_switch: This is an optional callback that is called
 *	before a channel switch procedure is started (ie. when a STA
 *	gets a CSA or a userspace initiated channel-switch), allowing
 *	the driver to prepare for the channel switch.
 * @post_channel_switch: This is an optional callback that is called
 *	after a channel switch procedure is completed, allowing the
 *	driver to go back to a normal configuration.
 * @abort_channel_switch: This is an optional callback that is called
 *	when channel switch procedure was aborted, allowing the
 *	driver to go back to a normal configuration.
 * @channel_switch_rx_beacon: This is an optional callback that is called
 *	when channel switch procedure is in progress and additional beacon with
 *	CSA IE was received, allowing driver to track changes in count.
 * @join_ibss: Join an IBSS (on an IBSS interface); this is called after all
 *	information in bss_conf is set up and the beacon can be retrieved. A
 *	channel context is bound before this is called.
 * @leave_ibss: Leave the IBSS again.
 *
 * @get_expected_throughput: extract the expected throughput towards the
 *	specified station. The returned value is expressed in Kbps. It returns 0
 *	if the RC algorithm does not have proper data to provide.
 *
 * @get_txpower: get current maximum tx power (in dBm) based on configuration
 *	and hardware limits.
 *
 * @tdls_channel_switch: Start channel-switching with a TDLS peer. The driver
 *	is responsible for continually initiating channel-switching operations
 *	and returning to the base channel for communication with the AP. The
 *	driver receives a channel-switch request template and the location of
 *	the switch-timing IE within the template as part of the invocation.
 *	The template is valid only within the call, and the driver can
 *	optionally copy the skb for further re-use.
 * @tdls_cancel_channel_switch: Stop channel-switching with a TDLS peer. Both
 *	peers must be on the base channel when the call completes.
 * @tdls_recv_channel_switch: a TDLS channel-switch related frame (request or
 *	response) has been received from a remote peer. The driver gets
 *	parameters parsed from the incoming frame and may use them to continue
 *	an ongoing channel-switch operation. In addition, a channel-switch
 *	response template is provided, together with the location of the
 *	switch-timing IE within the template. The skb can only be used within
 *	the function call.
 *
 * @wake_tx_queue: Called when new packets have been added to the queue.
 * @sync_rx_queues: Process all pending frames in RSS queues. This is a
 *	synchronization which is needed in case driver has in its RSS queues
 *	pending frames that were received prior to the control path action
 *	currently taken (e.g. disassociation) but are not processed yet.
 *
 * @start_nan: join an existing NAN cluster, or create a new one.
 * @stop_nan: leave the NAN cluster.
 * @nan_change_conf: change NAN configuration. The data in cfg80211_nan_conf
 *	contains full new configuration and changes specify which parameters
 *	are changed with respect to the last NAN config.
 *	The driver gets both full configuration and the changed parameters since
 *	some devices may need the full configuration while others need only the
 *	changed parameters.
 * @add_nan_func: Add a NAN function. Returns 0 on success. The data in
 *	cfg80211_nan_func must not be referenced outside the scope of
 *	this call.
 * @del_nan_func: Remove a NAN function. The driver must call
 *	ieee80211_nan_func_terminated() with
 *	NL80211_NAN_FUNC_TERM_REASON_USER_REQUEST reason code upon removal.
 * @can_aggregate_in_amsdu: Called in order to determine if HW supports
 *	aggregating two specific frames in the same A-MSDU. The relation
 *	between the skbs should be symmetric and transitive. Note that while
 *	skb is always a real frame, head may or may not be an A-MSDU.
 * @get_ftm_responder_stats: Retrieve FTM responder statistics, if available.
 *	Statistics should be cumulative, currently no way to reset is provided.
 *
 * @start_pmsr: start peer measurement (e.g. FTM) (this call can sleep)
 * @abort_pmsr: abort peer measurement (this call can sleep)
 * @set_tid_config: Apply TID specific configurations. This callback may sleep.
 * @reset_tid_config: Reset TID specific configuration for the peer.
 *	This callback may sleep.
 * @update_vif_offload: Update virtual interface offload flags
 *	This callback may sleep.
 * @sta_set_4addr: Called to notify the driver when a station starts/stops using
 *	4-address mode
 * @set_sar_specs: Update the SAR (TX power) settings.
 * @sta_set_decap_offload: Called to notify the driver when a station is allowed
 *	to use rx decapsulation offload
 * @add_twt_setup: Update hw with TWT agreement parameters received from the peer.
 *	This callback allows the hw to check if requested parameters
 *	are supported and if there is enough room for a new agreement.
 *	The hw is expected to set agreement result in the req_type field of
 *	twt structure.
 * @twt_teardown_request: Update the hw with TWT teardown request received
 *	from the peer.
 * @set_radar_background: Configure dedicated offchannel chain available for
 *	radar/CAC detection on some hw. This chain can't be used to transmit
 *	or receive frames and it is bounded to a running wdev.
 *	Background radar/CAC detection allows to avoid the CAC downtime
 *	switching to a different channel during CAC detection on the selected
 *	radar channel.
 *	The caller is expected to set chandef pointer to NULL in order to
 *	disable background CAC/radar detection.
 * @net_fill_forward_path: Called from .ndo_fill_forward_path in order to
 *	resolve a path for hardware flow offloading
 * @can_activate_links: Checks if a specific active_links bitmap is
 *	supported by the driver.
 * @change_vif_links: Change the valid links on an interface, note that while
 *	removing the old link information is still valid (link_conf pointer),
 *	but may immediately disappear after the function returns. The old or
 *	new links bitmaps may be 0 if going from/to a non-MLO situation.
 *	The @old array contains pointers to the old bss_conf structures
 *	that were already removed, in case they're needed.
 *	This callback can sleep.
 * @change_sta_links: Change the valid links of a station, similar to
 *	@change_vif_links. This callback can sleep.
 *	Note that a sta can also be inserted or removed with valid links,
 *	i.e. passed to @sta_add/@sta_state with sta->valid_links not zero.
 *	In fact, cannot change from having valid_links and not having them.
 * @set_hw_timestamp: Enable/disable HW timestamping of TM/FTM frames. This is
 *	not restored at HW reset by mac80211 so drivers need to take care of
 *	that.
 * @net_setup_tc: Called from .ndo_setup_tc in order to prepare hardware
 *	flow offloading for flows originating from the vif.
 *	Note that the driver must not assume that the vif driver_data is valid
 *	at this point, since the callback can be called during netdev teardown.
 * @can_neg_ttlm: for managed interface, requests the driver to determine
 *	if the requested TID-To-Link mapping can be accepted or not.
 *	If it's not accepted the driver may suggest a preferred mapping and
 *	modify @ttlm parameter with the suggested TID-to-Link mapping.
 */
struct ieee80211_ops {
	void (*tx)(struct ieee80211_hw *hw,
		   struct ieee80211_tx_control *control,
		   struct sk_buff *skb);
	int (*start)(struct ieee80211_hw *hw);
	void (*stop)(struct ieee80211_hw *hw);
#ifdef CONFIG_PM
	int (*suspend)(struct ieee80211_hw *hw, struct cfg80211_wowlan *wowlan);
	int (*resume)(struct ieee80211_hw *hw);
	void (*set_wakeup)(struct ieee80211_hw *hw, bool enabled);
#endif
	int (*add_interface)(struct ieee80211_hw *hw,
			     struct ieee80211_vif *vif);
	int (*change_interface)(struct ieee80211_hw *hw,
				struct ieee80211_vif *vif,
				enum nl80211_iftype new_type, bool p2p);
	void (*remove_interface)(struct ieee80211_hw *hw,
				 struct ieee80211_vif *vif);
	int (*config)(struct ieee80211_hw *hw, u32 changed);
	void (*bss_info_changed)(struct ieee80211_hw *hw,
				 struct ieee80211_vif *vif,
				 struct ieee80211_bss_conf *info,
				 u64 changed);
	void (*vif_cfg_changed)(struct ieee80211_hw *hw,
				struct ieee80211_vif *vif,
				u64 changed);
	void (*link_info_changed)(struct ieee80211_hw *hw,
				  struct ieee80211_vif *vif,
				  struct ieee80211_bss_conf *info,
				  u64 changed);

	int (*start_ap)(struct ieee80211_hw *hw, struct ieee80211_vif *vif,
			struct ieee80211_bss_conf *link_conf);
	void (*stop_ap)(struct ieee80211_hw *hw, struct ieee80211_vif *vif,
			struct ieee80211_bss_conf *link_conf);

	u64 (*prepare_multicast)(struct ieee80211_hw *hw,
				 struct netdev_hw_addr_list *mc_list);
	void (*configure_filter)(struct ieee80211_hw *hw,
				 unsigned int changed_flags,
				 unsigned int *total_flags,
				 u64 multicast);
	void (*config_iface_filter)(struct ieee80211_hw *hw,
				    struct ieee80211_vif *vif,
				    unsigned int filter_flags,
				    unsigned int changed_flags);
	int (*set_tim)(struct ieee80211_hw *hw, struct ieee80211_sta *sta,
		       bool set);
	int (*set_key)(struct ieee80211_hw *hw, enum set_key_cmd cmd,
		       struct ieee80211_vif *vif, struct ieee80211_sta *sta,
		       struct ieee80211_key_conf *key);
	void (*update_tkip_key)(struct ieee80211_hw *hw,
				struct ieee80211_vif *vif,
				struct ieee80211_key_conf *conf,
				struct ieee80211_sta *sta,
				u32 iv32, u16 *phase1key);
	void (*set_rekey_data)(struct ieee80211_hw *hw,
			       struct ieee80211_vif *vif,
			       struct cfg80211_gtk_rekey_data *data);
	void (*set_default_unicast_key)(struct ieee80211_hw *hw,
					struct ieee80211_vif *vif, int idx);
	int (*hw_scan)(struct ieee80211_hw *hw, struct ieee80211_vif *vif,
		       struct ieee80211_scan_request *req);
	void (*cancel_hw_scan)(struct ieee80211_hw *hw,
			       struct ieee80211_vif *vif);
	int (*sched_scan_start)(struct ieee80211_hw *hw,
				struct ieee80211_vif *vif,
				struct cfg80211_sched_scan_request *req,
				struct ieee80211_scan_ies *ies);
	int (*sched_scan_stop)(struct ieee80211_hw *hw,
			       struct ieee80211_vif *vif);
	void (*sw_scan_start)(struct ieee80211_hw *hw,
			      struct ieee80211_vif *vif,
			      const u8 *mac_addr);
	void (*sw_scan_complete)(struct ieee80211_hw *hw,
				 struct ieee80211_vif *vif);
	int (*get_stats)(struct ieee80211_hw *hw,
			 struct ieee80211_low_level_stats *stats);
	void (*get_key_seq)(struct ieee80211_hw *hw,
			    struct ieee80211_key_conf *key,
			    struct ieee80211_key_seq *seq);
	int (*set_frag_threshold)(struct ieee80211_hw *hw, u32 value);
	int (*set_rts_threshold)(struct ieee80211_hw *hw, u32 value);
	int (*sta_add)(struct ieee80211_hw *hw, struct ieee80211_vif *vif,
		       struct ieee80211_sta *sta);
	int (*sta_remove)(struct ieee80211_hw *hw, struct ieee80211_vif *vif,
			  struct ieee80211_sta *sta);
#ifdef CONFIG_MAC80211_DEBUGFS
	void (*vif_add_debugfs)(struct ieee80211_hw *hw,
				struct ieee80211_vif *vif);
	void (*link_add_debugfs)(struct ieee80211_hw *hw,
				 struct ieee80211_vif *vif,
				 struct ieee80211_bss_conf *link_conf,
				 struct dentry *dir);
	void (*sta_add_debugfs)(struct ieee80211_hw *hw,
				struct ieee80211_vif *vif,
				struct ieee80211_sta *sta,
				struct dentry *dir);
	void (*link_sta_add_debugfs)(struct ieee80211_hw *hw,
				     struct ieee80211_vif *vif,
				     struct ieee80211_link_sta *link_sta,
				     struct dentry *dir);
#endif
	void (*sta_notify)(struct ieee80211_hw *hw, struct ieee80211_vif *vif,
			enum sta_notify_cmd, struct ieee80211_sta *sta);
	int (*sta_set_txpwr)(struct ieee80211_hw *hw,
			     struct ieee80211_vif *vif,
			     struct ieee80211_sta *sta);
	int (*sta_state)(struct ieee80211_hw *hw, struct ieee80211_vif *vif,
			 struct ieee80211_sta *sta,
			 enum ieee80211_sta_state old_state,
			 enum ieee80211_sta_state new_state);
	void (*sta_pre_rcu_remove)(struct ieee80211_hw *hw,
				   struct ieee80211_vif *vif,
				   struct ieee80211_sta *sta);
	void (*sta_rc_update)(struct ieee80211_hw *hw,
			      struct ieee80211_vif *vif,
			      struct ieee80211_sta *sta,
			      u32 changed);
	void (*sta_rate_tbl_update)(struct ieee80211_hw *hw,
				    struct ieee80211_vif *vif,
				    struct ieee80211_sta *sta);
	void (*sta_statistics)(struct ieee80211_hw *hw,
			       struct ieee80211_vif *vif,
			       struct ieee80211_sta *sta,
			       struct station_info *sinfo);
	int (*conf_tx)(struct ieee80211_hw *hw,
		       struct ieee80211_vif *vif,
		       unsigned int link_id, u16 ac,
		       const struct ieee80211_tx_queue_params *params);
	u64 (*get_tsf)(struct ieee80211_hw *hw, struct ieee80211_vif *vif);
	void (*set_tsf)(struct ieee80211_hw *hw, struct ieee80211_vif *vif,
			u64 tsf);
	void (*offset_tsf)(struct ieee80211_hw *hw, struct ieee80211_vif *vif,
			   s64 offset);
	void (*reset_tsf)(struct ieee80211_hw *hw, struct ieee80211_vif *vif);
	int (*tx_last_beacon)(struct ieee80211_hw *hw);

	/**
	 * @ampdu_action:
	 * Perform a certain A-MPDU action.
	 * The RA/TID combination determines the destination and TID we want
	 * the ampdu action to be performed for. The action is defined through
	 * ieee80211_ampdu_mlme_action.
	 * When the action is set to %IEEE80211_AMPDU_TX_OPERATIONAL the driver
	 * may neither send aggregates containing more subframes than @buf_size
	 * nor send aggregates in a way that lost frames would exceed the
	 * buffer size. If just limiting the aggregate size, this would be
	 * possible with a buf_size of 8:
	 *
	 * - ``TX: 1.....7``
	 * - ``RX:  2....7`` (lost frame #1)
	 * - ``TX:        8..1...``
	 *
	 * which is invalid since #1 was now re-transmitted well past the
	 * buffer size of 8. Correct ways to retransmit #1 would be:
	 *
	 * - ``TX:        1   or``
	 * - ``TX:        18  or``
	 * - ``TX:        81``
	 *
	 * Even ``189`` would be wrong since 1 could be lost again.
	 *
	 * Returns a negative error code on failure. The driver may return
	 * %IEEE80211_AMPDU_TX_START_IMMEDIATE for %IEEE80211_AMPDU_TX_START
	 * if the session can start immediately.
	 *
	 * The callback can sleep.
	 */
	int (*ampdu_action)(struct ieee80211_hw *hw,
			    struct ieee80211_vif *vif,
			    struct ieee80211_ampdu_params *params);
	int (*get_survey)(struct ieee80211_hw *hw, int idx,
		struct survey_info *survey);
	void (*rfkill_poll)(struct ieee80211_hw *hw);
	void (*set_coverage_class)(struct ieee80211_hw *hw, s16 coverage_class);
#ifdef CONFIG_NL80211_TESTMODE
	int (*testmode_cmd)(struct ieee80211_hw *hw, struct ieee80211_vif *vif,
			    void *data, int len);
	int (*testmode_dump)(struct ieee80211_hw *hw, struct sk_buff *skb,
			     struct netlink_callback *cb,
			     void *data, int len);
#endif
	void (*flush)(struct ieee80211_hw *hw, struct ieee80211_vif *vif,
		      u32 queues, bool drop);
	void (*flush_sta)(struct ieee80211_hw *hw, struct ieee80211_vif *vif,
			  struct ieee80211_sta *sta);
	void (*channel_switch)(struct ieee80211_hw *hw,
			       struct ieee80211_vif *vif,
			       struct ieee80211_channel_switch *ch_switch);
	int (*set_antenna)(struct ieee80211_hw *hw, u32 tx_ant, u32 rx_ant);
	int (*get_antenna)(struct ieee80211_hw *hw, u32 *tx_ant, u32 *rx_ant);

	int (*remain_on_channel)(struct ieee80211_hw *hw,
				 struct ieee80211_vif *vif,
				 struct ieee80211_channel *chan,
				 int duration,
				 enum ieee80211_roc_type type);
	int (*cancel_remain_on_channel)(struct ieee80211_hw *hw,
					struct ieee80211_vif *vif);
	int (*set_ringparam)(struct ieee80211_hw *hw, u32 tx, u32 rx);
	void (*get_ringparam)(struct ieee80211_hw *hw,
			      u32 *tx, u32 *tx_max, u32 *rx, u32 *rx_max);
	bool (*tx_frames_pending)(struct ieee80211_hw *hw);
	int (*set_bitrate_mask)(struct ieee80211_hw *hw, struct ieee80211_vif *vif,
				const struct cfg80211_bitrate_mask *mask);
	void (*event_callback)(struct ieee80211_hw *hw,
			       struct ieee80211_vif *vif,
			       const struct ieee80211_event *event);

	void (*allow_buffered_frames)(struct ieee80211_hw *hw,
				      struct ieee80211_sta *sta,
				      u16 tids, int num_frames,
				      enum ieee80211_frame_release_type reason,
				      bool more_data);
	void (*release_buffered_frames)(struct ieee80211_hw *hw,
					struct ieee80211_sta *sta,
					u16 tids, int num_frames,
					enum ieee80211_frame_release_type reason,
					bool more_data);

	int	(*get_et_sset_count)(struct ieee80211_hw *hw,
				     struct ieee80211_vif *vif, int sset);
	void	(*get_et_stats)(struct ieee80211_hw *hw,
				struct ieee80211_vif *vif,
				struct ethtool_stats *stats, u64 *data);
	void	(*get_et_strings)(struct ieee80211_hw *hw,
				  struct ieee80211_vif *vif,
				  u32 sset, u8 *data);

	void	(*mgd_prepare_tx)(struct ieee80211_hw *hw,
				  struct ieee80211_vif *vif,
				  struct ieee80211_prep_tx_info *info);
	void	(*mgd_complete_tx)(struct ieee80211_hw *hw,
				   struct ieee80211_vif *vif,
				   struct ieee80211_prep_tx_info *info);

	void	(*mgd_protect_tdls_discover)(struct ieee80211_hw *hw,
					     struct ieee80211_vif *vif,
					     unsigned int link_id);

	int (*add_chanctx)(struct ieee80211_hw *hw,
			   struct ieee80211_chanctx_conf *ctx);
	void (*remove_chanctx)(struct ieee80211_hw *hw,
			       struct ieee80211_chanctx_conf *ctx);
	void (*change_chanctx)(struct ieee80211_hw *hw,
			       struct ieee80211_chanctx_conf *ctx,
			       u32 changed);
	int (*assign_vif_chanctx)(struct ieee80211_hw *hw,
				  struct ieee80211_vif *vif,
				  struct ieee80211_bss_conf *link_conf,
				  struct ieee80211_chanctx_conf *ctx);
	void (*unassign_vif_chanctx)(struct ieee80211_hw *hw,
				     struct ieee80211_vif *vif,
				     struct ieee80211_bss_conf *link_conf,
				     struct ieee80211_chanctx_conf *ctx);
	int (*switch_vif_chanctx)(struct ieee80211_hw *hw,
				  struct ieee80211_vif_chanctx_switch *vifs,
				  int n_vifs,
				  enum ieee80211_chanctx_switch_mode mode);

	void (*reconfig_complete)(struct ieee80211_hw *hw,
				  enum ieee80211_reconfig_type reconfig_type);

#if IS_ENABLED(CONFIG_IPV6)
	void (*ipv6_addr_change)(struct ieee80211_hw *hw,
				 struct ieee80211_vif *vif,
				 struct inet6_dev *idev);
#endif
	void (*channel_switch_beacon)(struct ieee80211_hw *hw,
				      struct ieee80211_vif *vif,
				      struct cfg80211_chan_def *chandef);
	int (*pre_channel_switch)(struct ieee80211_hw *hw,
				  struct ieee80211_vif *vif,
				  struct ieee80211_channel_switch *ch_switch);

	int (*post_channel_switch)(struct ieee80211_hw *hw,
				   struct ieee80211_vif *vif,
				   struct ieee80211_bss_conf *link_conf);
	void (*abort_channel_switch)(struct ieee80211_hw *hw,
				     struct ieee80211_vif *vif,
				     struct ieee80211_bss_conf *link_conf);
	void (*channel_switch_rx_beacon)(struct ieee80211_hw *hw,
					 struct ieee80211_vif *vif,
					 struct ieee80211_channel_switch *ch_switch);

	int (*join_ibss)(struct ieee80211_hw *hw, struct ieee80211_vif *vif);
	void (*leave_ibss)(struct ieee80211_hw *hw, struct ieee80211_vif *vif);
	u32 (*get_expected_throughput)(struct ieee80211_hw *hw,
				       struct ieee80211_sta *sta);
	int (*get_txpower)(struct ieee80211_hw *hw, struct ieee80211_vif *vif,
			   int *dbm);

	int (*tdls_channel_switch)(struct ieee80211_hw *hw,
				   struct ieee80211_vif *vif,
				   struct ieee80211_sta *sta, u8 oper_class,
				   struct cfg80211_chan_def *chandef,
				   struct sk_buff *tmpl_skb, u32 ch_sw_tm_ie);
	void (*tdls_cancel_channel_switch)(struct ieee80211_hw *hw,
					   struct ieee80211_vif *vif,
					   struct ieee80211_sta *sta);
	void (*tdls_recv_channel_switch)(struct ieee80211_hw *hw,
					 struct ieee80211_vif *vif,
					 struct ieee80211_tdls_ch_sw_params *params);

	void (*wake_tx_queue)(struct ieee80211_hw *hw,
			      struct ieee80211_txq *txq);
	void (*sync_rx_queues)(struct ieee80211_hw *hw);

	int (*start_nan)(struct ieee80211_hw *hw,
			 struct ieee80211_vif *vif,
			 struct cfg80211_nan_conf *conf);
	int (*stop_nan)(struct ieee80211_hw *hw,
			struct ieee80211_vif *vif);
	int (*nan_change_conf)(struct ieee80211_hw *hw,
			       struct ieee80211_vif *vif,
			       struct cfg80211_nan_conf *conf, u32 changes);
	int (*add_nan_func)(struct ieee80211_hw *hw,
			    struct ieee80211_vif *vif,
			    const struct cfg80211_nan_func *nan_func);
	void (*del_nan_func)(struct ieee80211_hw *hw,
			    struct ieee80211_vif *vif,
			    u8 instance_id);
	bool (*can_aggregate_in_amsdu)(struct ieee80211_hw *hw,
				       struct sk_buff *head,
				       struct sk_buff *skb);
	int (*get_ftm_responder_stats)(struct ieee80211_hw *hw,
				       struct ieee80211_vif *vif,
				       struct cfg80211_ftm_responder_stats *ftm_stats);
	int (*start_pmsr)(struct ieee80211_hw *hw, struct ieee80211_vif *vif,
			  struct cfg80211_pmsr_request *request);
	void (*abort_pmsr)(struct ieee80211_hw *hw, struct ieee80211_vif *vif,
			   struct cfg80211_pmsr_request *request);
	int (*set_tid_config)(struct ieee80211_hw *hw,
			      struct ieee80211_vif *vif,
			      struct ieee80211_sta *sta,
			      struct cfg80211_tid_config *tid_conf);
	int (*reset_tid_config)(struct ieee80211_hw *hw,
				struct ieee80211_vif *vif,
				struct ieee80211_sta *sta, u8 tids);
	void (*update_vif_offload)(struct ieee80211_hw *hw,
				   struct ieee80211_vif *vif);
	void (*sta_set_4addr)(struct ieee80211_hw *hw, struct ieee80211_vif *vif,
			      struct ieee80211_sta *sta, bool enabled);
	int (*set_sar_specs)(struct ieee80211_hw *hw,
			     const struct cfg80211_sar_specs *sar);
	void (*sta_set_decap_offload)(struct ieee80211_hw *hw,
				      struct ieee80211_vif *vif,
				      struct ieee80211_sta *sta, bool enabled);
	void (*add_twt_setup)(struct ieee80211_hw *hw,
			      struct ieee80211_sta *sta,
			      struct ieee80211_twt_setup *twt);
	void (*twt_teardown_request)(struct ieee80211_hw *hw,
				     struct ieee80211_sta *sta, u8 flowid);
	int (*set_radar_background)(struct ieee80211_hw *hw,
				    struct cfg80211_chan_def *chandef);
	int (*net_fill_forward_path)(struct ieee80211_hw *hw,
				     struct ieee80211_vif *vif,
				     struct ieee80211_sta *sta,
				     struct net_device_path_ctx *ctx,
				     struct net_device_path *path);
	bool (*can_activate_links)(struct ieee80211_hw *hw,
				   struct ieee80211_vif *vif,
				   u16 active_links);
	int (*change_vif_links)(struct ieee80211_hw *hw,
				struct ieee80211_vif *vif,
				u16 old_links, u16 new_links,
				struct ieee80211_bss_conf *old[IEEE80211_MLD_MAX_NUM_LINKS]);
	int (*change_sta_links)(struct ieee80211_hw *hw,
				struct ieee80211_vif *vif,
				struct ieee80211_sta *sta,
				u16 old_links, u16 new_links);
	int (*set_hw_timestamp)(struct ieee80211_hw *hw,
				struct ieee80211_vif *vif,
				struct cfg80211_set_hw_timestamp *hwts);
	int (*net_setup_tc)(struct ieee80211_hw *hw,
			    struct ieee80211_vif *vif,
			    struct net_device *dev,
			    enum tc_setup_type type,
			    void *type_data);
	enum ieee80211_neg_ttlm_res
	(*can_neg_ttlm)(struct ieee80211_hw *hw, struct ieee80211_vif *vif,
			struct ieee80211_neg_ttlm *ttlm);
};

/**
 * ieee80211_alloc_hw_nm - Allocate a new hardware device
 *
 * This must be called once for each hardware device. The returned pointer
 * must be used to refer to this device when calling other functions.
 * mac80211 allocates a private data area for the driver pointed to by
 * @priv in &struct ieee80211_hw, the size of this area is given as
 * @priv_data_len.
 *
 * @priv_data_len: length of private data
 * @ops: callbacks for this device
 * @requested_name: Requested name for this device.
 *	NULL is valid value, and means use the default naming (phy%d)
 *
 * Return: A pointer to the new hardware device, or %NULL on error.
 */
struct ieee80211_hw *ieee80211_alloc_hw_nm(size_t priv_data_len,
					   const struct ieee80211_ops *ops,
					   const char *requested_name);

/**
 * ieee80211_alloc_hw - Allocate a new hardware device
 *
 * This must be called once for each hardware device. The returned pointer
 * must be used to refer to this device when calling other functions.
 * mac80211 allocates a private data area for the driver pointed to by
 * @priv in &struct ieee80211_hw, the size of this area is given as
 * @priv_data_len.
 *
 * @priv_data_len: length of private data
 * @ops: callbacks for this device
 *
 * Return: A pointer to the new hardware device, or %NULL on error.
 */
static inline
struct ieee80211_hw *ieee80211_alloc_hw(size_t priv_data_len,
					const struct ieee80211_ops *ops)
{
	return ieee80211_alloc_hw_nm(priv_data_len, ops, NULL);
}

/**
 * ieee80211_register_hw - Register hardware device
 *
 * You must call this function before any other functions in
 * mac80211. Note that before a hardware can be registered, you
 * need to fill the contained wiphy's information.
 *
 * @hw: the device to register as returned by ieee80211_alloc_hw()
 *
 * Return: 0 on success. An error code otherwise.
 */
int ieee80211_register_hw(struct ieee80211_hw *hw);

/**
 * struct ieee80211_tpt_blink - throughput blink description
 * @throughput: throughput in Kbit/sec
 * @blink_time: blink time in milliseconds
 *	(full cycle, ie. one off + one on period)
 */
struct ieee80211_tpt_blink {
	int throughput;
	int blink_time;
};

/**
 * enum ieee80211_tpt_led_trigger_flags - throughput trigger flags
 * @IEEE80211_TPT_LEDTRIG_FL_RADIO: enable blinking with radio
 * @IEEE80211_TPT_LEDTRIG_FL_WORK: enable blinking when working
 * @IEEE80211_TPT_LEDTRIG_FL_CONNECTED: enable blinking when at least one
 *	interface is connected in some way, including being an AP
 */
enum ieee80211_tpt_led_trigger_flags {
	IEEE80211_TPT_LEDTRIG_FL_RADIO		= BIT(0),
	IEEE80211_TPT_LEDTRIG_FL_WORK		= BIT(1),
	IEEE80211_TPT_LEDTRIG_FL_CONNECTED	= BIT(2),
};

#ifdef CONFIG_MAC80211_LEDS
const char *__ieee80211_get_tx_led_name(struct ieee80211_hw *hw);
const char *__ieee80211_get_rx_led_name(struct ieee80211_hw *hw);
const char *__ieee80211_get_assoc_led_name(struct ieee80211_hw *hw);
const char *__ieee80211_get_radio_led_name(struct ieee80211_hw *hw);
const char *
__ieee80211_create_tpt_led_trigger(struct ieee80211_hw *hw,
				   unsigned int flags,
				   const struct ieee80211_tpt_blink *blink_table,
				   unsigned int blink_table_len);
#endif
/**
 * ieee80211_get_tx_led_name - get name of TX LED
 *
 * mac80211 creates a transmit LED trigger for each wireless hardware
 * that can be used to drive LEDs if your driver registers a LED device.
 * This function returns the name (or %NULL if not configured for LEDs)
 * of the trigger so you can automatically link the LED device.
 *
 * @hw: the hardware to get the LED trigger name for
 *
 * Return: The name of the LED trigger. %NULL if not configured for LEDs.
 */
static inline const char *ieee80211_get_tx_led_name(struct ieee80211_hw *hw)
{
#ifdef CONFIG_MAC80211_LEDS
	return __ieee80211_get_tx_led_name(hw);
#else
	return NULL;
#endif
}

/**
 * ieee80211_get_rx_led_name - get name of RX LED
 *
 * mac80211 creates a receive LED trigger for each wireless hardware
 * that can be used to drive LEDs if your driver registers a LED device.
 * This function returns the name (or %NULL if not configured for LEDs)
 * of the trigger so you can automatically link the LED device.
 *
 * @hw: the hardware to get the LED trigger name for
 *
 * Return: The name of the LED trigger. %NULL if not configured for LEDs.
 */
static inline const char *ieee80211_get_rx_led_name(struct ieee80211_hw *hw)
{
#ifdef CONFIG_MAC80211_LEDS
	return __ieee80211_get_rx_led_name(hw);
#else
	return NULL;
#endif
}

/**
 * ieee80211_get_assoc_led_name - get name of association LED
 *
 * mac80211 creates a association LED trigger for each wireless hardware
 * that can be used to drive LEDs if your driver registers a LED device.
 * This function returns the name (or %NULL if not configured for LEDs)
 * of the trigger so you can automatically link the LED device.
 *
 * @hw: the hardware to get the LED trigger name for
 *
 * Return: The name of the LED trigger. %NULL if not configured for LEDs.
 */
static inline const char *ieee80211_get_assoc_led_name(struct ieee80211_hw *hw)
{
#ifdef CONFIG_MAC80211_LEDS
	return __ieee80211_get_assoc_led_name(hw);
#else
	return NULL;
#endif
}

/**
 * ieee80211_get_radio_led_name - get name of radio LED
 *
 * mac80211 creates a radio change LED trigger for each wireless hardware
 * that can be used to drive LEDs if your driver registers a LED device.
 * This function returns the name (or %NULL if not configured for LEDs)
 * of the trigger so you can automatically link the LED device.
 *
 * @hw: the hardware to get the LED trigger name for
 *
 * Return: The name of the LED trigger. %NULL if not configured for LEDs.
 */
static inline const char *ieee80211_get_radio_led_name(struct ieee80211_hw *hw)
{
#ifdef CONFIG_MAC80211_LEDS
	return __ieee80211_get_radio_led_name(hw);
#else
	return NULL;
#endif
}

/**
 * ieee80211_create_tpt_led_trigger - create throughput LED trigger
 * @hw: the hardware to create the trigger for
 * @flags: trigger flags, see &enum ieee80211_tpt_led_trigger_flags
 * @blink_table: the blink table -- needs to be ordered by throughput
 * @blink_table_len: size of the blink table
 *
 * Return: %NULL (in case of error, or if no LED triggers are
 * configured) or the name of the new trigger.
 *
 * Note: This function must be called before ieee80211_register_hw().
 */
static inline const char *
ieee80211_create_tpt_led_trigger(struct ieee80211_hw *hw, unsigned int flags,
				 const struct ieee80211_tpt_blink *blink_table,
				 unsigned int blink_table_len)
{
#ifdef CONFIG_MAC80211_LEDS
	return __ieee80211_create_tpt_led_trigger(hw, flags, blink_table,
						  blink_table_len);
#else
	return NULL;
#endif
}

/**
 * ieee80211_unregister_hw - Unregister a hardware device
 *
 * This function instructs mac80211 to free allocated resources
 * and unregister netdevices from the networking subsystem.
 *
 * @hw: the hardware to unregister
 */
void ieee80211_unregister_hw(struct ieee80211_hw *hw);

/**
 * ieee80211_free_hw - free hardware descriptor
 *
 * This function frees everything that was allocated, including the
 * private data for the driver. You must call ieee80211_unregister_hw()
 * before calling this function.
 *
 * @hw: the hardware to free
 */
void ieee80211_free_hw(struct ieee80211_hw *hw);

/**
 * ieee80211_restart_hw - restart hardware completely
 *
 * Call this function when the hardware was restarted for some reason
 * (hardware error, ...) and the driver is unable to restore its state
 * by itself. mac80211 assumes that at this point the driver/hardware
 * is completely uninitialised and stopped, it starts the process by
 * calling the ->start() operation. The driver will need to reset all
 * internal state that it has prior to calling this function.
 *
 * @hw: the hardware to restart
 */
void ieee80211_restart_hw(struct ieee80211_hw *hw);

/**
 * ieee80211_rx_list - receive frame and store processed skbs in a list
 *
 * Use this function to hand received frames to mac80211. The receive
 * buffer in @skb must start with an IEEE 802.11 header. In case of a
 * paged @skb is used, the driver is recommended to put the ieee80211
 * header of the frame on the linear part of the @skb to avoid memory
 * allocation and/or memcpy by the stack.
 *
 * This function may not be called in IRQ context. Calls to this function
 * for a single hardware must be synchronized against each other. Calls to
 * this function, ieee80211_rx_ni() and ieee80211_rx_irqsafe() may not be
 * mixed for a single hardware. Must not run concurrently with
 * ieee80211_tx_status_skb() or ieee80211_tx_status_ni().
 *
 * This function must be called with BHs disabled and RCU read lock
 *
 * @hw: the hardware this frame came in on
 * @sta: the station the frame was received from, or %NULL
 * @skb: the buffer to receive, owned by mac80211 after this call
 * @list: the destination list
 */
void ieee80211_rx_list(struct ieee80211_hw *hw, struct ieee80211_sta *sta,
		       struct sk_buff *skb, struct list_head *list);

/**
 * ieee80211_rx_napi - receive frame from NAPI context
 *
 * Use this function to hand received frames to mac80211. The receive
 * buffer in @skb must start with an IEEE 802.11 header. In case of a
 * paged @skb is used, the driver is recommended to put the ieee80211
 * header of the frame on the linear part of the @skb to avoid memory
 * allocation and/or memcpy by the stack.
 *
 * This function may not be called in IRQ context. Calls to this function
 * for a single hardware must be synchronized against each other. Calls to
 * this function, ieee80211_rx_ni() and ieee80211_rx_irqsafe() may not be
 * mixed for a single hardware. Must not run concurrently with
 * ieee80211_tx_status_skb() or ieee80211_tx_status_ni().
 *
 * This function must be called with BHs disabled.
 *
 * @hw: the hardware this frame came in on
 * @sta: the station the frame was received from, or %NULL
 * @skb: the buffer to receive, owned by mac80211 after this call
 * @napi: the NAPI context
 */
void ieee80211_rx_napi(struct ieee80211_hw *hw, struct ieee80211_sta *sta,
		       struct sk_buff *skb, struct napi_struct *napi);

/**
 * ieee80211_rx - receive frame
 *
 * Use this function to hand received frames to mac80211. The receive
 * buffer in @skb must start with an IEEE 802.11 header. In case of a
 * paged @skb is used, the driver is recommended to put the ieee80211
 * header of the frame on the linear part of the @skb to avoid memory
 * allocation and/or memcpy by the stack.
 *
 * This function may not be called in IRQ context. Calls to this function
 * for a single hardware must be synchronized against each other. Calls to
 * this function, ieee80211_rx_ni() and ieee80211_rx_irqsafe() may not be
 * mixed for a single hardware. Must not run concurrently with
 * ieee80211_tx_status_skb() or ieee80211_tx_status_ni().
 *
 * In process context use instead ieee80211_rx_ni().
 *
 * @hw: the hardware this frame came in on
 * @skb: the buffer to receive, owned by mac80211 after this call
 */
static inline void ieee80211_rx(struct ieee80211_hw *hw, struct sk_buff *skb)
{
	ieee80211_rx_napi(hw, NULL, skb, NULL);
}

/**
 * ieee80211_rx_irqsafe - receive frame
 *
 * Like ieee80211_rx() but can be called in IRQ context
 * (internally defers to a tasklet.)
 *
 * Calls to this function, ieee80211_rx() or ieee80211_rx_ni() may not
 * be mixed for a single hardware.Must not run concurrently with
 * ieee80211_tx_status_skb() or ieee80211_tx_status_ni().
 *
 * @hw: the hardware this frame came in on
 * @skb: the buffer to receive, owned by mac80211 after this call
 */
void ieee80211_rx_irqsafe(struct ieee80211_hw *hw, struct sk_buff *skb);

/**
 * ieee80211_rx_ni - receive frame (in process context)
 *
 * Like ieee80211_rx() but can be called in process context
 * (internally disables bottom halves).
 *
 * Calls to this function, ieee80211_rx() and ieee80211_rx_irqsafe() may
 * not be mixed for a single hardware. Must not run concurrently with
 * ieee80211_tx_status_skb() or ieee80211_tx_status_ni().
 *
 * @hw: the hardware this frame came in on
 * @skb: the buffer to receive, owned by mac80211 after this call
 */
static inline void ieee80211_rx_ni(struct ieee80211_hw *hw,
				   struct sk_buff *skb)
{
	local_bh_disable();
	ieee80211_rx(hw, skb);
	local_bh_enable();
}

/**
 * ieee80211_sta_ps_transition - PS transition for connected sta
 *
 * When operating in AP mode with the %IEEE80211_HW_AP_LINK_PS
 * flag set, use this function to inform mac80211 about a connected station
 * entering/leaving PS mode.
 *
 * This function may not be called in IRQ context or with softirqs enabled.
 *
 * Calls to this function for a single hardware must be synchronized against
 * each other.
 *
 * @sta: currently connected sta
 * @start: start or stop PS
 *
 * Return: 0 on success. -EINVAL when the requested PS mode is already set.
 */
int ieee80211_sta_ps_transition(struct ieee80211_sta *sta, bool start);

/**
 * ieee80211_sta_ps_transition_ni - PS transition for connected sta
 *                                  (in process context)
 *
 * Like ieee80211_sta_ps_transition() but can be called in process context
 * (internally disables bottom halves). Concurrent call restriction still
 * applies.
 *
 * @sta: currently connected sta
 * @start: start or stop PS
 *
 * Return: Like ieee80211_sta_ps_transition().
 */
static inline int ieee80211_sta_ps_transition_ni(struct ieee80211_sta *sta,
						  bool start)
{
	int ret;

	local_bh_disable();
	ret = ieee80211_sta_ps_transition(sta, start);
	local_bh_enable();

	return ret;
}

/**
 * ieee80211_sta_pspoll - PS-Poll frame received
 * @sta: currently connected station
 *
 * When operating in AP mode with the %IEEE80211_HW_AP_LINK_PS flag set,
 * use this function to inform mac80211 that a PS-Poll frame from a
 * connected station was received.
 * This must be used in conjunction with ieee80211_sta_ps_transition()
 * and possibly ieee80211_sta_uapsd_trigger(); calls to all three must
 * be serialized.
 */
void ieee80211_sta_pspoll(struct ieee80211_sta *sta);

/**
 * ieee80211_sta_uapsd_trigger - (potential) U-APSD trigger frame received
 * @sta: currently connected station
 * @tid: TID of the received (potential) trigger frame
 *
 * When operating in AP mode with the %IEEE80211_HW_AP_LINK_PS flag set,
 * use this function to inform mac80211 that a (potential) trigger frame
 * from a connected station was received.
 * This must be used in conjunction with ieee80211_sta_ps_transition()
 * and possibly ieee80211_sta_pspoll(); calls to all three must be
 * serialized.
 * %IEEE80211_NUM_TIDS can be passed as the tid if the tid is unknown.
 * In this case, mac80211 will not check that this tid maps to an AC
 * that is trigger enabled and assume that the caller did the proper
 * checks.
 */
void ieee80211_sta_uapsd_trigger(struct ieee80211_sta *sta, u8 tid);

/*
 * The TX headroom reserved by mac80211 for its own tx_status functions.
 * This is enough for the radiotap header.
 */
#define IEEE80211_TX_STATUS_HEADROOM	ALIGN(14, 4)

/**
 * ieee80211_sta_set_buffered - inform mac80211 about driver-buffered frames
 * @sta: &struct ieee80211_sta pointer for the sleeping station
 * @tid: the TID that has buffered frames
 * @buffered: indicates whether or not frames are buffered for this TID
 *
 * If a driver buffers frames for a powersave station instead of passing
 * them back to mac80211 for retransmission, the station may still need
 * to be told that there are buffered frames via the TIM bit.
 *
 * This function informs mac80211 whether or not there are frames that are
 * buffered in the driver for a given TID; mac80211 can then use this data
 * to set the TIM bit (NOTE: This may call back into the driver's set_tim
 * call! Beware of the locking!)
 *
 * If all frames are released to the station (due to PS-poll or uAPSD)
 * then the driver needs to inform mac80211 that there no longer are
 * frames buffered. However, when the station wakes up mac80211 assumes
 * that all buffered frames will be transmitted and clears this data,
 * drivers need to make sure they inform mac80211 about all buffered
 * frames on the sleep transition (sta_notify() with %STA_NOTIFY_SLEEP).
 *
 * Note that technically mac80211 only needs to know this per AC, not per
 * TID, but since driver buffering will inevitably happen per TID (since
 * it is related to aggregation) it is easier to make mac80211 map the
 * TID to the AC as required instead of keeping track in all drivers that
 * use this API.
 */
void ieee80211_sta_set_buffered(struct ieee80211_sta *sta,
				u8 tid, bool buffered);

/**
 * ieee80211_get_tx_rates - get the selected transmit rates for a packet
 *
 * Call this function in a driver with per-packet rate selection support
 * to combine the rate info in the packet tx info with the most recent
 * rate selection table for the station entry.
 *
 * @vif: &struct ieee80211_vif pointer from the add_interface callback.
 * @sta: the receiver station to which this packet is sent.
 * @skb: the frame to be transmitted.
 * @dest: buffer for extracted rate/retry information
 * @max_rates: maximum number of rates to fetch
 */
void ieee80211_get_tx_rates(struct ieee80211_vif *vif,
			    struct ieee80211_sta *sta,
			    struct sk_buff *skb,
			    struct ieee80211_tx_rate *dest,
			    int max_rates);

/**
 * ieee80211_sta_set_expected_throughput - set the expected tpt for a station
 *
 * Call this function to notify mac80211 about a change in expected throughput
 * to a station. A driver for a device that does rate control in firmware can
 * call this function when the expected throughput estimate towards a station
 * changes. The information is used to tune the CoDel AQM applied to traffic
 * going towards that station (which can otherwise be too aggressive and cause
 * slow stations to starve).
 *
 * @pubsta: the station to set throughput for.
 * @thr: the current expected throughput in kbps.
 */
void ieee80211_sta_set_expected_throughput(struct ieee80211_sta *pubsta,
					   u32 thr);

/**
 * ieee80211_tx_rate_update - transmit rate update callback
 *
 * Drivers should call this functions with a non-NULL pub sta
 * This function can be used in drivers that does not have provision
 * in updating the tx rate in data path.
 *
 * @hw: the hardware the frame was transmitted by
 * @pubsta: the station to update the tx rate for.
 * @info: tx status information
 */
void ieee80211_tx_rate_update(struct ieee80211_hw *hw,
			      struct ieee80211_sta *pubsta,
			      struct ieee80211_tx_info *info);

/**
 * ieee80211_tx_status_skb - transmit status callback
 *
 * Call this function for all transmitted frames after they have been
 * transmitted. It is permissible to not call this function for
 * multicast frames but this can affect statistics.
 *
 * This function may not be called in IRQ context. Calls to this function
 * for a single hardware must be synchronized against each other. Calls
 * to this function, ieee80211_tx_status_ni() and ieee80211_tx_status_irqsafe()
 * may not be mixed for a single hardware. Must not run concurrently with
 * ieee80211_rx() or ieee80211_rx_ni().
 *
 * @hw: the hardware the frame was transmitted by
 * @skb: the frame that was transmitted, owned by mac80211 after this call
 */
void ieee80211_tx_status_skb(struct ieee80211_hw *hw,
			     struct sk_buff *skb);

/**
 * ieee80211_tx_status_ext - extended transmit status callback
 *
 * This function can be used as a replacement for ieee80211_tx_status_skb()
 * in drivers that may want to provide extra information that does not
 * fit into &struct ieee80211_tx_info.
 *
 * Calls to this function for a single hardware must be synchronized
 * against each other. Calls to this function, ieee80211_tx_status_ni()
 * and ieee80211_tx_status_irqsafe() may not be mixed for a single hardware.
 *
 * @hw: the hardware the frame was transmitted by
 * @status: tx status information
 */
void ieee80211_tx_status_ext(struct ieee80211_hw *hw,
			     struct ieee80211_tx_status *status);

/**
 * ieee80211_tx_status_noskb - transmit status callback without skb
 *
 * This function can be used as a replacement for ieee80211_tx_status_skb()
 * in drivers that cannot reliably map tx status information back to
 * specific skbs.
 *
 * Calls to this function for a single hardware must be synchronized
 * against each other. Calls to this function, ieee80211_tx_status_ni()
 * and ieee80211_tx_status_irqsafe() may not be mixed for a single hardware.
 *
 * @hw: the hardware the frame was transmitted by
 * @sta: the receiver station to which this packet is sent
 *	(NULL for multicast packets)
 * @info: tx status information
 */
static inline void ieee80211_tx_status_noskb(struct ieee80211_hw *hw,
					     struct ieee80211_sta *sta,
					     struct ieee80211_tx_info *info)
{
	struct ieee80211_tx_status status = {
		.sta = sta,
		.info = info,
	};

	ieee80211_tx_status_ext(hw, &status);
}

/**
 * ieee80211_tx_status_ni - transmit status callback (in process context)
 *
 * Like ieee80211_tx_status_skb() but can be called in process context.
 *
 * Calls to this function, ieee80211_tx_status_skb() and
 * ieee80211_tx_status_irqsafe() may not be mixed
 * for a single hardware.
 *
 * @hw: the hardware the frame was transmitted by
 * @skb: the frame that was transmitted, owned by mac80211 after this call
 */
static inline void ieee80211_tx_status_ni(struct ieee80211_hw *hw,
					  struct sk_buff *skb)
{
	local_bh_disable();
	ieee80211_tx_status_skb(hw, skb);
	local_bh_enable();
}

/**
 * ieee80211_tx_status_irqsafe - IRQ-safe transmit status callback
 *
 * Like ieee80211_tx_status_skb() but can be called in IRQ context
 * (internally defers to a tasklet.)
 *
 * Calls to this function, ieee80211_tx_status_skb() and
 * ieee80211_tx_status_ni() may not be mixed for a single hardware.
 *
 * @hw: the hardware the frame was transmitted by
 * @skb: the frame that was transmitted, owned by mac80211 after this call
 */
void ieee80211_tx_status_irqsafe(struct ieee80211_hw *hw,
				 struct sk_buff *skb);

/**
 * ieee80211_report_low_ack - report non-responding station
 *
 * When operating in AP-mode, call this function to report a non-responding
 * connected STA.
 *
 * @sta: the non-responding connected sta
 * @num_packets: number of packets sent to @sta without a response
 */
void ieee80211_report_low_ack(struct ieee80211_sta *sta, u32 num_packets);

#define IEEE80211_MAX_CNTDWN_COUNTERS_NUM 2

/**
 * struct ieee80211_mutable_offsets - mutable beacon offsets
 * @tim_offset: position of TIM element
 * @tim_length: size of TIM element
 * @cntdwn_counter_offs: array of IEEE80211_MAX_CNTDWN_COUNTERS_NUM offsets
 *	to countdown counters.  This array can contain zero values which
 *	should be ignored.
 * @mbssid_off: position of the multiple bssid element
 */
struct ieee80211_mutable_offsets {
	u16 tim_offset;
	u16 tim_length;

	u16 cntdwn_counter_offs[IEEE80211_MAX_CNTDWN_COUNTERS_NUM];
	u16 mbssid_off;
};

/**
 * ieee80211_beacon_get_template - beacon template generation function
 * @hw: pointer obtained from ieee80211_alloc_hw().
 * @vif: &struct ieee80211_vif pointer from the add_interface callback.
 * @offs: &struct ieee80211_mutable_offsets pointer to struct that will
 *	receive the offsets that may be updated by the driver.
 * @link_id: the link id to which the beacon belongs (or 0 for an AP STA
 *	that is not associated with AP MLD).
 *
 * If the driver implements beaconing modes, it must use this function to
 * obtain the beacon template.
 *
 * This function should be used if the beacon frames are generated by the
 * device, and then the driver must use the returned beacon as the template
 * The driver or the device are responsible to update the DTIM and, when
 * applicable, the CSA count.
 *
 * The driver is responsible for freeing the returned skb.
 *
 * Return: The beacon template. %NULL on error.
 */
struct sk_buff *
ieee80211_beacon_get_template(struct ieee80211_hw *hw,
			      struct ieee80211_vif *vif,
			      struct ieee80211_mutable_offsets *offs,
			      unsigned int link_id);

/**
 * ieee80211_beacon_get_template_ema_index - EMA beacon template generation
 * @hw: pointer obtained from ieee80211_alloc_hw().
 * @vif: &struct ieee80211_vif pointer from the add_interface callback.
 * @offs: &struct ieee80211_mutable_offsets pointer to struct that will
 *	receive the offsets that may be updated by the driver.
 * @link_id: the link id to which the beacon belongs (or 0 for a non-MLD AP).
 * @ema_index: index of the beacon in the EMA set.
 *
 * This function follows the same rules as ieee80211_beacon_get_template()
 * but returns a beacon template which includes multiple BSSID element at the
 * requested index.
 *
 * Return: The beacon template. %NULL indicates the end of EMA templates.
 */
struct sk_buff *
ieee80211_beacon_get_template_ema_index(struct ieee80211_hw *hw,
					struct ieee80211_vif *vif,
					struct ieee80211_mutable_offsets *offs,
					unsigned int link_id, u8 ema_index);

/**
 * struct ieee80211_ema_beacons - List of EMA beacons
 * @cnt: count of EMA beacons.
 *
 * @bcn: array of EMA beacons.
 * @bcn.skb: the skb containing this specific beacon
 * @bcn.offs: &struct ieee80211_mutable_offsets pointer to struct that will
 *	receive the offsets that may be updated by the driver.
 */
struct ieee80211_ema_beacons {
	u8 cnt;
	struct {
		struct sk_buff *skb;
		struct ieee80211_mutable_offsets offs;
	} bcn[];
};

/**
 * ieee80211_beacon_get_template_ema_list - EMA beacon template generation
 * @hw: pointer obtained from ieee80211_alloc_hw().
 * @vif: &struct ieee80211_vif pointer from the add_interface callback.
 * @link_id: the link id to which the beacon belongs (or 0 for a non-MLD AP)
 *
 * This function follows the same rules as ieee80211_beacon_get_template()
 * but allocates and returns a pointer to list of all beacon templates required
 * to cover all profiles in the multiple BSSID set. Each template includes only
 * one multiple BSSID element.
 *
 * Driver must call ieee80211_beacon_free_ema_list() to free the memory.
 *
 * Return: EMA beacon templates of type struct ieee80211_ema_beacons *.
 *	%NULL on error.
 */
struct ieee80211_ema_beacons *
ieee80211_beacon_get_template_ema_list(struct ieee80211_hw *hw,
				       struct ieee80211_vif *vif,
				       unsigned int link_id);

/**
 * ieee80211_beacon_free_ema_list - free an EMA beacon template list
 * @ema_beacons: list of EMA beacons of type &struct ieee80211_ema_beacons pointers.
 *
 * This function will free a list previously acquired by calling
 * ieee80211_beacon_get_template_ema_list()
 */
void ieee80211_beacon_free_ema_list(struct ieee80211_ema_beacons *ema_beacons);

/**
 * ieee80211_beacon_get_tim - beacon generation function
 * @hw: pointer obtained from ieee80211_alloc_hw().
 * @vif: &struct ieee80211_vif pointer from the add_interface callback.
 * @tim_offset: pointer to variable that will receive the TIM IE offset.
 *	Set to 0 if invalid (in non-AP modes).
 * @tim_length: pointer to variable that will receive the TIM IE length,
 *	(including the ID and length bytes!).
 *	Set to 0 if invalid (in non-AP modes).
 * @link_id: the link id to which the beacon belongs (or 0 for an AP STA
 *	that is not associated with AP MLD).
 *
 * If the driver implements beaconing modes, it must use this function to
 * obtain the beacon frame.
 *
 * If the beacon frames are generated by the host system (i.e., not in
 * hardware/firmware), the driver uses this function to get each beacon
 * frame from mac80211 -- it is responsible for calling this function exactly
 * once before the beacon is needed (e.g. based on hardware interrupt).
 *
 * The driver is responsible for freeing the returned skb.
 *
 * Return: The beacon template. %NULL on error.
 */
struct sk_buff *ieee80211_beacon_get_tim(struct ieee80211_hw *hw,
					 struct ieee80211_vif *vif,
					 u16 *tim_offset, u16 *tim_length,
					 unsigned int link_id);

/**
 * ieee80211_beacon_get - beacon generation function
 * @hw: pointer obtained from ieee80211_alloc_hw().
 * @vif: &struct ieee80211_vif pointer from the add_interface callback.
 * @link_id: the link id to which the beacon belongs (or 0 for an AP STA
 *	that is not associated with AP MLD).
 *
 * See ieee80211_beacon_get_tim().
 *
 * Return: See ieee80211_beacon_get_tim().
 */
static inline struct sk_buff *ieee80211_beacon_get(struct ieee80211_hw *hw,
						   struct ieee80211_vif *vif,
						   unsigned int link_id)
{
	return ieee80211_beacon_get_tim(hw, vif, NULL, NULL, link_id);
}

/**
 * ieee80211_beacon_update_cntdwn - request mac80211 to decrement the beacon countdown
 * @vif: &struct ieee80211_vif pointer from the add_interface callback.
 * @link_id: valid link_id during MLO or 0 for non-MLO
 *
 * The beacon counter should be updated after each beacon transmission.
 * This function is called implicitly when
 * ieee80211_beacon_get/ieee80211_beacon_get_tim are called, however if the
 * beacon frames are generated by the device, the driver should call this
 * function after each beacon transmission to sync mac80211's beacon countdown.
 *
 * Return: new countdown value
 */
u8 ieee80211_beacon_update_cntdwn(struct ieee80211_vif *vif,
				  unsigned int link_id);

/**
 * ieee80211_beacon_set_cntdwn - request mac80211 to set beacon countdown
 * @vif: &struct ieee80211_vif pointer from the add_interface callback.
 * @counter: the new value for the counter
 *
 * The beacon countdown can be changed by the device, this API should be
 * used by the device driver to update csa counter in mac80211.
 *
 * It should never be used together with ieee80211_beacon_update_cntdwn(),
 * as it will cause a race condition around the counter value.
 */
void ieee80211_beacon_set_cntdwn(struct ieee80211_vif *vif, u8 counter);

/**
 * ieee80211_csa_finish - notify mac80211 about channel switch
 * @vif: &struct ieee80211_vif pointer from the add_interface callback.
 * @link_id: valid link_id during MLO or 0 for non-MLO
 *
 * After a channel switch announcement was scheduled and the counter in this
 * announcement hits 1, this function must be called by the driver to
 * notify mac80211 that the channel can be changed.
 */
void ieee80211_csa_finish(struct ieee80211_vif *vif, unsigned int link_id);

/**
 * ieee80211_beacon_cntdwn_is_complete - find out if countdown reached 1
 * @vif: &struct ieee80211_vif pointer from the add_interface callback.
 * @link_id: valid link_id during MLO or 0 for non-MLO
 *
 * Return: %true if the countdown reached 1, %false otherwise
 */
bool ieee80211_beacon_cntdwn_is_complete(struct ieee80211_vif *vif,
					 unsigned int link_id);

/**
 * ieee80211_color_change_finish - notify mac80211 about color change
 * @vif: &struct ieee80211_vif pointer from the add_interface callback.
 * @link_id: valid link_id during MLO or 0 for non-MLO
 *
 * After a color change announcement was scheduled and the counter in this
 * announcement hits 1, this function must be called by the driver to
 * notify mac80211 that the color can be changed
 */
void ieee80211_color_change_finish(struct ieee80211_vif *vif, u8 link_id);

/**
 * ieee80211_proberesp_get - retrieve a Probe Response template
 * @hw: pointer obtained from ieee80211_alloc_hw().
 * @vif: &struct ieee80211_vif pointer from the add_interface callback.
 *
 * Creates a Probe Response template which can, for example, be uploaded to
 * hardware. The destination address should be set by the caller.
 *
 * Can only be called in AP mode.
 *
 * Return: The Probe Response template. %NULL on error.
 */
struct sk_buff *ieee80211_proberesp_get(struct ieee80211_hw *hw,
					struct ieee80211_vif *vif);

/**
 * ieee80211_pspoll_get - retrieve a PS Poll template
 * @hw: pointer obtained from ieee80211_alloc_hw().
 * @vif: &struct ieee80211_vif pointer from the add_interface callback.
 *
 * Creates a PS Poll a template which can, for example, uploaded to
 * hardware. The template must be updated after association so that correct
 * AID, BSSID and MAC address is used.
 *
 * Note: Caller (or hardware) is responsible for setting the
 * &IEEE80211_FCTL_PM bit.
 *
 * Return: The PS Poll template. %NULL on error.
 */
struct sk_buff *ieee80211_pspoll_get(struct ieee80211_hw *hw,
				     struct ieee80211_vif *vif);

/**
 * ieee80211_nullfunc_get - retrieve a nullfunc template
 * @hw: pointer obtained from ieee80211_alloc_hw().
 * @vif: &struct ieee80211_vif pointer from the add_interface callback.
 * @link_id: If the vif is an MLD, get a frame with the link addresses
 *	for the given link ID. For a link_id < 0 you get a frame with
 *	MLD addresses, however useful that might be.
 * @qos_ok: QoS NDP is acceptable to the caller, this should be set
 *	if at all possible
 *
 * Creates a Nullfunc template which can, for example, uploaded to
 * hardware. The template must be updated after association so that correct
 * BSSID and address is used.
 *
 * If @qos_ndp is set and the association is to an AP with QoS/WMM, the
 * returned packet will be QoS NDP.
 *
 * Note: Caller (or hardware) is responsible for setting the
 * &IEEE80211_FCTL_PM bit as well as Duration and Sequence Control fields.
 *
 * Return: The nullfunc template. %NULL on error.
 */
struct sk_buff *ieee80211_nullfunc_get(struct ieee80211_hw *hw,
				       struct ieee80211_vif *vif,
				       int link_id, bool qos_ok);

/**
 * ieee80211_probereq_get - retrieve a Probe Request template
 * @hw: pointer obtained from ieee80211_alloc_hw().
 * @src_addr: source MAC address
 * @ssid: SSID buffer
 * @ssid_len: length of SSID
 * @tailroom: tailroom to reserve at end of SKB for IEs
 *
 * Creates a Probe Request template which can, for example, be uploaded to
 * hardware.
 *
 * Return: The Probe Request template. %NULL on error.
 */
struct sk_buff *ieee80211_probereq_get(struct ieee80211_hw *hw,
				       const u8 *src_addr,
				       const u8 *ssid, size_t ssid_len,
				       size_t tailroom);

/**
 * ieee80211_rts_get - RTS frame generation function
 * @hw: pointer obtained from ieee80211_alloc_hw().
 * @vif: &struct ieee80211_vif pointer from the add_interface callback.
 * @frame: pointer to the frame that is going to be protected by the RTS.
 * @frame_len: the frame length (in octets).
 * @frame_txctl: &struct ieee80211_tx_info of the frame.
 * @rts: The buffer where to store the RTS frame.
 *
 * If the RTS frames are generated by the host system (i.e., not in
 * hardware/firmware), the low-level driver uses this function to receive
 * the next RTS frame from the 802.11 code. The low-level is responsible
 * for calling this function before and RTS frame is needed.
 */
void ieee80211_rts_get(struct ieee80211_hw *hw, struct ieee80211_vif *vif,
		       const void *frame, size_t frame_len,
		       const struct ieee80211_tx_info *frame_txctl,
		       struct ieee80211_rts *rts);

/**
 * ieee80211_rts_duration - Get the duration field for an RTS frame
 * @hw: pointer obtained from ieee80211_alloc_hw().
 * @vif: &struct ieee80211_vif pointer from the add_interface callback.
 * @frame_len: the length of the frame that is going to be protected by the RTS.
 * @frame_txctl: &struct ieee80211_tx_info of the frame.
 *
 * If the RTS is generated in firmware, but the host system must provide
 * the duration field, the low-level driver uses this function to receive
 * the duration field value in little-endian byteorder.
 *
 * Return: The duration.
 */
__le16 ieee80211_rts_duration(struct ieee80211_hw *hw,
			      struct ieee80211_vif *vif, size_t frame_len,
			      const struct ieee80211_tx_info *frame_txctl);

/**
 * ieee80211_ctstoself_get - CTS-to-self frame generation function
 * @hw: pointer obtained from ieee80211_alloc_hw().
 * @vif: &struct ieee80211_vif pointer from the add_interface callback.
 * @frame: pointer to the frame that is going to be protected by the CTS-to-self.
 * @frame_len: the frame length (in octets).
 * @frame_txctl: &struct ieee80211_tx_info of the frame.
 * @cts: The buffer where to store the CTS-to-self frame.
 *
 * If the CTS-to-self frames are generated by the host system (i.e., not in
 * hardware/firmware), the low-level driver uses this function to receive
 * the next CTS-to-self frame from the 802.11 code. The low-level is responsible
 * for calling this function before and CTS-to-self frame is needed.
 */
void ieee80211_ctstoself_get(struct ieee80211_hw *hw,
			     struct ieee80211_vif *vif,
			     const void *frame, size_t frame_len,
			     const struct ieee80211_tx_info *frame_txctl,
			     struct ieee80211_cts *cts);

/**
 * ieee80211_ctstoself_duration - Get the duration field for a CTS-to-self frame
 * @hw: pointer obtained from ieee80211_alloc_hw().
 * @vif: &struct ieee80211_vif pointer from the add_interface callback.
 * @frame_len: the length of the frame that is going to be protected by the CTS-to-self.
 * @frame_txctl: &struct ieee80211_tx_info of the frame.
 *
 * If the CTS-to-self is generated in firmware, but the host system must provide
 * the duration field, the low-level driver uses this function to receive
 * the duration field value in little-endian byteorder.
 *
 * Return: The duration.
 */
__le16 ieee80211_ctstoself_duration(struct ieee80211_hw *hw,
				    struct ieee80211_vif *vif,
				    size_t frame_len,
				    const struct ieee80211_tx_info *frame_txctl);

/**
 * ieee80211_generic_frame_duration - Calculate the duration field for a frame
 * @hw: pointer obtained from ieee80211_alloc_hw().
 * @vif: &struct ieee80211_vif pointer from the add_interface callback.
 * @band: the band to calculate the frame duration on
 * @frame_len: the length of the frame.
 * @rate: the rate at which the frame is going to be transmitted.
 *
 * Calculate the duration field of some generic frame, given its
 * length and transmission rate (in 100kbps).
 *
 * Return: The duration.
 */
__le16 ieee80211_generic_frame_duration(struct ieee80211_hw *hw,
					struct ieee80211_vif *vif,
					enum nl80211_band band,
					size_t frame_len,
					struct ieee80211_rate *rate);

/**
 * ieee80211_get_buffered_bc - accessing buffered broadcast and multicast frames
 * @hw: pointer as obtained from ieee80211_alloc_hw().
 * @vif: &struct ieee80211_vif pointer from the add_interface callback.
 *
 * Function for accessing buffered broadcast and multicast frames. If
 * hardware/firmware does not implement buffering of broadcast/multicast
 * frames when power saving is used, 802.11 code buffers them in the host
 * memory. The low-level driver uses this function to fetch next buffered
 * frame. In most cases, this is used when generating beacon frame.
 *
 * Return: A pointer to the next buffered skb or NULL if no more buffered
 * frames are available.
 *
 * Note: buffered frames are returned only after DTIM beacon frame was
 * generated with ieee80211_beacon_get() and the low-level driver must thus
 * call ieee80211_beacon_get() first. ieee80211_get_buffered_bc() returns
 * NULL if the previous generated beacon was not DTIM, so the low-level driver
 * does not need to check for DTIM beacons separately and should be able to
 * use common code for all beacons.
 */
struct sk_buff *
ieee80211_get_buffered_bc(struct ieee80211_hw *hw, struct ieee80211_vif *vif);

/**
 * ieee80211_get_tkip_p1k_iv - get a TKIP phase 1 key for IV32
 *
 * This function returns the TKIP phase 1 key for the given IV32.
 *
 * @keyconf: the parameter passed with the set key
 * @iv32: IV32 to get the P1K for
 * @p1k: a buffer to which the key will be written, as 5 u16 values
 */
void ieee80211_get_tkip_p1k_iv(struct ieee80211_key_conf *keyconf,
			       u32 iv32, u16 *p1k);

/**
 * ieee80211_get_tkip_p1k - get a TKIP phase 1 key
 *
 * This function returns the TKIP phase 1 key for the IV32 taken
 * from the given packet.
 *
 * @keyconf: the parameter passed with the set key
 * @skb: the packet to take the IV32 value from that will be encrypted
 *	with this P1K
 * @p1k: a buffer to which the key will be written, as 5 u16 values
 */
static inline void ieee80211_get_tkip_p1k(struct ieee80211_key_conf *keyconf,
					  struct sk_buff *skb, u16 *p1k)
{
	struct ieee80211_hdr *hdr = (struct ieee80211_hdr *)skb->data;
	const u8 *data = (u8 *)hdr + ieee80211_hdrlen(hdr->frame_control);
	u32 iv32 = get_unaligned_le32(&data[4]);

	ieee80211_get_tkip_p1k_iv(keyconf, iv32, p1k);
}

/**
 * ieee80211_get_tkip_rx_p1k - get a TKIP phase 1 key for RX
 *
 * This function returns the TKIP phase 1 key for the given IV32
 * and transmitter address.
 *
 * @keyconf: the parameter passed with the set key
 * @ta: TA that will be used with the key
 * @iv32: IV32 to get the P1K for
 * @p1k: a buffer to which the key will be written, as 5 u16 values
 */
void ieee80211_get_tkip_rx_p1k(struct ieee80211_key_conf *keyconf,
			       const u8 *ta, u32 iv32, u16 *p1k);

/**
 * ieee80211_get_tkip_p2k - get a TKIP phase 2 key
 *
 * This function computes the TKIP RC4 key for the IV values
 * in the packet.
 *
 * @keyconf: the parameter passed with the set key
 * @skb: the packet to take the IV32/IV16 values from that will be
 *	encrypted with this key
 * @p2k: a buffer to which the key will be written, 16 bytes
 */
void ieee80211_get_tkip_p2k(struct ieee80211_key_conf *keyconf,
			    struct sk_buff *skb, u8 *p2k);

/**
 * ieee80211_tkip_add_iv - write TKIP IV and Ext. IV to pos
 *
 * @pos: start of crypto header
 * @keyconf: the parameter passed with the set key
 * @pn: PN to add
 *
 * Returns: pointer to the octet following IVs (i.e. beginning of
 * the packet payload)
 *
 * This function writes the tkip IV value to pos (which should
 * point to the crypto header)
 */
u8 *ieee80211_tkip_add_iv(u8 *pos, struct ieee80211_key_conf *keyconf, u64 pn);

/**
 * ieee80211_get_key_rx_seq - get key RX sequence counter
 *
 * @keyconf: the parameter passed with the set key
 * @tid: The TID, or -1 for the management frame value (CCMP/GCMP only);
 *	the value on TID 0 is also used for non-QoS frames. For
 *	CMAC, only TID 0 is valid.
 * @seq: buffer to receive the sequence data
 *
 * This function allows a driver to retrieve the current RX IV/PNs
 * for the given key. It must not be called if IV checking is done
 * by the device and not by mac80211.
 *
 * Note that this function may only be called when no RX processing
 * can be done concurrently.
 */
void ieee80211_get_key_rx_seq(struct ieee80211_key_conf *keyconf,
			      int tid, struct ieee80211_key_seq *seq);

/**
 * ieee80211_set_key_rx_seq - set key RX sequence counter
 *
 * @keyconf: the parameter passed with the set key
 * @tid: The TID, or -1 for the management frame value (CCMP/GCMP only);
 *	the value on TID 0 is also used for non-QoS frames. For
 *	CMAC, only TID 0 is valid.
 * @seq: new sequence data
 *
 * This function allows a driver to set the current RX IV/PNs for the
 * given key. This is useful when resuming from WoWLAN sleep and GTK
 * rekey may have been done while suspended. It should not be called
 * if IV checking is done by the device and not by mac80211.
 *
 * Note that this function may only be called when no RX processing
 * can be done concurrently.
 */
void ieee80211_set_key_rx_seq(struct ieee80211_key_conf *keyconf,
			      int tid, struct ieee80211_key_seq *seq);

/**
 * ieee80211_remove_key - remove the given key
 * @keyconf: the parameter passed with the set key
 *
 * Context: Must be called with the wiphy mutex held.
 *
 * Remove the given key. If the key was uploaded to the hardware at the
 * time this function is called, it is not deleted in the hardware but
 * instead assumed to have been removed already.
 */
void ieee80211_remove_key(struct ieee80211_key_conf *keyconf);

/**
 * ieee80211_gtk_rekey_add - add a GTK key from rekeying during WoWLAN
 * @vif: the virtual interface to add the key on
 * @keyconf: new key data
 * @link_id: the link id of the key or -1 for non-MLO
 *
 * When GTK rekeying was done while the system was suspended, (a) new
 * key(s) will be available. These will be needed by mac80211 for proper
 * RX processing, so this function allows setting them.
 *
 * Return: the newly allocated key structure, which will have
 * similar contents to the passed key configuration but point to
 * mac80211-owned memory. In case of errors, the function returns an
 * ERR_PTR(), use IS_ERR() etc.
 *
 * Note that this function assumes the key isn't added to hardware
 * acceleration, so no TX will be done with the key. Since it's a GTK
 * on managed (station) networks, this is true anyway. If the driver
 * calls this function from the resume callback and subsequently uses
 * the return code 1 to reconfigure the device, this key will be part
 * of the reconfiguration.
 *
 * Note that the driver should also call ieee80211_set_key_rx_seq()
 * for the new key for each TID to set up sequence counters properly.
 *
 * IMPORTANT: If this replaces a key that is present in the hardware,
 * then it will attempt to remove it during this call. In many cases
 * this isn't what you want, so call ieee80211_remove_key() first for
 * the key that's being replaced.
 */
struct ieee80211_key_conf *
ieee80211_gtk_rekey_add(struct ieee80211_vif *vif,
			struct ieee80211_key_conf *keyconf,
			int link_id);

/**
 * ieee80211_gtk_rekey_notify - notify userspace supplicant of rekeying
 * @vif: virtual interface the rekeying was done on
 * @bssid: The BSSID of the AP, for checking association
 * @replay_ctr: the new replay counter after GTK rekeying
 * @gfp: allocation flags
 */
void ieee80211_gtk_rekey_notify(struct ieee80211_vif *vif, const u8 *bssid,
				const u8 *replay_ctr, gfp_t gfp);

/**
 * ieee80211_key_mic_failure - increment MIC failure counter for the key
 *
 * Note: this is really only safe if no other RX function is called
 * at the same time.
 *
 * @keyconf: the key in question
 */
void ieee80211_key_mic_failure(struct ieee80211_key_conf *keyconf);

/**
 * ieee80211_key_replay - increment replay counter for the key
 *
 * Note: this is really only safe if no other RX function is called
 * at the same time.
 *
 * @keyconf: the key in question
 */
void ieee80211_key_replay(struct ieee80211_key_conf *keyconf);

/**
 * ieee80211_wake_queue - wake specific queue
 * @hw: pointer as obtained from ieee80211_alloc_hw().
 * @queue: queue number (counted from zero).
 *
 * Drivers must use this function instead of netif_wake_queue.
 */
void ieee80211_wake_queue(struct ieee80211_hw *hw, int queue);

/**
 * ieee80211_stop_queue - stop specific queue
 * @hw: pointer as obtained from ieee80211_alloc_hw().
 * @queue: queue number (counted from zero).
 *
 * Drivers must use this function instead of netif_stop_queue.
 */
void ieee80211_stop_queue(struct ieee80211_hw *hw, int queue);

/**
 * ieee80211_queue_stopped - test status of the queue
 * @hw: pointer as obtained from ieee80211_alloc_hw().
 * @queue: queue number (counted from zero).
 *
 * Drivers must use this function instead of netif_queue_stopped.
 *
 * Return: %true if the queue is stopped. %false otherwise.
 */

int ieee80211_queue_stopped(struct ieee80211_hw *hw, int queue);

/**
 * ieee80211_stop_queues - stop all queues
 * @hw: pointer as obtained from ieee80211_alloc_hw().
 *
 * Drivers must use this function instead of netif_tx_stop_all_queues.
 */
void ieee80211_stop_queues(struct ieee80211_hw *hw);

/**
 * ieee80211_wake_queues - wake all queues
 * @hw: pointer as obtained from ieee80211_alloc_hw().
 *
 * Drivers must use this function instead of netif_tx_wake_all_queues.
 */
void ieee80211_wake_queues(struct ieee80211_hw *hw);

/**
 * ieee80211_scan_completed - completed hardware scan
 *
 * When hardware scan offload is used (i.e. the hw_scan() callback is
 * assigned) this function needs to be called by the driver to notify
 * mac80211 that the scan finished. This function can be called from
 * any context, including hardirq context.
 *
 * @hw: the hardware that finished the scan
 * @info: information about the completed scan
 */
void ieee80211_scan_completed(struct ieee80211_hw *hw,
			      struct cfg80211_scan_info *info);

/**
 * ieee80211_sched_scan_results - got results from scheduled scan
 *
 * When a scheduled scan is running, this function needs to be called by the
 * driver whenever there are new scan results available.
 *
 * @hw: the hardware that is performing scheduled scans
 */
void ieee80211_sched_scan_results(struct ieee80211_hw *hw);

/**
 * ieee80211_sched_scan_stopped - inform that the scheduled scan has stopped
 *
 * When a scheduled scan is running, this function can be called by
 * the driver if it needs to stop the scan to perform another task.
 * Usual scenarios are drivers that cannot continue the scheduled scan
 * while associating, for instance.
 *
 * @hw: the hardware that is performing scheduled scans
 */
void ieee80211_sched_scan_stopped(struct ieee80211_hw *hw);

/**
 * enum ieee80211_interface_iteration_flags - interface iteration flags
 * @IEEE80211_IFACE_ITER_NORMAL: Iterate over all interfaces that have
 *	been added to the driver; However, note that during hardware
 *	reconfiguration (after restart_hw) it will iterate over a new
 *	interface and over all the existing interfaces even if they
 *	haven't been re-added to the driver yet.
 * @IEEE80211_IFACE_ITER_RESUME_ALL: During resume, iterate over all
 *	interfaces, even if they haven't been re-added to the driver yet.
 * @IEEE80211_IFACE_ITER_ACTIVE: Iterate only active interfaces (netdev is up).
 * @IEEE80211_IFACE_SKIP_SDATA_NOT_IN_DRIVER: Skip any interfaces where SDATA
 *	is not in the driver.  This may fix crashes during firmware recovery
 *	for instance.
 */
enum ieee80211_interface_iteration_flags {
	IEEE80211_IFACE_ITER_NORMAL	= 0,
	IEEE80211_IFACE_ITER_RESUME_ALL	= BIT(0),
	IEEE80211_IFACE_ITER_ACTIVE	= BIT(1),
	IEEE80211_IFACE_SKIP_SDATA_NOT_IN_DRIVER	= BIT(2),
};

/**
 * ieee80211_iterate_interfaces - iterate interfaces
 *
 * This function iterates over the interfaces associated with a given
 * hardware and calls the callback for them. This includes active as well as
 * inactive interfaces. This function allows the iterator function to sleep.
 * Will iterate over a new interface during add_interface().
 *
 * @hw: the hardware struct of which the interfaces should be iterated over
 * @iter_flags: iteration flags, see &enum ieee80211_interface_iteration_flags
 * @iterator: the iterator function to call
 * @data: first argument of the iterator function
 */
void ieee80211_iterate_interfaces(struct ieee80211_hw *hw, u32 iter_flags,
				  void (*iterator)(void *data, u8 *mac,
						   struct ieee80211_vif *vif),
				  void *data);

/**
 * ieee80211_iterate_active_interfaces - iterate active interfaces
 *
 * This function iterates over the interfaces associated with a given
 * hardware that are currently active and calls the callback for them.
 * This function allows the iterator function to sleep, when the iterator
 * function is atomic @ieee80211_iterate_active_interfaces_atomic can
 * be used.
 * Does not iterate over a new interface during add_interface().
 *
 * @hw: the hardware struct of which the interfaces should be iterated over
 * @iter_flags: iteration flags, see &enum ieee80211_interface_iteration_flags
 * @iterator: the iterator function to call
 * @data: first argument of the iterator function
 */
static inline void
ieee80211_iterate_active_interfaces(struct ieee80211_hw *hw, u32 iter_flags,
				    void (*iterator)(void *data, u8 *mac,
						     struct ieee80211_vif *vif),
				    void *data)
{
	ieee80211_iterate_interfaces(hw,
				     iter_flags | IEEE80211_IFACE_ITER_ACTIVE,
				     iterator, data);
}

/**
 * ieee80211_iterate_active_interfaces_atomic - iterate active interfaces
 *
 * This function iterates over the interfaces associated with a given
 * hardware that are currently active and calls the callback for them.
 * This function requires the iterator callback function to be atomic,
 * if that is not desired, use @ieee80211_iterate_active_interfaces instead.
 * Does not iterate over a new interface during add_interface().
 *
 * @hw: the hardware struct of which the interfaces should be iterated over
 * @iter_flags: iteration flags, see &enum ieee80211_interface_iteration_flags
 * @iterator: the iterator function to call, cannot sleep
 * @data: first argument of the iterator function
 */
void ieee80211_iterate_active_interfaces_atomic(struct ieee80211_hw *hw,
						u32 iter_flags,
						void (*iterator)(void *data,
						    u8 *mac,
						    struct ieee80211_vif *vif),
						void *data);

/**
 * ieee80211_iterate_active_interfaces_mtx - iterate active interfaces
 *
 * This function iterates over the interfaces associated with a given
 * hardware that are currently active and calls the callback for them.
 * This version can only be used while holding the wiphy mutex.
 *
 * @hw: the hardware struct of which the interfaces should be iterated over
 * @iter_flags: iteration flags, see &enum ieee80211_interface_iteration_flags
 * @iterator: the iterator function to call, cannot sleep
 * @data: first argument of the iterator function
 */
void ieee80211_iterate_active_interfaces_mtx(struct ieee80211_hw *hw,
					     u32 iter_flags,
					     void (*iterator)(void *data,
						u8 *mac,
						struct ieee80211_vif *vif),
					     void *data);

/**
 * ieee80211_iterate_stations_atomic - iterate stations
 *
 * This function iterates over all stations associated with a given
 * hardware that are currently uploaded to the driver and calls the callback
 * function for them.
 * This function requires the iterator callback function to be atomic,
 *
 * @hw: the hardware struct of which the interfaces should be iterated over
 * @iterator: the iterator function to call, cannot sleep
 * @data: first argument of the iterator function
 */
void ieee80211_iterate_stations_atomic(struct ieee80211_hw *hw,
				       void (*iterator)(void *data,
						struct ieee80211_sta *sta),
				       void *data);
/**
 * ieee80211_queue_work - add work onto the mac80211 workqueue
 *
 * Drivers and mac80211 use this to add work onto the mac80211 workqueue.
 * This helper ensures drivers are not queueing work when they should not be.
 *
 * @hw: the hardware struct for the interface we are adding work for
 * @work: the work we want to add onto the mac80211 workqueue
 */
void ieee80211_queue_work(struct ieee80211_hw *hw, struct work_struct *work);

/**
 * ieee80211_queue_delayed_work - add work onto the mac80211 workqueue
 *
 * Drivers and mac80211 use this to queue delayed work onto the mac80211
 * workqueue.
 *
 * @hw: the hardware struct for the interface we are adding work for
 * @dwork: delayable work to queue onto the mac80211 workqueue
 * @delay: number of jiffies to wait before queueing
 */
void ieee80211_queue_delayed_work(struct ieee80211_hw *hw,
				  struct delayed_work *dwork,
				  unsigned long delay);

/**
 * ieee80211_refresh_tx_agg_session_timer - Refresh a tx agg session timer.
 * @sta: the station for which to start a BA session
 * @tid: the TID to BA on.
 *
 * This function allows low level driver to refresh tx agg session timer
 * to maintain BA session, the session level will still be managed by the
 * mac80211.
 *
 * Note: must be called in an RCU critical section.
 */
void ieee80211_refresh_tx_agg_session_timer(struct ieee80211_sta *sta,
					    u16 tid);

/**
 * ieee80211_start_tx_ba_session - Start a tx Block Ack session.
 * @sta: the station for which to start a BA session
 * @tid: the TID to BA on.
 * @timeout: session timeout value (in TUs)
 *
 * Return: success if addBA request was sent, failure otherwise
 *
 * Although mac80211/low level driver/user space application can estimate
 * the need to start aggregation on a certain RA/TID, the session level
 * will be managed by the mac80211.
 */
int ieee80211_start_tx_ba_session(struct ieee80211_sta *sta, u16 tid,
				  u16 timeout);

/**
 * ieee80211_start_tx_ba_cb_irqsafe - low level driver ready to aggregate.
 * @vif: &struct ieee80211_vif pointer from the add_interface callback
 * @ra: receiver address of the BA session recipient.
 * @tid: the TID to BA on.
 *
 * This function must be called by low level driver once it has
 * finished with preparations for the BA session. It can be called
 * from any context.
 */
void ieee80211_start_tx_ba_cb_irqsafe(struct ieee80211_vif *vif, const u8 *ra,
				      u16 tid);

/**
 * ieee80211_stop_tx_ba_session - Stop a Block Ack session.
 * @sta: the station whose BA session to stop
 * @tid: the TID to stop BA.
 *
 * Return: negative error if the TID is invalid, or no aggregation active
 *
 * Although mac80211/low level driver/user space application can estimate
 * the need to stop aggregation on a certain RA/TID, the session level
 * will be managed by the mac80211.
 */
int ieee80211_stop_tx_ba_session(struct ieee80211_sta *sta, u16 tid);

/**
 * ieee80211_stop_tx_ba_cb_irqsafe - low level driver ready to stop aggregate.
 * @vif: &struct ieee80211_vif pointer from the add_interface callback
 * @ra: receiver address of the BA session recipient.
 * @tid: the desired TID to BA on.
 *
 * This function must be called by low level driver once it has
 * finished with preparations for the BA session tear down. It
 * can be called from any context.
 */
void ieee80211_stop_tx_ba_cb_irqsafe(struct ieee80211_vif *vif, const u8 *ra,
				     u16 tid);

/**
 * ieee80211_find_sta - find a station
 *
 * @vif: virtual interface to look for station on
 * @addr: station's address
 *
 * Return: The station, if found. %NULL otherwise.
 *
 * Note: This function must be called under RCU lock and the
 * resulting pointer is only valid under RCU lock as well.
 */
struct ieee80211_sta *ieee80211_find_sta(struct ieee80211_vif *vif,
					 const u8 *addr);

/**
 * ieee80211_find_sta_by_ifaddr - find a station on hardware
 *
 * @hw: pointer as obtained from ieee80211_alloc_hw()
 * @addr: remote station's address
 * @localaddr: local address (vif->sdata->vif.addr). Use NULL for 'any'.
 *
 * Return: The station, if found. %NULL otherwise.
 *
 * Note: This function must be called under RCU lock and the
 * resulting pointer is only valid under RCU lock as well.
 *
 * NOTE: You may pass NULL for localaddr, but then you will just get
 *      the first STA that matches the remote address 'addr'.
 *      We can have multiple STA associated with multiple
 *      logical stations (e.g. consider a station connecting to another
 *      BSSID on the same AP hardware without disconnecting first).
 *      In this case, the result of this method with localaddr NULL
 *      is not reliable.
 *
 * DO NOT USE THIS FUNCTION with localaddr NULL if at all possible.
 */
struct ieee80211_sta *ieee80211_find_sta_by_ifaddr(struct ieee80211_hw *hw,
					       const u8 *addr,
					       const u8 *localaddr);

/**
 * ieee80211_find_sta_by_link_addrs - find STA by link addresses
 * @hw: pointer as obtained from ieee80211_alloc_hw()
 * @addr: remote station's link address
 * @localaddr: local link address, use %NULL for any (but avoid that)
 * @link_id: pointer to obtain the link ID if the STA is found,
 *	may be %NULL if the link ID is not needed
 *
 * Obtain the STA by link address, must use RCU protection.
 *
 * Return: pointer to STA if found, otherwise %NULL.
 */
struct ieee80211_sta *
ieee80211_find_sta_by_link_addrs(struct ieee80211_hw *hw,
				 const u8 *addr,
				 const u8 *localaddr,
				 unsigned int *link_id);

/**
 * ieee80211_sta_block_awake - block station from waking up
 * @hw: the hardware
 * @pubsta: the station
 * @block: whether to block or unblock
 *
 * Some devices require that all frames that are on the queues
 * for a specific station that went to sleep are flushed before
 * a poll response or frames after the station woke up can be
 * delivered to that it. Note that such frames must be rejected
 * by the driver as filtered, with the appropriate status flag.
 *
 * This function allows implementing this mode in a race-free
 * manner.
 *
 * To do this, a driver must keep track of the number of frames
 * still enqueued for a specific station. If this number is not
 * zero when the station goes to sleep, the driver must call
 * this function to force mac80211 to consider the station to
 * be asleep regardless of the station's actual state. Once the
 * number of outstanding frames reaches zero, the driver must
 * call this function again to unblock the station. That will
 * cause mac80211 to be able to send ps-poll responses, and if
 * the station queried in the meantime then frames will also
 * be sent out as a result of this. Additionally, the driver
 * will be notified that the station woke up some time after
 * it is unblocked, regardless of whether the station actually
 * woke up while blocked or not.
 */
void ieee80211_sta_block_awake(struct ieee80211_hw *hw,
			       struct ieee80211_sta *pubsta, bool block);

/**
 * ieee80211_sta_eosp - notify mac80211 about end of SP
 * @pubsta: the station
 *
 * When a device transmits frames in a way that it can't tell
 * mac80211 in the TX status about the EOSP, it must clear the
 * %IEEE80211_TX_STATUS_EOSP bit and call this function instead.
 * This applies for PS-Poll as well as uAPSD.
 *
 * Note that just like with _tx_status() and _rx() drivers must
 * not mix calls to irqsafe/non-irqsafe versions, this function
 * must not be mixed with those either. Use the all irqsafe, or
 * all non-irqsafe, don't mix!
 *
 * NB: the _irqsafe version of this function doesn't exist, no
 *     driver needs it right now. Don't call this function if
 *     you'd need the _irqsafe version, look at the git history
 *     and restore the _irqsafe version!
 */
void ieee80211_sta_eosp(struct ieee80211_sta *pubsta);

/**
 * ieee80211_send_eosp_nullfunc - ask mac80211 to send NDP with EOSP
 * @pubsta: the station
 * @tid: the tid of the NDP
 *
 * Sometimes the device understands that it needs to close
 * the Service Period unexpectedly. This can happen when
 * sending frames that are filling holes in the BA window.
 * In this case, the device can ask mac80211 to send a
 * Nullfunc frame with EOSP set. When that happens, the
 * driver must have called ieee80211_sta_set_buffered() to
 * let mac80211 know that there are no buffered frames any
 * more, otherwise mac80211 will get the more_data bit wrong.
 * The low level driver must have made sure that the frame
 * will be sent despite the station being in power-save.
 * Mac80211 won't call allow_buffered_frames().
 * Note that calling this function, doesn't exempt the driver
 * from closing the EOSP properly, it will still have to call
 * ieee80211_sta_eosp when the NDP is sent.
 */
void ieee80211_send_eosp_nullfunc(struct ieee80211_sta *pubsta, int tid);

/**
 * ieee80211_sta_recalc_aggregates - recalculate aggregate data after a change
 * @pubsta: the station
 *
 * Call this function after changing a per-link aggregate data as referenced in
 * &struct ieee80211_sta_aggregates by accessing the agg field of
 * &struct ieee80211_link_sta.
 *
 * With non MLO the data in deflink will be referenced directly. In that case
 * there is no need to call this function.
 */
void ieee80211_sta_recalc_aggregates(struct ieee80211_sta *pubsta);

/**
 * ieee80211_sta_register_airtime - register airtime usage for a sta/tid
 *
 * Register airtime usage for a given sta on a given tid. The driver must call
 * this function to notify mac80211 that a station used a certain amount of
 * airtime. This information will be used by the TXQ scheduler to schedule
 * stations in a way that ensures airtime fairness.
 *
 * The reported airtime should as a minimum include all time that is spent
 * transmitting to the remote station, including overhead and padding, but not
 * including time spent waiting for a TXOP. If the time is not reported by the
 * hardware it can in some cases be calculated from the rate and known frame
 * composition. When possible, the time should include any failed transmission
 * attempts.
 *
 * The driver can either call this function synchronously for every packet or
 * aggregate, or asynchronously as airtime usage information becomes available.
 * TX and RX airtime can be reported together, or separately by setting one of
 * them to 0.
 *
 * @pubsta: the station
 * @tid: the TID to register airtime for
 * @tx_airtime: airtime used during TX (in usec)
 * @rx_airtime: airtime used during RX (in usec)
 */
void ieee80211_sta_register_airtime(struct ieee80211_sta *pubsta, u8 tid,
				    u32 tx_airtime, u32 rx_airtime);

/**
 * ieee80211_txq_airtime_check - check if a txq can send frame to device
 *
 * @hw: pointer obtained from ieee80211_alloc_hw()
 * @txq: pointer obtained from station or virtual interface
 *
 * Return: %true if the AQL's airtime limit has not been reached and the txq can
 * continue to send more packets to the device. Otherwise return %false.
 */
bool
ieee80211_txq_airtime_check(struct ieee80211_hw *hw, struct ieee80211_txq *txq);

/**
 * ieee80211_iter_keys - iterate keys programmed into the device
 * @hw: pointer obtained from ieee80211_alloc_hw()
 * @vif: virtual interface to iterate, may be %NULL for all
 * @iter: iterator function that will be called for each key
 * @iter_data: custom data to pass to the iterator function
 *
 * Context: Must be called with wiphy mutex held; can sleep.
 *
 * This function can be used to iterate all the keys known to
 * mac80211, even those that weren't previously programmed into
 * the device. This is intended for use in WoWLAN if the device
 * needs reprogramming of the keys during suspend.
 *
 * The order in which the keys are iterated matches the order
 * in which they were originally installed and handed to the
 * set_key callback.
 */
void ieee80211_iter_keys(struct ieee80211_hw *hw,
			 struct ieee80211_vif *vif,
			 void (*iter)(struct ieee80211_hw *hw,
				      struct ieee80211_vif *vif,
				      struct ieee80211_sta *sta,
				      struct ieee80211_key_conf *key,
				      void *data),
			 void *iter_data);

/**
 * ieee80211_iter_keys_rcu - iterate keys programmed into the device
 * @hw: pointer obtained from ieee80211_alloc_hw()
 * @vif: virtual interface to iterate, may be %NULL for all
 * @iter: iterator function that will be called for each key
 * @iter_data: custom data to pass to the iterator function
 *
 * This function can be used to iterate all the keys known to
 * mac80211, even those that weren't previously programmed into
 * the device. Note that due to locking reasons, keys of station
 * in removal process will be skipped.
 *
 * This function requires being called in an RCU critical section,
 * and thus iter must be atomic.
 */
void ieee80211_iter_keys_rcu(struct ieee80211_hw *hw,
			     struct ieee80211_vif *vif,
			     void (*iter)(struct ieee80211_hw *hw,
					  struct ieee80211_vif *vif,
					  struct ieee80211_sta *sta,
					  struct ieee80211_key_conf *key,
					  void *data),
			     void *iter_data);

/**
 * ieee80211_iter_chan_contexts_atomic - iterate channel contexts
 * @hw: pointer obtained from ieee80211_alloc_hw().
 * @iter: iterator function
 * @iter_data: data passed to iterator function
 *
 * Iterate all active channel contexts. This function is atomic and
 * doesn't acquire any locks internally that might be held in other
 * places while calling into the driver.
 *
 * The iterator will not find a context that's being added (during
 * the driver callback to add it) but will find it while it's being
 * removed.
 *
 * Note that during hardware restart, all contexts that existed
 * before the restart are considered already present so will be
 * found while iterating, whether they've been re-added already
 * or not.
 */
void ieee80211_iter_chan_contexts_atomic(
	struct ieee80211_hw *hw,
	void (*iter)(struct ieee80211_hw *hw,
		     struct ieee80211_chanctx_conf *chanctx_conf,
		     void *data),
	void *iter_data);

/**
 * ieee80211_ap_probereq_get - retrieve a Probe Request template
 * @hw: pointer obtained from ieee80211_alloc_hw().
 * @vif: &struct ieee80211_vif pointer from the add_interface callback.
 *
 * Creates a Probe Request template which can, for example, be uploaded to
 * hardware. The template is filled with bssid, ssid and supported rate
 * information. This function must only be called from within the
 * .bss_info_changed callback function and only in managed mode. The function
 * is only useful when the interface is associated, otherwise it will return
 * %NULL.
 *
 * Return: The Probe Request template. %NULL on error.
 */
struct sk_buff *ieee80211_ap_probereq_get(struct ieee80211_hw *hw,
					  struct ieee80211_vif *vif);

/**
 * ieee80211_beacon_loss - inform hardware does not receive beacons
 *
 * @vif: &struct ieee80211_vif pointer from the add_interface callback.
 *
 * When beacon filtering is enabled with %IEEE80211_VIF_BEACON_FILTER and
 * %IEEE80211_CONF_PS is set, the driver needs to inform whenever the
 * hardware is not receiving beacons with this function.
 */
void ieee80211_beacon_loss(struct ieee80211_vif *vif);

/**
 * ieee80211_connection_loss - inform hardware has lost connection to the AP
 *
 * @vif: &struct ieee80211_vif pointer from the add_interface callback.
 *
 * When beacon filtering is enabled with %IEEE80211_VIF_BEACON_FILTER, and
 * %IEEE80211_CONF_PS and %IEEE80211_HW_CONNECTION_MONITOR are set, the driver
 * needs to inform if the connection to the AP has been lost.
 * The function may also be called if the connection needs to be terminated
 * for some other reason, even if %IEEE80211_HW_CONNECTION_MONITOR isn't set.
 *
 * This function will cause immediate change to disassociated state,
 * without connection recovery attempts.
 */
void ieee80211_connection_loss(struct ieee80211_vif *vif);

/**
 * ieee80211_disconnect - request disconnection
 *
 * @vif: &struct ieee80211_vif pointer from the add_interface callback.
 * @reconnect: immediate reconnect is desired
 *
 * Request disconnection from the current network and, if enabled, send a
 * hint to the higher layers that immediate reconnect is desired.
 */
void ieee80211_disconnect(struct ieee80211_vif *vif, bool reconnect);

/**
 * ieee80211_resume_disconnect - disconnect from AP after resume
 *
 * @vif: &struct ieee80211_vif pointer from the add_interface callback.
 *
 * Instructs mac80211 to disconnect from the AP after resume.
 * Drivers can use this after WoWLAN if they know that the
 * connection cannot be kept up, for example because keys were
 * used while the device was asleep but the replay counters or
 * similar cannot be retrieved from the device during resume.
 *
 * Note that due to implementation issues, if the driver uses
 * the reconfiguration functionality during resume the interface
 * will still be added as associated first during resume and then
 * disconnect normally later.
 *
 * This function can only be called from the resume callback and
 * the driver must not be holding any of its own locks while it
 * calls this function, or at least not any locks it needs in the
 * key configuration paths (if it supports HW crypto).
 */
void ieee80211_resume_disconnect(struct ieee80211_vif *vif);

/**
 * ieee80211_hw_restart_disconnect - disconnect from AP after
 * hardware restart
 * @vif: &struct ieee80211_vif pointer from the add_interface callback.
 *
 * Instructs mac80211 to disconnect from the AP after
 * hardware restart.
 */
void ieee80211_hw_restart_disconnect(struct ieee80211_vif *vif);

/**
 * ieee80211_cqm_rssi_notify - inform a configured connection quality monitoring
 *	rssi threshold triggered
 *
 * @vif: &struct ieee80211_vif pointer from the add_interface callback.
 * @rssi_event: the RSSI trigger event type
 * @rssi_level: new RSSI level value or 0 if not available
 * @gfp: context flags
 *
 * When the %IEEE80211_VIF_SUPPORTS_CQM_RSSI is set, and a connection quality
 * monitoring is configured with an rssi threshold, the driver will inform
 * whenever the rssi level reaches the threshold.
 */
void ieee80211_cqm_rssi_notify(struct ieee80211_vif *vif,
			       enum nl80211_cqm_rssi_threshold_event rssi_event,
			       s32 rssi_level,
			       gfp_t gfp);

/**
 * ieee80211_cqm_beacon_loss_notify - inform CQM of beacon loss
 *
 * @vif: &struct ieee80211_vif pointer from the add_interface callback.
 * @gfp: context flags
 */
void ieee80211_cqm_beacon_loss_notify(struct ieee80211_vif *vif, gfp_t gfp);

/**
 * ieee80211_radar_detected - inform that a radar was detected
 *
 * @hw: pointer as obtained from ieee80211_alloc_hw()
 */
void ieee80211_radar_detected(struct ieee80211_hw *hw);

/**
 * ieee80211_chswitch_done - Complete channel switch process
 * @vif: &struct ieee80211_vif pointer from the add_interface callback.
 * @success: make the channel switch successful or not
 * @link_id: the link_id on which the switch was done. Ignored if success is
 *	false.
 *
 * Complete the channel switch post-process: set the new operational channel
 * and wake up the suspended queues.
 */
void ieee80211_chswitch_done(struct ieee80211_vif *vif, bool success,
			     unsigned int link_id);

/**
 * ieee80211_channel_switch_disconnect - disconnect due to channel switch error
 * @vif: &struct ieee80211_vif pointer from the add_interface callback.
 * @block_tx: if %true, do not send deauth frame.
 *
 * Instruct mac80211 to disconnect due to a channel switch error. The channel
 * switch can request to block the tx and so, we need to make sure we do not send
 * a deauth frame in this case.
 */
void ieee80211_channel_switch_disconnect(struct ieee80211_vif *vif,
					 bool block_tx);

/**
 * ieee80211_request_smps - request SM PS transition
 * @vif: &struct ieee80211_vif pointer from the add_interface callback.
 * @link_id: link ID for MLO, or 0
 * @smps_mode: new SM PS mode
 *
 * This allows the driver to request an SM PS transition in managed
 * mode. This is useful when the driver has more information than
 * the stack about possible interference, for example by bluetooth.
 */
void ieee80211_request_smps(struct ieee80211_vif *vif, unsigned int link_id,
			    enum ieee80211_smps_mode smps_mode);

/**
 * ieee80211_ready_on_channel - notification of remain-on-channel start
 * @hw: pointer as obtained from ieee80211_alloc_hw()
 */
void ieee80211_ready_on_channel(struct ieee80211_hw *hw);

/**
 * ieee80211_remain_on_channel_expired - remain_on_channel duration expired
 * @hw: pointer as obtained from ieee80211_alloc_hw()
 */
void ieee80211_remain_on_channel_expired(struct ieee80211_hw *hw);

/**
 * ieee80211_stop_rx_ba_session - callback to stop existing BA sessions
 *
 * in order not to harm the system performance and user experience, the device
 * may request not to allow any rx ba session and tear down existing rx ba
 * sessions based on system constraints such as periodic BT activity that needs
 * to limit wlan activity (eg.sco or a2dp)."
 * in such cases, the intention is to limit the duration of the rx ppdu and
 * therefore prevent the peer device to use a-mpdu aggregation.
 *
 * @vif: &struct ieee80211_vif pointer from the add_interface callback.
 * @ba_rx_bitmap: Bit map of open rx ba per tid
 * @addr: & to bssid mac address
 */
void ieee80211_stop_rx_ba_session(struct ieee80211_vif *vif, u16 ba_rx_bitmap,
				  const u8 *addr);

/**
 * ieee80211_mark_rx_ba_filtered_frames - move RX BA window and mark filtered
 * @pubsta: station struct
 * @tid: the session's TID
 * @ssn: starting sequence number of the bitmap, all frames before this are
 *	assumed to be out of the window after the call
 * @filtered: bitmap of filtered frames, BIT(0) is the @ssn entry etc.
 * @received_mpdus: number of received mpdus in firmware
 *
 * This function moves the BA window and releases all frames before @ssn, and
 * marks frames marked in the bitmap as having been filtered. Afterwards, it
 * checks if any frames in the window starting from @ssn can now be released
 * (in case they were only waiting for frames that were filtered.)
 * (Only work correctly if @max_rx_aggregation_subframes <= 64 frames)
 */
void ieee80211_mark_rx_ba_filtered_frames(struct ieee80211_sta *pubsta, u8 tid,
					  u16 ssn, u64 filtered,
					  u16 received_mpdus);

/**
 * ieee80211_send_bar - send a BlockAckReq frame
 *
 * can be used to flush pending frames from the peer's aggregation reorder
 * buffer.
 *
 * @vif: &struct ieee80211_vif pointer from the add_interface callback.
 * @ra: the peer's destination address
 * @tid: the TID of the aggregation session
 * @ssn: the new starting sequence number for the receiver
 */
void ieee80211_send_bar(struct ieee80211_vif *vif, u8 *ra, u16 tid, u16 ssn);

/**
 * ieee80211_manage_rx_ba_offl - helper to queue an RX BA work
 * @vif: &struct ieee80211_vif pointer from the add_interface callback
 * @addr: station mac address
 * @tid: the rx tid
 */
void ieee80211_manage_rx_ba_offl(struct ieee80211_vif *vif, const u8 *addr,
				 unsigned int tid);

/**
 * ieee80211_start_rx_ba_session_offl - start a Rx BA session
 *
 * Some device drivers may offload part of the Rx aggregation flow including
 * AddBa/DelBa negotiation but may otherwise be incapable of full Rx
 * reordering.
 *
 * Create structures responsible for reordering so device drivers may call here
 * when they complete AddBa negotiation.
 *
 * @vif: &struct ieee80211_vif pointer from the add_interface callback
 * @addr: station mac address
 * @tid: the rx tid
 */
static inline void ieee80211_start_rx_ba_session_offl(struct ieee80211_vif *vif,
						      const u8 *addr, u16 tid)
{
	if (WARN_ON(tid >= IEEE80211_NUM_TIDS))
		return;
	ieee80211_manage_rx_ba_offl(vif, addr, tid);
}

/**
 * ieee80211_stop_rx_ba_session_offl - stop a Rx BA session
 *
 * Some device drivers may offload part of the Rx aggregation flow including
 * AddBa/DelBa negotiation but may otherwise be incapable of full Rx
 * reordering.
 *
 * Destroy structures responsible for reordering so device drivers may call here
 * when they complete DelBa negotiation.
 *
 * @vif: &struct ieee80211_vif pointer from the add_interface callback
 * @addr: station mac address
 * @tid: the rx tid
 */
static inline void ieee80211_stop_rx_ba_session_offl(struct ieee80211_vif *vif,
						     const u8 *addr, u16 tid)
{
	if (WARN_ON(tid >= IEEE80211_NUM_TIDS))
		return;
	ieee80211_manage_rx_ba_offl(vif, addr, tid + IEEE80211_NUM_TIDS);
}

/**
 * ieee80211_rx_ba_timer_expired - stop a Rx BA session due to timeout
 *
 * Some device drivers do not offload AddBa/DelBa negotiation, but handle rx
 * buffer reording internally, and therefore also handle the session timer.
 *
 * Trigger the timeout flow, which sends a DelBa.
 *
 * @vif: &struct ieee80211_vif pointer from the add_interface callback
 * @addr: station mac address
 * @tid: the rx tid
 */
void ieee80211_rx_ba_timer_expired(struct ieee80211_vif *vif,
				   const u8 *addr, unsigned int tid);

/* Rate control API */

/**
 * struct ieee80211_tx_rate_control - rate control information for/from RC algo
 *
 * @hw: The hardware the algorithm is invoked for.
 * @sband: The band this frame is being transmitted on.
 * @bss_conf: the current BSS configuration
 * @skb: the skb that will be transmitted, the control information in it needs
 *	to be filled in
 * @reported_rate: The rate control algorithm can fill this in to indicate
 *	which rate should be reported to userspace as the current rate and
 *	used for rate calculations in the mesh network.
 * @rts: whether RTS will be used for this frame because it is longer than the
 *	RTS threshold
 * @short_preamble: whether mac80211 will request short-preamble transmission
 *	if the selected rate supports it
 * @rate_idx_mask: user-requested (legacy) rate mask
 * @rate_idx_mcs_mask: user-requested MCS rate mask (NULL if not in use)
 * @bss: whether this frame is sent out in AP or IBSS mode
 */
struct ieee80211_tx_rate_control {
	struct ieee80211_hw *hw;
	struct ieee80211_supported_band *sband;
	struct ieee80211_bss_conf *bss_conf;
	struct sk_buff *skb;
	struct ieee80211_tx_rate reported_rate;
	bool rts, short_preamble;
	u32 rate_idx_mask;
	u8 *rate_idx_mcs_mask;
	bool bss;
};

/**
 * enum rate_control_capabilities - rate control capabilities
 */
enum rate_control_capabilities {
	/**
	 * @RATE_CTRL_CAPA_VHT_EXT_NSS_BW:
	 * Support for extended NSS BW support (dot11VHTExtendedNSSCapable)
	 * Note that this is only looked at if the minimum number of chains
	 * that the AP uses is < the number of TX chains the hardware has,
	 * otherwise the NSS difference doesn't bother us.
	 */
	RATE_CTRL_CAPA_VHT_EXT_NSS_BW = BIT(0),
	/**
	 * @RATE_CTRL_CAPA_AMPDU_TRIGGER:
	 * mac80211 should start A-MPDU sessions on tx
	 */
	RATE_CTRL_CAPA_AMPDU_TRIGGER = BIT(1),
};

struct rate_control_ops {
	unsigned long capa;
	const char *name;
	void *(*alloc)(struct ieee80211_hw *hw);
	void (*add_debugfs)(struct ieee80211_hw *hw, void *priv,
			    struct dentry *debugfsdir);
	void (*free)(void *priv);

	void *(*alloc_sta)(void *priv, struct ieee80211_sta *sta, gfp_t gfp);
	void (*rate_init)(void *priv, struct ieee80211_supported_band *sband,
			  struct cfg80211_chan_def *chandef,
			  struct ieee80211_sta *sta, void *priv_sta);
	void (*rate_update)(void *priv, struct ieee80211_supported_band *sband,
			    struct cfg80211_chan_def *chandef,
			    struct ieee80211_sta *sta, void *priv_sta,
			    u32 changed);
	void (*free_sta)(void *priv, struct ieee80211_sta *sta,
			 void *priv_sta);

	void (*tx_status_ext)(void *priv,
			      struct ieee80211_supported_band *sband,
			      void *priv_sta, struct ieee80211_tx_status *st);
	void (*tx_status)(void *priv, struct ieee80211_supported_band *sband,
			  struct ieee80211_sta *sta, void *priv_sta,
			  struct sk_buff *skb);
	void (*get_rate)(void *priv, struct ieee80211_sta *sta, void *priv_sta,
			 struct ieee80211_tx_rate_control *txrc);

	void (*add_sta_debugfs)(void *priv, void *priv_sta,
				struct dentry *dir);

	u32 (*get_expected_throughput)(void *priv_sta);
};

static inline int rate_supported(struct ieee80211_sta *sta,
				 enum nl80211_band band,
				 int index)
{
	return (sta == NULL || sta->deflink.supp_rates[band] & BIT(index));
}

static inline s8
rate_lowest_index(struct ieee80211_supported_band *sband,
		  struct ieee80211_sta *sta)
{
	int i;

	for (i = 0; i < sband->n_bitrates; i++)
		if (rate_supported(sta, sband->band, i))
			return i;

	/* warn when we cannot find a rate. */
	WARN_ON_ONCE(1);

	/* and return 0 (the lowest index) */
	return 0;
}

static inline
bool rate_usable_index_exists(struct ieee80211_supported_band *sband,
			      struct ieee80211_sta *sta)
{
	unsigned int i;

	for (i = 0; i < sband->n_bitrates; i++)
		if (rate_supported(sta, sband->band, i))
			return true;
	return false;
}

/**
 * rate_control_set_rates - pass the sta rate selection to mac80211/driver
 *
 * When not doing a rate control probe to test rates, rate control should pass
 * its rate selection to mac80211. If the driver supports receiving a station
 * rate table, it will use it to ensure that frames are always sent based on
 * the most recent rate control module decision.
 *
 * @hw: pointer as obtained from ieee80211_alloc_hw()
 * @pubsta: &struct ieee80211_sta pointer to the target destination.
 * @rates: new tx rate set to be used for this station.
 *
 * Return: 0 on success. An error code otherwise.
 */
int rate_control_set_rates(struct ieee80211_hw *hw,
			   struct ieee80211_sta *pubsta,
			   struct ieee80211_sta_rates *rates);

int ieee80211_rate_control_register(const struct rate_control_ops *ops);
void ieee80211_rate_control_unregister(const struct rate_control_ops *ops);

static inline bool
conf_is_ht20(struct ieee80211_conf *conf)
{
	return conf->chandef.width == NL80211_CHAN_WIDTH_20;
}

static inline bool
conf_is_ht40_minus(struct ieee80211_conf *conf)
{
	return conf->chandef.width == NL80211_CHAN_WIDTH_40 &&
	       conf->chandef.center_freq1 < conf->chandef.chan->center_freq;
}

static inline bool
conf_is_ht40_plus(struct ieee80211_conf *conf)
{
	return conf->chandef.width == NL80211_CHAN_WIDTH_40 &&
	       conf->chandef.center_freq1 > conf->chandef.chan->center_freq;
}

static inline bool
conf_is_ht40(struct ieee80211_conf *conf)
{
	return conf->chandef.width == NL80211_CHAN_WIDTH_40;
}

static inline bool
conf_is_ht(struct ieee80211_conf *conf)
{
	return (conf->chandef.width != NL80211_CHAN_WIDTH_5) &&
		(conf->chandef.width != NL80211_CHAN_WIDTH_10) &&
		(conf->chandef.width != NL80211_CHAN_WIDTH_20_NOHT);
}

static inline enum nl80211_iftype
ieee80211_iftype_p2p(enum nl80211_iftype type, bool p2p)
{
	if (p2p) {
		switch (type) {
		case NL80211_IFTYPE_STATION:
			return NL80211_IFTYPE_P2P_CLIENT;
		case NL80211_IFTYPE_AP:
			return NL80211_IFTYPE_P2P_GO;
		default:
			break;
		}
	}
	return type;
}

static inline enum nl80211_iftype
ieee80211_vif_type_p2p(struct ieee80211_vif *vif)
{
	return ieee80211_iftype_p2p(vif->type, vif->p2p);
}

/**
 * ieee80211_get_he_iftype_cap_vif - return HE capabilities for sband/vif
 * @sband: the sband to search for the iftype on
 * @vif: the vif to get the iftype from
 *
 * Return: pointer to the struct ieee80211_sta_he_cap, or %NULL is none found
 */
static inline const struct ieee80211_sta_he_cap *
ieee80211_get_he_iftype_cap_vif(const struct ieee80211_supported_band *sband,
				struct ieee80211_vif *vif)
{
	return ieee80211_get_he_iftype_cap(sband, ieee80211_vif_type_p2p(vif));
}

/**
 * ieee80211_get_he_6ghz_capa_vif - return HE 6 GHz capabilities
 * @sband: the sband to search for the STA on
 * @vif: the vif to get the iftype from
 *
 * Return: the 6GHz capabilities
 */
static inline __le16
ieee80211_get_he_6ghz_capa_vif(const struct ieee80211_supported_band *sband,
			       struct ieee80211_vif *vif)
{
	return ieee80211_get_he_6ghz_capa(sband, ieee80211_vif_type_p2p(vif));
}

/**
 * ieee80211_get_eht_iftype_cap_vif - return ETH capabilities for sband/vif
 * @sband: the sband to search for the iftype on
 * @vif: the vif to get the iftype from
 *
 * Return: pointer to the struct ieee80211_sta_eht_cap, or %NULL is none found
 */
static inline const struct ieee80211_sta_eht_cap *
ieee80211_get_eht_iftype_cap_vif(const struct ieee80211_supported_band *sband,
				 struct ieee80211_vif *vif)
{
	return ieee80211_get_eht_iftype_cap(sband, ieee80211_vif_type_p2p(vif));
}

/**
 * ieee80211_update_mu_groups - set the VHT MU-MIMO groud data
 *
 * @vif: the specified virtual interface
 * @link_id: the link ID for MLO, otherwise 0
 * @membership: 64 bits array - a bit is set if station is member of the group
 * @position: 2 bits per group id indicating the position in the group
 *
 * Note: This function assumes that the given vif is valid and the position and
 * membership data is of the correct size and are in the same byte order as the
 * matching GroupId management frame.
 * Calls to this function need to be serialized with RX path.
 */
void ieee80211_update_mu_groups(struct ieee80211_vif *vif, unsigned int link_id,
				const u8 *membership, const u8 *position);

void ieee80211_enable_rssi_reports(struct ieee80211_vif *vif,
				   int rssi_min_thold,
				   int rssi_max_thold);

void ieee80211_disable_rssi_reports(struct ieee80211_vif *vif);

/**
 * ieee80211_ave_rssi - report the average RSSI for the specified interface
 *
 * @vif: the specified virtual interface
 *
 * Note: This function assumes that the given vif is valid.
 *
 * Return: The average RSSI value for the requested interface, or 0 if not
 * applicable.
 */
int ieee80211_ave_rssi(struct ieee80211_vif *vif);

/**
 * ieee80211_report_wowlan_wakeup - report WoWLAN wakeup
 * @vif: virtual interface
 * @wakeup: wakeup reason(s)
 * @gfp: allocation flags
 *
 * See cfg80211_report_wowlan_wakeup().
 */
void ieee80211_report_wowlan_wakeup(struct ieee80211_vif *vif,
				    struct cfg80211_wowlan_wakeup *wakeup,
				    gfp_t gfp);

/**
 * ieee80211_tx_prepare_skb - prepare an 802.11 skb for transmission
 * @hw: pointer as obtained from ieee80211_alloc_hw()
 * @vif: virtual interface
 * @skb: frame to be sent from within the driver
 * @band: the band to transmit on
 * @sta: optional pointer to get the station to send the frame to
 *
 * Return: %true if the skb was prepared, %false otherwise
 *
 * Note: must be called under RCU lock
 */
bool ieee80211_tx_prepare_skb(struct ieee80211_hw *hw,
			      struct ieee80211_vif *vif, struct sk_buff *skb,
			      int band, struct ieee80211_sta **sta);

/**
 * ieee80211_parse_tx_radiotap - Sanity-check and parse the radiotap header
 *				 of injected frames.
 *
 * To accurately parse and take into account rate and retransmission fields,
 * you must initialize the chandef field in the ieee80211_tx_info structure
 * of the skb before calling this function.
 *
 * @skb: packet injected by userspace
 * @dev: the &struct device of this 802.11 device
 *
 * Return: %true if the radiotap header was parsed, %false otherwise
 */
bool ieee80211_parse_tx_radiotap(struct sk_buff *skb,
				 struct net_device *dev);

/**
 * struct ieee80211_noa_data - holds temporary data for tracking P2P NoA state
 *
 * @next_tsf: TSF timestamp of the next absent state change
 * @has_next_tsf: next absent state change event pending
 *
 * @absent: descriptor bitmask, set if GO is currently absent
 *
 * private:
 *
 * @count: count fields from the NoA descriptors
 * @desc: adjusted data from the NoA
 */
struct ieee80211_noa_data {
	u32 next_tsf;
	bool has_next_tsf;

	u8 absent;

	u8 count[IEEE80211_P2P_NOA_DESC_MAX];
	struct {
		u32 start;
		u32 duration;
		u32 interval;
	} desc[IEEE80211_P2P_NOA_DESC_MAX];
};

/**
 * ieee80211_parse_p2p_noa - initialize NoA tracking data from P2P IE
 *
 * @attr: P2P NoA IE
 * @data: NoA tracking data
 * @tsf: current TSF timestamp
 *
 * Return: number of successfully parsed descriptors
 */
int ieee80211_parse_p2p_noa(const struct ieee80211_p2p_noa_attr *attr,
			    struct ieee80211_noa_data *data, u32 tsf);

/**
 * ieee80211_update_p2p_noa - get next pending P2P GO absent state change
 *
 * @data: NoA tracking data
 * @tsf: current TSF timestamp
 */
void ieee80211_update_p2p_noa(struct ieee80211_noa_data *data, u32 tsf);

/**
 * ieee80211_tdls_oper_request - request userspace to perform a TDLS operation
 * @vif: virtual interface
 * @peer: the peer's destination address
 * @oper: the requested TDLS operation
 * @reason_code: reason code for the operation, valid for TDLS teardown
 * @gfp: allocation flags
 *
 * See cfg80211_tdls_oper_request().
 */
void ieee80211_tdls_oper_request(struct ieee80211_vif *vif, const u8 *peer,
				 enum nl80211_tdls_operation oper,
				 u16 reason_code, gfp_t gfp);

/**
 * ieee80211_reserve_tid - request to reserve a specific TID
 *
 * There is sometimes a need (such as in TDLS) for blocking the driver from
 * using a specific TID so that the FW can use it for certain operations such
 * as sending PTI requests. To make sure that the driver doesn't use that TID,
 * this function must be called as it flushes out packets on this TID and marks
 * it as blocked, so that any transmit for the station on this TID will be
 * redirected to the alternative TID in the same AC.
 *
 * Note that this function blocks and may call back into the driver, so it
 * should be called without driver locks held. Also note this function should
 * only be called from the driver's @sta_state callback.
 *
 * @sta: the station to reserve the TID for
 * @tid: the TID to reserve
 *
 * Returns: 0 on success, else on failure
 */
int ieee80211_reserve_tid(struct ieee80211_sta *sta, u8 tid);

/**
 * ieee80211_unreserve_tid - request to unreserve a specific TID
 *
 * Once there is no longer any need for reserving a certain TID, this function
 * should be called, and no longer will packets have their TID modified for
 * preventing use of this TID in the driver.
 *
 * Note that this function blocks and acquires a lock, so it should be called
 * without driver locks held. Also note this function should only be called
 * from the driver's @sta_state callback.
 *
 * @sta: the station
 * @tid: the TID to unreserve
 */
void ieee80211_unreserve_tid(struct ieee80211_sta *sta, u8 tid);

/**
 * ieee80211_tx_dequeue - dequeue a packet from a software tx queue
 *
 * @hw: pointer as obtained from ieee80211_alloc_hw()
 * @txq: pointer obtained from station or virtual interface, or from
 *	ieee80211_next_txq()
 *
 * Return: the skb if successful, %NULL if no frame was available.
 *
 * Note that this must be called in an rcu_read_lock() critical section,
 * which can only be released after the SKB was handled. Some pointers in
 * skb->cb, e.g. the key pointer, are protected by RCU and thus the
 * critical section must persist not just for the duration of this call
 * but for the duration of the frame handling.
 * However, also note that while in the wake_tx_queue() method,
 * rcu_read_lock() is already held.
 *
 * softirqs must also be disabled when this function is called.
 * In process context, use ieee80211_tx_dequeue_ni() instead.
 */
struct sk_buff *ieee80211_tx_dequeue(struct ieee80211_hw *hw,
				     struct ieee80211_txq *txq);

/**
 * ieee80211_tx_dequeue_ni - dequeue a packet from a software tx queue
 * (in process context)
 *
 * Like ieee80211_tx_dequeue() but can be called in process context
 * (internally disables bottom halves).
 *
 * @hw: pointer as obtained from ieee80211_alloc_hw()
 * @txq: pointer obtained from station or virtual interface, or from
 *	ieee80211_next_txq()
 *
 * Return: the skb if successful, %NULL if no frame was available.
 */
static inline struct sk_buff *ieee80211_tx_dequeue_ni(struct ieee80211_hw *hw,
						      struct ieee80211_txq *txq)
{
	struct sk_buff *skb;

	local_bh_disable();
	skb = ieee80211_tx_dequeue(hw, txq);
	local_bh_enable();

	return skb;
}

/**
 * ieee80211_handle_wake_tx_queue - mac80211 handler for wake_tx_queue callback
 *
 * @hw: pointer as obtained from wake_tx_queue() callback().
 * @txq: pointer as obtained from wake_tx_queue() callback().
 *
 * Drivers can use this function for the mandatory mac80211 wake_tx_queue
 * callback in struct ieee80211_ops. They should not call this function.
 */
void ieee80211_handle_wake_tx_queue(struct ieee80211_hw *hw,
				    struct ieee80211_txq *txq);

/**
 * ieee80211_next_txq - get next tx queue to pull packets from
 *
 * @hw: pointer as obtained from ieee80211_alloc_hw()
 * @ac: AC number to return packets from.
 *
 * Return: the next txq if successful, %NULL if no queue is eligible. If a txq
 * is returned, it should be returned with ieee80211_return_txq() after the
 * driver has finished scheduling it.
 */
struct ieee80211_txq *ieee80211_next_txq(struct ieee80211_hw *hw, u8 ac);

/**
 * ieee80211_txq_schedule_start - start new scheduling round for TXQs
 *
 * @hw: pointer as obtained from ieee80211_alloc_hw()
 * @ac: AC number to acquire locks for
 *
 * Should be called before ieee80211_next_txq() or ieee80211_return_txq().
 * The driver must not call multiple TXQ scheduling rounds concurrently.
 */
void ieee80211_txq_schedule_start(struct ieee80211_hw *hw, u8 ac);

/* (deprecated) */
static inline void ieee80211_txq_schedule_end(struct ieee80211_hw *hw, u8 ac)
{
}

void __ieee80211_schedule_txq(struct ieee80211_hw *hw,
			      struct ieee80211_txq *txq, bool force);

/**
 * ieee80211_schedule_txq - schedule a TXQ for transmission
 *
 * @hw: pointer as obtained from ieee80211_alloc_hw()
 * @txq: pointer obtained from station or virtual interface
 *
 * Schedules a TXQ for transmission if it is not already scheduled,
 * even if mac80211 does not have any packets buffered.
 *
 * The driver may call this function if it has buffered packets for
 * this TXQ internally.
 */
static inline void
ieee80211_schedule_txq(struct ieee80211_hw *hw, struct ieee80211_txq *txq)
{
	__ieee80211_schedule_txq(hw, txq, true);
}

/**
 * ieee80211_return_txq - return a TXQ previously acquired by ieee80211_next_txq()
 *
 * @hw: pointer as obtained from ieee80211_alloc_hw()
 * @txq: pointer obtained from station or virtual interface
 * @force: schedule txq even if mac80211 does not have any buffered packets.
 *
 * The driver may set force=true if it has buffered packets for this TXQ
 * internally.
 */
static inline void
ieee80211_return_txq(struct ieee80211_hw *hw, struct ieee80211_txq *txq,
		     bool force)
{
	__ieee80211_schedule_txq(hw, txq, force);
}

/**
 * ieee80211_txq_may_transmit - check whether TXQ is allowed to transmit
 *
 * This function is used to check whether given txq is allowed to transmit by
 * the airtime scheduler, and can be used by drivers to access the airtime
 * fairness accounting without using the scheduling order enforced by
 * next_txq().
 *
 * Returns %true if the airtime scheduler thinks the TXQ should be allowed to
 * transmit, and %false if it should be throttled. This function can also have
 * the side effect of rotating the TXQ in the scheduler rotation, which will
 * eventually bring the deficit to positive and allow the station to transmit
 * again.
 *
 * The API ieee80211_txq_may_transmit() also ensures that TXQ list will be
 * aligned against driver's own round-robin scheduler list. i.e it rotates
 * the TXQ list till it makes the requested node becomes the first entry
 * in TXQ list. Thus both the TXQ list and driver's list are in sync. If this
 * function returns %true, the driver is expected to schedule packets
 * for transmission, and then return the TXQ through ieee80211_return_txq().
 *
 * @hw: pointer as obtained from ieee80211_alloc_hw()
 * @txq: pointer obtained from station or virtual interface
 *
 * Return: %true if transmission is allowed, %false otherwise
 */
bool ieee80211_txq_may_transmit(struct ieee80211_hw *hw,
				struct ieee80211_txq *txq);

/**
 * ieee80211_txq_get_depth - get pending frame/byte count of given txq
 *
 * The values are not guaranteed to be coherent with regard to each other, i.e.
 * txq state can change half-way of this function and the caller may end up
 * with "new" frame_cnt and "old" byte_cnt or vice-versa.
 *
 * @txq: pointer obtained from station or virtual interface
 * @frame_cnt: pointer to store frame count
 * @byte_cnt: pointer to store byte count
 */
void ieee80211_txq_get_depth(struct ieee80211_txq *txq,
			     unsigned long *frame_cnt,
			     unsigned long *byte_cnt);

/**
 * ieee80211_nan_func_terminated - notify about NAN function termination.
 *
 * This function is used to notify mac80211 about NAN function termination.
 * Note that this function can't be called from hard irq.
 *
 * @vif: &struct ieee80211_vif pointer from the add_interface callback.
 * @inst_id: the local instance id
 * @reason: termination reason (one of the NL80211_NAN_FUNC_TERM_REASON_*)
 * @gfp: allocation flags
 */
void ieee80211_nan_func_terminated(struct ieee80211_vif *vif,
				   u8 inst_id,
				   enum nl80211_nan_func_term_reason reason,
				   gfp_t gfp);

/**
 * ieee80211_nan_func_match - notify about NAN function match event.
 *
 * This function is used to notify mac80211 about NAN function match. The
 * cookie inside the match struct will be assigned by mac80211.
 * Note that this function can't be called from hard irq.
 *
 * @vif: &struct ieee80211_vif pointer from the add_interface callback.
 * @match: match event information
 * @gfp: allocation flags
 */
void ieee80211_nan_func_match(struct ieee80211_vif *vif,
			      struct cfg80211_nan_match_params *match,
			      gfp_t gfp);

/**
 * ieee80211_calc_rx_airtime - calculate estimated transmission airtime for RX.
 *
 * This function calculates the estimated airtime usage of a frame based on the
 * rate information in the RX status struct and the frame length.
 *
 * @hw: pointer as obtained from ieee80211_alloc_hw()
 * @status: &struct ieee80211_rx_status containing the transmission rate
 *          information.
 * @len: frame length in bytes
 *
 * Return: the airtime estimate
 */
u32 ieee80211_calc_rx_airtime(struct ieee80211_hw *hw,
			      struct ieee80211_rx_status *status,
			      int len);

/**
 * ieee80211_calc_tx_airtime - calculate estimated transmission airtime for TX.
 *
 * This function calculates the estimated airtime usage of a frame based on the
 * rate information in the TX info struct and the frame length.
 *
 * @hw: pointer as obtained from ieee80211_alloc_hw()
 * @info: &struct ieee80211_tx_info of the frame.
 * @len: frame length in bytes
 *
 * Return: the airtime estimate
 */
u32 ieee80211_calc_tx_airtime(struct ieee80211_hw *hw,
			      struct ieee80211_tx_info *info,
			      int len);
/**
 * ieee80211_get_fils_discovery_tmpl - Get FILS discovery template.
 * @hw: pointer obtained from ieee80211_alloc_hw().
 * @vif: &struct ieee80211_vif pointer from the add_interface callback.
 *
 * The driver is responsible for freeing the returned skb.
 *
 * Return: FILS discovery template. %NULL on error.
 */
struct sk_buff *ieee80211_get_fils_discovery_tmpl(struct ieee80211_hw *hw,
						  struct ieee80211_vif *vif);

/**
 * ieee80211_get_unsol_bcast_probe_resp_tmpl - Get unsolicited broadcast
 *	probe response template.
 * @hw: pointer obtained from ieee80211_alloc_hw().
 * @vif: &struct ieee80211_vif pointer from the add_interface callback.
 *
 * The driver is responsible for freeing the returned skb.
 *
 * Return: Unsolicited broadcast probe response template. %NULL on error.
 */
struct sk_buff *
ieee80211_get_unsol_bcast_probe_resp_tmpl(struct ieee80211_hw *hw,
					  struct ieee80211_vif *vif);

/**
 * ieee80211_obss_color_collision_notify - notify userland about a BSS color
 * collision.
 * @link_id: valid link_id during MLO or 0 for non-MLO
 *
 * @vif: &struct ieee80211_vif pointer from the add_interface callback.
 * @color_bitmap: a 64 bit bitmap representing the colors that the local BSS is
 *	aware of.
 */
void
ieee80211_obss_color_collision_notify(struct ieee80211_vif *vif,
<<<<<<< HEAD
				      u64 color_bitmap);
=======
				      u64 color_bitmap, u8 link_id);
>>>>>>> 0c383648

/**
 * ieee80211_is_tx_data - check if frame is a data frame
 *
 * The function is used to check if a frame is a data frame. Frames with
 * hardware encapsulation enabled are data frames.
 *
 * @skb: the frame to be transmitted.
 *
 * Return: %true if @skb is a data frame, %false otherwise
 */
static inline bool ieee80211_is_tx_data(struct sk_buff *skb)
{
	struct ieee80211_tx_info *info = IEEE80211_SKB_CB(skb);
	struct ieee80211_hdr *hdr = (void *) skb->data;

	return info->flags & IEEE80211_TX_CTL_HW_80211_ENCAP ||
	       ieee80211_is_data(hdr->frame_control);
}

/**
 * ieee80211_set_active_links - set active links in client mode
 * @vif: interface to set active links on
 * @active_links: the new active links bitmap
 *
 * Context: Must be called with wiphy mutex held; may sleep; calls
 *	back into the driver.
 *
 * This changes the active links on an interface. The interface
 * must be in client mode (in AP mode, all links are always active),
 * and @active_links must be a subset of the vif's valid_links.
 *
 * If a link is switched off and another is switched on at the same
 * time (e.g. active_links going from 0x1 to 0x10) then you will get
 * a sequence of calls like
 *
 *  - change_vif_links(0x11)
 *  - unassign_vif_chanctx(link_id=0)
 *  - change_sta_links(0x11) for each affected STA (the AP)
 *    (TDLS connections on now inactive links should be torn down)
 *  - remove group keys on the old link (link_id 0)
 *  - add new group keys (GTK/IGTK/BIGTK) on the new link (link_id 4)
 *  - change_sta_links(0x10) for each affected STA (the AP)
 *  - assign_vif_chanctx(link_id=4)
 *  - change_vif_links(0x10)
<<<<<<< HEAD
=======
 *
 * Return: 0 on success. An error code otherwise.
>>>>>>> 0c383648
 */
int ieee80211_set_active_links(struct ieee80211_vif *vif, u16 active_links);

/**
 * ieee80211_set_active_links_async - asynchronously set active links
 * @vif: interface to set active links on
 * @active_links: the new active links bitmap
 *
 * See ieee80211_set_active_links() for more information, the only
 * difference here is that the link change is triggered async and
 * can be called in any context, but the link switch will only be
 * completed after it returns.
 */
void ieee80211_set_active_links_async(struct ieee80211_vif *vif,
				      u16 active_links);

<<<<<<< HEAD
=======
/**
 * ieee80211_send_teardown_neg_ttlm - tear down a negotiated TTLM request
 * @vif: the interface on which the tear down request should be sent.
 *
 * This function can be used to tear down a previously accepted negotiated
 * TTLM request.
 */
void ieee80211_send_teardown_neg_ttlm(struct ieee80211_vif *vif);

>>>>>>> 0c383648
/* for older drivers - let's not document these ... */
int ieee80211_emulate_add_chanctx(struct ieee80211_hw *hw,
				  struct ieee80211_chanctx_conf *ctx);
void ieee80211_emulate_remove_chanctx(struct ieee80211_hw *hw,
				      struct ieee80211_chanctx_conf *ctx);
void ieee80211_emulate_change_chanctx(struct ieee80211_hw *hw,
				      struct ieee80211_chanctx_conf *ctx,
				      u32 changed);
int ieee80211_emulate_switch_vif_chanctx(struct ieee80211_hw *hw,
					 struct ieee80211_vif_chanctx_switch *vifs,
					 int n_vifs,
					 enum ieee80211_chanctx_switch_mode mode);

#endif /* MAC80211_H */<|MERGE_RESOLUTION|>--- conflicted
+++ resolved
@@ -361,11 +361,7 @@
  * @BSS_CHANGED_UNSOL_BCAST_PROBE_RESP: Unsolicited broadcast probe response
  *	status changed.
  * @BSS_CHANGED_MLD_VALID_LINKS: MLD valid links status changed.
-<<<<<<< HEAD
- * @BSS_CHANGED_MLD_TTLM: TID to link mapping was changed
-=======
  * @BSS_CHANGED_MLD_TTLM: negotiated TID to link mapping was changed
->>>>>>> 0c383648
  */
 enum ieee80211_bss_change {
 	BSS_CHANGED_ASSOC		= 1<<0,
@@ -399,11 +395,7 @@
 	BSS_CHANGED_HE_OBSS_PD		= 1<<28,
 	BSS_CHANGED_HE_BSS_COLOR	= 1<<29,
 	BSS_CHANGED_FILS_DISCOVERY      = 1<<30,
-<<<<<<< HEAD
-	BSS_CHANGED_UNSOL_BCAST_PROBE_RESP = 1<<31,
-=======
 	BSS_CHANGED_UNSOL_BCAST_PROBE_RESP = BIT_ULL(31),
->>>>>>> 0c383648
 	BSS_CHANGED_MLD_VALID_LINKS	= BIT_ULL(33),
 	BSS_CHANGED_MLD_TTLM		= BIT_ULL(34),
 
@@ -1932,19 +1924,12 @@
  * @active_links: The bitmap of active links, or 0 for non-MLO.
  *	The driver shouldn't change this directly, but use the
  *	API calls meant for that purpose.
-<<<<<<< HEAD
- * @dormant_links: bitmap of valid but disabled links, or 0 for non-MLO.
- *	Must be a subset of valid_links.
- * @suspended_links: subset of dormant_links representing links that are
- *	suspended.
-=======
  * @dormant_links: subset of the valid links that are disabled/suspended
  *	due to advertised or negotiated TTLM respectively.
  *	0 for non-MLO.
  * @suspended_links: subset of dormant_links representing links that are
  *	suspended due to negotiated TTLM, and could be activated in the
  *	future by tearing down the TTLM negotiation.
->>>>>>> 0c383648
  *	0 for non-MLO.
  * @neg_ttlm: negotiated TID to link mapping info.
  *	see &struct ieee80211_neg_ttlm.
@@ -2142,13 +2127,8 @@
  *	@IEEE80211_KEY_FLAG_GENERATE_MMIC on the same key.
  * @IEEE80211_KEY_FLAG_NO_AUTO_TX: Key needs explicit Tx activation.
  * @IEEE80211_KEY_FLAG_GENERATE_MMIE: This flag should be set by the driver
-<<<<<<< HEAD
- *	for a AES_CMAC key to indicate that it requires sequence number
- *	generation only
-=======
  *	for a AES_CMAC or a AES_GMAC key to indicate that it requires sequence
  *	number generation only
->>>>>>> 0c383648
  * @IEEE80211_KEY_FLAG_SPP_AMSDU: SPP A-MSDUs can be used with this key
  *	(set by mac80211 from the sta->spp_amsdu flag)
  */
@@ -2804,11 +2784,8 @@
  *
  * @IEEE80211_HW_DISALLOW_PUNCTURING: HW requires disabling puncturing in EHT
  *	and connecting with a lower bandwidth instead
-<<<<<<< HEAD
-=======
  * @IEEE80211_HW_DISALLOW_PUNCTURING_5GHZ: HW requires disabling puncturing in
  *	EHT in 5 GHz and connecting with a lower bandwidth instead
->>>>>>> 0c383648
  *
  * @IEEE80211_HW_HANDLES_QUIET_CSA: HW/driver handles quieting for CSA, so
  *	no need to stop queues. This really should be set by a driver that
@@ -2873,10 +2850,7 @@
 	IEEE80211_HW_DETECTS_COLOR_COLLISION,
 	IEEE80211_HW_MLO_MCAST_MULTI_LINK_TX,
 	IEEE80211_HW_DISALLOW_PUNCTURING,
-<<<<<<< HEAD
-=======
 	IEEE80211_HW_DISALLOW_PUNCTURING_5GHZ,
->>>>>>> 0c383648
 	IEEE80211_HW_HANDLES_QUIET_CSA,
 
 	/* keep last, obviously */
@@ -7568,11 +7542,7 @@
  */
 void
 ieee80211_obss_color_collision_notify(struct ieee80211_vif *vif,
-<<<<<<< HEAD
-				      u64 color_bitmap);
-=======
 				      u64 color_bitmap, u8 link_id);
->>>>>>> 0c383648
 
 /**
  * ieee80211_is_tx_data - check if frame is a data frame
@@ -7618,11 +7588,8 @@
  *  - change_sta_links(0x10) for each affected STA (the AP)
  *  - assign_vif_chanctx(link_id=4)
  *  - change_vif_links(0x10)
-<<<<<<< HEAD
-=======
  *
  * Return: 0 on success. An error code otherwise.
->>>>>>> 0c383648
  */
 int ieee80211_set_active_links(struct ieee80211_vif *vif, u16 active_links);
 
@@ -7639,8 +7606,6 @@
 void ieee80211_set_active_links_async(struct ieee80211_vif *vif,
 				      u16 active_links);
 
-<<<<<<< HEAD
-=======
 /**
  * ieee80211_send_teardown_neg_ttlm - tear down a negotiated TTLM request
  * @vif: the interface on which the tear down request should be sent.
@@ -7650,7 +7615,6 @@
  */
 void ieee80211_send_teardown_neg_ttlm(struct ieee80211_vif *vif);
 
->>>>>>> 0c383648
 /* for older drivers - let's not document these ... */
 int ieee80211_emulate_add_chanctx(struct ieee80211_hw *hw,
 				  struct ieee80211_chanctx_conf *ctx);
