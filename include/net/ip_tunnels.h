/* SPDX-License-Identifier: GPL-2.0 */
#ifndef __NET_IP_TUNNELS_H
#define __NET_IP_TUNNELS_H 1

#include <linux/if_tunnel.h>
#include <linux/netdevice.h>
#include <linux/skbuff.h>
#include <linux/socket.h>
#include <linux/types.h>
#include <linux/u64_stats_sync.h>
#include <linux/bitops.h>

#include <net/dsfield.h>
#include <net/gro_cells.h>
#include <net/inet_ecn.h>
#include <net/netns/generic.h>
#include <net/rtnetlink.h>
#include <net/lwtunnel.h>
#include <net/dst_cache.h>

#if IS_ENABLED(CONFIG_IPV6)
#include <net/ipv6.h>
#include <net/ip6_fib.h>
#include <net/ip6_route.h>
#endif

/* Keep error state on tunnel for 30 sec */
#define IPTUNNEL_ERR_TIMEO	(30*HZ)

/* Used to memset ip_tunnel padding. */
#define IP_TUNNEL_KEY_SIZE	offsetofend(struct ip_tunnel_key, tp_dst)

/* Used to memset ipv4 address padding. */
#define IP_TUNNEL_KEY_IPV4_PAD	offsetofend(struct ip_tunnel_key, u.ipv4.dst)
#define IP_TUNNEL_KEY_IPV4_PAD_LEN				\
	(sizeof_field(struct ip_tunnel_key, u) -		\
	 sizeof_field(struct ip_tunnel_key, u.ipv4))

#define __ipt_flag_op(op, ...)					\
	op(__VA_ARGS__, __IP_TUNNEL_FLAG_NUM)

#define IP_TUNNEL_DECLARE_FLAGS(...)				\
	__ipt_flag_op(DECLARE_BITMAP, __VA_ARGS__)

#define ip_tunnel_flags_zero(...)	__ipt_flag_op(bitmap_zero, __VA_ARGS__)
#define ip_tunnel_flags_copy(...)	__ipt_flag_op(bitmap_copy, __VA_ARGS__)
#define ip_tunnel_flags_and(...)	__ipt_flag_op(bitmap_and, __VA_ARGS__)
#define ip_tunnel_flags_or(...)		__ipt_flag_op(bitmap_or, __VA_ARGS__)

#define ip_tunnel_flags_empty(...)				\
	__ipt_flag_op(bitmap_empty, __VA_ARGS__)
#define ip_tunnel_flags_intersect(...)				\
	__ipt_flag_op(bitmap_intersects, __VA_ARGS__)
#define ip_tunnel_flags_subset(...)				\
	__ipt_flag_op(bitmap_subset, __VA_ARGS__)

struct ip_tunnel_key {
	__be64			tun_id;
	union {
		struct {
			__be32	src;
			__be32	dst;
		} ipv4;
		struct {
			struct in6_addr src;
			struct in6_addr dst;
		} ipv6;
	} u;
	IP_TUNNEL_DECLARE_FLAGS(tun_flags);
	__be32			label;		/* Flow Label for IPv6 */
	u32			nhid;
	u8			tos;		/* TOS for IPv4, TC for IPv6 */
	u8			ttl;		/* TTL for IPv4, HL for IPv6 */
<<<<<<< HEAD
	__be32			label;		/* Flow Label for IPv6 */
	u32			nhid;
=======
>>>>>>> 0c383648
	__be16			tp_src;
	__be16			tp_dst;
	__u8			flow_flags;
};

struct ip_tunnel_encap {
	u16			type;
	u16			flags;
	__be16			sport;
	__be16			dport;
};

/* Flags for ip_tunnel_info mode. */
#define IP_TUNNEL_INFO_TX	0x01	/* represents tx tunnel parameters */
#define IP_TUNNEL_INFO_IPV6	0x02	/* key contains IPv6 addresses */
#define IP_TUNNEL_INFO_BRIDGE	0x04	/* represents a bridged tunnel id */

/* Maximum tunnel options length. */
#define IP_TUNNEL_OPTS_MAX					\
	GENMASK((sizeof_field(struct ip_tunnel_info,		\
			      options_len) * BITS_PER_BYTE) - 1, 0)

#define ip_tunnel_info_opts(info)				\
	_Generic(info,						\
		 const struct ip_tunnel_info * : ((const void *)((info) + 1)),\
		 struct ip_tunnel_info * : ((void *)((info) + 1))\
	)

struct ip_tunnel_info {
	struct ip_tunnel_key	key;
	struct ip_tunnel_encap	encap;
#ifdef CONFIG_DST_CACHE
	struct dst_cache	dst_cache;
#endif
	u8			options_len;
	u8			mode;
};

/* 6rd prefix/relay information */
#ifdef CONFIG_IPV6_SIT_6RD
struct ip_tunnel_6rd_parm {
	struct in6_addr		prefix;
	__be32			relay_prefix;
	u16			prefixlen;
	u16			relay_prefixlen;
};
#endif

struct ip_tunnel_prl_entry {
	struct ip_tunnel_prl_entry __rcu *next;
	__be32				addr;
	u16				flags;
	struct rcu_head			rcu_head;
};

struct metadata_dst;

/* Kernel-side variant of ip_tunnel_parm */
struct ip_tunnel_parm_kern {
	char			name[IFNAMSIZ];
	IP_TUNNEL_DECLARE_FLAGS(i_flags);
	IP_TUNNEL_DECLARE_FLAGS(o_flags);
	__be32			i_key;
	__be32			o_key;
	int			link;
	struct iphdr		iph;
};

struct ip_tunnel {
	struct ip_tunnel __rcu	*next;
	struct hlist_node hash_node;

	struct net_device	*dev;
	netdevice_tracker	dev_tracker;

	struct net		*net;	/* netns for packet i/o */

	unsigned long	err_time;	/* Time when the last ICMP error
					 * arrived */
	int		err_count;	/* Number of arrived ICMP errors */

	/* These four fields used only by GRE */
	u32		i_seqno;	/* The last seen seqno	*/
	atomic_t	o_seqno;	/* The last output seqno */
	int		tun_hlen;	/* Precalculated header length */

	/* These four fields used only by ERSPAN */
	u32		index;		/* ERSPAN type II index */
	u8		erspan_ver;	/* ERSPAN version */
	u8		dir;		/* ERSPAN direction */
	u16		hwid;		/* ERSPAN hardware ID */

	struct dst_cache dst_cache;

	struct ip_tunnel_parm_kern parms;

	int		mlink;
	int		encap_hlen;	/* Encap header length (FOU,GUE) */
	int		hlen;		/* tun_hlen + encap_hlen */
	struct ip_tunnel_encap encap;

	/* for SIT */
#ifdef CONFIG_IPV6_SIT_6RD
	struct ip_tunnel_6rd_parm ip6rd;
#endif
	struct ip_tunnel_prl_entry __rcu *prl;	/* potential router list */
	unsigned int		prl_count;	/* # of entries in PRL */
	unsigned int		ip_tnl_net_id;
	struct gro_cells	gro_cells;
	__u32			fwmark;
	bool			collect_md;
	bool			ignore_df;
};

struct tnl_ptk_info {
	IP_TUNNEL_DECLARE_FLAGS(flags);
	__be16 proto;
	__be32 key;
	__be32 seq;
	int hdr_len;
};

#define PACKET_RCVD	0
#define PACKET_REJECT	1
#define PACKET_NEXT	2

#define IP_TNL_HASH_BITS   7
#define IP_TNL_HASH_SIZE   (1 << IP_TNL_HASH_BITS)

struct ip_tunnel_net {
	struct net_device *fb_tunnel_dev;
	struct rtnl_link_ops *rtnl_link_ops;
	struct hlist_head tunnels[IP_TNL_HASH_SIZE];
	struct ip_tunnel __rcu *collect_md_tun;
	int type;
};

static inline void ip_tunnel_set_options_present(unsigned long *flags)
{
	IP_TUNNEL_DECLARE_FLAGS(present) = { };

	__set_bit(IP_TUNNEL_GENEVE_OPT_BIT, present);
	__set_bit(IP_TUNNEL_VXLAN_OPT_BIT, present);
	__set_bit(IP_TUNNEL_ERSPAN_OPT_BIT, present);
	__set_bit(IP_TUNNEL_GTP_OPT_BIT, present);
	__set_bit(IP_TUNNEL_PFCP_OPT_BIT, present);

	ip_tunnel_flags_or(flags, flags, present);
}

static inline void ip_tunnel_clear_options_present(unsigned long *flags)
{
	IP_TUNNEL_DECLARE_FLAGS(present) = { };

	__set_bit(IP_TUNNEL_GENEVE_OPT_BIT, present);
	__set_bit(IP_TUNNEL_VXLAN_OPT_BIT, present);
	__set_bit(IP_TUNNEL_ERSPAN_OPT_BIT, present);
	__set_bit(IP_TUNNEL_GTP_OPT_BIT, present);
	__set_bit(IP_TUNNEL_PFCP_OPT_BIT, present);

	__ipt_flag_op(bitmap_andnot, flags, flags, present);
}

static inline bool ip_tunnel_is_options_present(const unsigned long *flags)
{
	IP_TUNNEL_DECLARE_FLAGS(present) = { };

	__set_bit(IP_TUNNEL_GENEVE_OPT_BIT, present);
	__set_bit(IP_TUNNEL_VXLAN_OPT_BIT, present);
	__set_bit(IP_TUNNEL_ERSPAN_OPT_BIT, present);
	__set_bit(IP_TUNNEL_GTP_OPT_BIT, present);
	__set_bit(IP_TUNNEL_PFCP_OPT_BIT, present);

	return ip_tunnel_flags_intersect(flags, present);
}

static inline bool ip_tunnel_flags_is_be16_compat(const unsigned long *flags)
{
	IP_TUNNEL_DECLARE_FLAGS(supp) = { };

	bitmap_set(supp, 0, BITS_PER_TYPE(__be16));
	__set_bit(IP_TUNNEL_VTI_BIT, supp);

	return ip_tunnel_flags_subset(flags, supp);
}

static inline void ip_tunnel_flags_from_be16(unsigned long *dst, __be16 flags)
{
	ip_tunnel_flags_zero(dst);

	bitmap_write(dst, be16_to_cpu(flags), 0, BITS_PER_TYPE(__be16));
	__assign_bit(IP_TUNNEL_VTI_BIT, dst, flags & VTI_ISVTI);
}

static inline __be16 ip_tunnel_flags_to_be16(const unsigned long *flags)
{
	__be16 ret;

	ret = cpu_to_be16(bitmap_read(flags, 0, BITS_PER_TYPE(__be16)));
	if (test_bit(IP_TUNNEL_VTI_BIT, flags))
		ret |= VTI_ISVTI;

	return ret;
}

static inline void ip_tunnel_key_init(struct ip_tunnel_key *key,
				      __be32 saddr, __be32 daddr,
				      u8 tos, u8 ttl, __be32 label,
				      __be16 tp_src, __be16 tp_dst,
				      __be64 tun_id,
				      const unsigned long *tun_flags)
{
	key->tun_id = tun_id;
	key->u.ipv4.src = saddr;
	key->u.ipv4.dst = daddr;
	memset((unsigned char *)key + IP_TUNNEL_KEY_IPV4_PAD,
	       0, IP_TUNNEL_KEY_IPV4_PAD_LEN);
	key->tos = tos;
	key->ttl = ttl;
	key->label = label;
	ip_tunnel_flags_copy(key->tun_flags, tun_flags);

	/* For the tunnel types on the top of IPsec, the tp_src and tp_dst of
	 * the upper tunnel are used.
	 * E.g: GRE over IPSEC, the tp_src and tp_port are zero.
	 */
	key->tp_src = tp_src;
	key->tp_dst = tp_dst;

	/* Clear struct padding. */
	if (sizeof(*key) != IP_TUNNEL_KEY_SIZE)
		memset((unsigned char *)key + IP_TUNNEL_KEY_SIZE,
		       0, sizeof(*key) - IP_TUNNEL_KEY_SIZE);
}

static inline bool
ip_tunnel_dst_cache_usable(const struct sk_buff *skb,
			   const struct ip_tunnel_info *info)
{
	if (skb->mark)
		return false;

	return !info || !test_bit(IP_TUNNEL_NOCACHE_BIT, info->key.tun_flags);
}

static inline unsigned short ip_tunnel_info_af(const struct ip_tunnel_info
					       *tun_info)
{
	return tun_info->mode & IP_TUNNEL_INFO_IPV6 ? AF_INET6 : AF_INET;
}

static inline __be64 key32_to_tunnel_id(__be32 key)
{
#ifdef __BIG_ENDIAN
	return (__force __be64)key;
#else
	return (__force __be64)((__force u64)key << 32);
#endif
}

/* Returns the least-significant 32 bits of a __be64. */
static inline __be32 tunnel_id_to_key32(__be64 tun_id)
{
#ifdef __BIG_ENDIAN
	return (__force __be32)tun_id;
#else
	return (__force __be32)((__force u64)tun_id >> 32);
#endif
}

#ifdef CONFIG_INET

static inline void ip_tunnel_init_flow(struct flowi4 *fl4,
				       int proto,
				       __be32 daddr, __be32 saddr,
				       __be32 key, __u8 tos,
				       struct net *net, int oif,
				       __u32 mark, __u32 tun_inner_hash,
				       __u8 flow_flags)
{
	memset(fl4, 0, sizeof(*fl4));

	if (oif) {
		fl4->flowi4_l3mdev = l3mdev_master_upper_ifindex_by_index_rcu(net, oif);
		/* Legacy VRF/l3mdev use case */
		fl4->flowi4_oif = fl4->flowi4_l3mdev ? 0 : oif;
	}

	fl4->daddr = daddr;
	fl4->saddr = saddr;
	fl4->flowi4_tos = tos;
	fl4->flowi4_proto = proto;
	fl4->fl4_gre_key = key;
	fl4->flowi4_mark = mark;
	fl4->flowi4_multipath_hash = tun_inner_hash;
	fl4->flowi4_flags = flow_flags;
}

int ip_tunnel_init(struct net_device *dev);
void ip_tunnel_uninit(struct net_device *dev);
void  ip_tunnel_dellink(struct net_device *dev, struct list_head *head);
struct net *ip_tunnel_get_link_net(const struct net_device *dev);
int ip_tunnel_get_iflink(const struct net_device *dev);
int ip_tunnel_init_net(struct net *net, unsigned int ip_tnl_net_id,
		       struct rtnl_link_ops *ops, char *devname);

void ip_tunnel_delete_nets(struct list_head *list_net, unsigned int id,
			   struct rtnl_link_ops *ops,
			   struct list_head *dev_to_kill);

void ip_tunnel_xmit(struct sk_buff *skb, struct net_device *dev,
		    const struct iphdr *tnl_params, const u8 protocol);
void ip_md_tunnel_xmit(struct sk_buff *skb, struct net_device *dev,
		       const u8 proto, int tunnel_hlen);
int ip_tunnel_ctl(struct net_device *dev, struct ip_tunnel_parm_kern *p,
		  int cmd);
bool ip_tunnel_parm_from_user(struct ip_tunnel_parm_kern *kp,
			      const void __user *data);
bool ip_tunnel_parm_to_user(void __user *data, struct ip_tunnel_parm_kern *kp);
int ip_tunnel_siocdevprivate(struct net_device *dev, struct ifreq *ifr,
			     void __user *data, int cmd);
int __ip_tunnel_change_mtu(struct net_device *dev, int new_mtu, bool strict);
int ip_tunnel_change_mtu(struct net_device *dev, int new_mtu);

struct ip_tunnel *ip_tunnel_lookup(struct ip_tunnel_net *itn,
				   int link, const unsigned long *flags,
				   __be32 remote, __be32 local,
				   __be32 key);

void ip_tunnel_md_udp_encap(struct sk_buff *skb, struct ip_tunnel_info *info);
int ip_tunnel_rcv(struct ip_tunnel *tunnel, struct sk_buff *skb,
		  const struct tnl_ptk_info *tpi, struct metadata_dst *tun_dst,
		  bool log_ecn_error);
int ip_tunnel_changelink(struct net_device *dev, struct nlattr *tb[],
			 struct ip_tunnel_parm_kern *p, __u32 fwmark);
int ip_tunnel_newlink(struct net_device *dev, struct nlattr *tb[],
		      struct ip_tunnel_parm_kern *p, __u32 fwmark);
void ip_tunnel_setup(struct net_device *dev, unsigned int net_id);

bool ip_tunnel_netlink_encap_parms(struct nlattr *data[],
				   struct ip_tunnel_encap *encap);

void ip_tunnel_netlink_parms(struct nlattr *data[],
			     struct ip_tunnel_parm_kern *parms);

extern const struct header_ops ip_tunnel_header_ops;
__be16 ip_tunnel_parse_protocol(const struct sk_buff *skb);

struct ip_tunnel_encap_ops {
	size_t (*encap_hlen)(struct ip_tunnel_encap *e);
	int (*build_header)(struct sk_buff *skb, struct ip_tunnel_encap *e,
			    u8 *protocol, struct flowi4 *fl4);
	int (*err_handler)(struct sk_buff *skb, u32 info);
};

#define MAX_IPTUN_ENCAP_OPS 8

extern const struct ip_tunnel_encap_ops __rcu *
		iptun_encaps[MAX_IPTUN_ENCAP_OPS];

int ip_tunnel_encap_add_ops(const struct ip_tunnel_encap_ops *op,
			    unsigned int num);
int ip_tunnel_encap_del_ops(const struct ip_tunnel_encap_ops *op,
			    unsigned int num);

int ip_tunnel_encap_setup(struct ip_tunnel *t,
			  struct ip_tunnel_encap *ipencap);

static inline bool pskb_inet_may_pull(struct sk_buff *skb)
{
	int nhlen;

	switch (skb->protocol) {
#if IS_ENABLED(CONFIG_IPV6)
	case htons(ETH_P_IPV6):
		nhlen = sizeof(struct ipv6hdr);
		break;
#endif
	case htons(ETH_P_IP):
		nhlen = sizeof(struct iphdr);
		break;
	default:
		nhlen = 0;
	}

	return pskb_network_may_pull(skb, nhlen);
}

/* Variant of pskb_inet_may_pull().
 */
<<<<<<< HEAD
static inline bool skb_vlan_inet_prepare(struct sk_buff *skb)
{
	int nhlen = 0, maclen = ETH_HLEN;
=======
static inline bool skb_vlan_inet_prepare(struct sk_buff *skb,
					 bool inner_proto_inherit)
{
	int nhlen = 0, maclen = inner_proto_inherit ? 0 : ETH_HLEN;
>>>>>>> 0c383648
	__be16 type = skb->protocol;

	/* Essentially this is skb_protocol(skb, true)
	 * And we get MAC len.
	 */
	if (eth_type_vlan(type))
		type = __vlan_get_protocol(skb, type, &maclen);

	switch (type) {
#if IS_ENABLED(CONFIG_IPV6)
	case htons(ETH_P_IPV6):
		nhlen = sizeof(struct ipv6hdr);
		break;
#endif
	case htons(ETH_P_IP):
		nhlen = sizeof(struct iphdr);
		break;
	}
	/* For ETH_P_IPV6/ETH_P_IP we make sure to pull
	 * a base network header in skb->head.
	 */
	if (!pskb_may_pull(skb, maclen + nhlen))
		return false;

	skb_set_network_header(skb, maclen);
	return true;
}

static inline int ip_encap_hlen(struct ip_tunnel_encap *e)
{
	const struct ip_tunnel_encap_ops *ops;
	int hlen = -EINVAL;

	if (e->type == TUNNEL_ENCAP_NONE)
		return 0;

	if (e->type >= MAX_IPTUN_ENCAP_OPS)
		return -EINVAL;

	rcu_read_lock();
	ops = rcu_dereference(iptun_encaps[e->type]);
	if (likely(ops && ops->encap_hlen))
		hlen = ops->encap_hlen(e);
	rcu_read_unlock();

	return hlen;
}

static inline int ip_tunnel_encap(struct sk_buff *skb,
				  struct ip_tunnel_encap *e,
				  u8 *protocol, struct flowi4 *fl4)
{
	const struct ip_tunnel_encap_ops *ops;
	int ret = -EINVAL;

	if (e->type == TUNNEL_ENCAP_NONE)
		return 0;

	if (e->type >= MAX_IPTUN_ENCAP_OPS)
		return -EINVAL;

	rcu_read_lock();
	ops = rcu_dereference(iptun_encaps[e->type]);
	if (likely(ops && ops->build_header))
		ret = ops->build_header(skb, e, protocol, fl4);
	rcu_read_unlock();

	return ret;
}

/* Extract dsfield from inner protocol */
static inline u8 ip_tunnel_get_dsfield(const struct iphdr *iph,
				       const struct sk_buff *skb)
{
	__be16 payload_protocol = skb_protocol(skb, true);

	if (payload_protocol == htons(ETH_P_IP))
		return iph->tos;
	else if (payload_protocol == htons(ETH_P_IPV6))
		return ipv6_get_dsfield((const struct ipv6hdr *)iph);
	else
		return 0;
}

static inline __be32 ip_tunnel_get_flowlabel(const struct iphdr *iph,
					     const struct sk_buff *skb)
{
	__be16 payload_protocol = skb_protocol(skb, true);

	if (payload_protocol == htons(ETH_P_IPV6))
		return ip6_flowlabel((const struct ipv6hdr *)iph);
	else
		return 0;
}

static inline u8 ip_tunnel_get_ttl(const struct iphdr *iph,
				       const struct sk_buff *skb)
{
	__be16 payload_protocol = skb_protocol(skb, true);

	if (payload_protocol == htons(ETH_P_IP))
		return iph->ttl;
	else if (payload_protocol == htons(ETH_P_IPV6))
		return ((const struct ipv6hdr *)iph)->hop_limit;
	else
		return 0;
}

/* Propogate ECN bits out */
static inline u8 ip_tunnel_ecn_encap(u8 tos, const struct iphdr *iph,
				     const struct sk_buff *skb)
{
	u8 inner = ip_tunnel_get_dsfield(iph, skb);

	return INET_ECN_encapsulate(tos, inner);
}

int __iptunnel_pull_header(struct sk_buff *skb, int hdr_len,
			   __be16 inner_proto, bool raw_proto, bool xnet);

static inline int iptunnel_pull_header(struct sk_buff *skb, int hdr_len,
				       __be16 inner_proto, bool xnet)
{
	return __iptunnel_pull_header(skb, hdr_len, inner_proto, false, xnet);
}

void iptunnel_xmit(struct sock *sk, struct rtable *rt, struct sk_buff *skb,
		   __be32 src, __be32 dst, u8 proto,
		   u8 tos, u8 ttl, __be16 df, bool xnet);
struct metadata_dst *iptunnel_metadata_reply(struct metadata_dst *md,
					     gfp_t flags);
int skb_tunnel_check_pmtu(struct sk_buff *skb, struct dst_entry *encap_dst,
			  int headroom, bool reply);

int iptunnel_handle_offloads(struct sk_buff *skb, int gso_type_mask);

static inline int iptunnel_pull_offloads(struct sk_buff *skb)
{
	if (skb_is_gso(skb)) {
		int err;

		err = skb_unclone(skb, GFP_ATOMIC);
		if (unlikely(err))
			return err;
		skb_shinfo(skb)->gso_type &= ~(NETIF_F_GSO_ENCAP_ALL >>
					       NETIF_F_GSO_SHIFT);
	}

	skb->encapsulation = 0;
	return 0;
}

static inline void iptunnel_xmit_stats(struct net_device *dev, int pkt_len)
{
	if (pkt_len > 0) {
		struct pcpu_sw_netstats *tstats = get_cpu_ptr(dev->tstats);

		u64_stats_update_begin(&tstats->syncp);
		u64_stats_add(&tstats->tx_bytes, pkt_len);
		u64_stats_inc(&tstats->tx_packets);
		u64_stats_update_end(&tstats->syncp);
		put_cpu_ptr(tstats);
		return;
	}

	if (pkt_len < 0) {
		DEV_STATS_INC(dev, tx_errors);
		DEV_STATS_INC(dev, tx_aborted_errors);
	} else {
		DEV_STATS_INC(dev, tx_dropped);
	}
}

static inline void ip_tunnel_info_opts_get(void *to,
					   const struct ip_tunnel_info *info)
{
	memcpy(to, info + 1, info->options_len);
}

static inline void ip_tunnel_info_opts_set(struct ip_tunnel_info *info,
					   const void *from, int len,
					   const unsigned long *flags)
{
	info->options_len = len;
	if (len > 0) {
		memcpy(ip_tunnel_info_opts(info), from, len);
		ip_tunnel_flags_or(info->key.tun_flags, info->key.tun_flags,
				   flags);
	}
}

static inline struct ip_tunnel_info *lwt_tun_info(struct lwtunnel_state *lwtstate)
{
	return (struct ip_tunnel_info *)lwtstate->data;
}

DECLARE_STATIC_KEY_FALSE(ip_tunnel_metadata_cnt);

/* Returns > 0 if metadata should be collected */
static inline int ip_tunnel_collect_metadata(void)
{
	return static_branch_unlikely(&ip_tunnel_metadata_cnt);
}

void __init ip_tunnel_core_init(void);

void ip_tunnel_need_metadata(void);
void ip_tunnel_unneed_metadata(void);

#else /* CONFIG_INET */

static inline struct ip_tunnel_info *lwt_tun_info(struct lwtunnel_state *lwtstate)
{
	return NULL;
}

static inline void ip_tunnel_need_metadata(void)
{
}

static inline void ip_tunnel_unneed_metadata(void)
{
}

static inline void ip_tunnel_info_opts_get(void *to,
					   const struct ip_tunnel_info *info)
{
}

static inline void ip_tunnel_info_opts_set(struct ip_tunnel_info *info,
					   const void *from, int len,
					   const unsigned long *flags)
{
	info->options_len = 0;
}

#endif /* CONFIG_INET */

#endif /* __NET_IP_TUNNELS_H */<|MERGE_RESOLUTION|>--- conflicted
+++ resolved
@@ -71,11 +71,6 @@
 	u32			nhid;
 	u8			tos;		/* TOS for IPv4, TC for IPv6 */
 	u8			ttl;		/* TTL for IPv4, HL for IPv6 */
-<<<<<<< HEAD
-	__be32			label;		/* Flow Label for IPv6 */
-	u32			nhid;
-=======
->>>>>>> 0c383648
 	__be16			tp_src;
 	__be16			tp_dst;
 	__u8			flow_flags;
@@ -466,16 +461,10 @@
 
 /* Variant of pskb_inet_may_pull().
  */
-<<<<<<< HEAD
-static inline bool skb_vlan_inet_prepare(struct sk_buff *skb)
-{
-	int nhlen = 0, maclen = ETH_HLEN;
-=======
 static inline bool skb_vlan_inet_prepare(struct sk_buff *skb,
 					 bool inner_proto_inherit)
 {
 	int nhlen = 0, maclen = inner_proto_inherit ? 0 : ETH_HLEN;
->>>>>>> 0c383648
 	__be16 type = skb->protocol;
 
 	/* Essentially this is skb_protocol(skb, true)
