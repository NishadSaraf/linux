--- conflicted
+++ resolved
@@ -380,11 +380,8 @@
 	switchdev_bridge_port_unoffload(brport_dev, dp,
 					&dsa_slave_switchdev_notifier,
 					&dsa_slave_switchdev_blocking_notifier);
-<<<<<<< HEAD
-=======
 
 	dsa_flush_workqueue();
->>>>>>> df0cc57e
 }
 
 void dsa_port_bridge_leave(struct dsa_port *dp, struct net_device *br)
@@ -613,32 +610,16 @@
 		return err;
 
 	if (ds->vlan_filtering_is_global) {
-<<<<<<< HEAD
-		int port;
-
-		ds->vlan_filtering = vlan_filtering;
-
-		for (port = 0; port < ds->num_ports; port++) {
-			struct net_device *slave;
-
-			if (!dsa_is_user_port(ds, port))
-				continue;
-=======
 		struct dsa_port *other_dp;
 
 		ds->vlan_filtering = vlan_filtering;
 
 		dsa_switch_for_each_user_port(other_dp, ds) {
 			struct net_device *slave = dp->slave;
->>>>>>> df0cc57e
 
 			/* We might be called in the unbind path, so not
 			 * all slave devices might still be registered.
 			 */
-<<<<<<< HEAD
-			slave = dsa_to_port(ds, port)->slave;
-=======
->>>>>>> df0cc57e
 			if (!slave)
 				continue;
 
@@ -737,17 +718,10 @@
 		    (dp->stp_state == BR_STATE_LEARNING ||
 		     dp->stp_state == BR_STATE_FORWARDING))
 			dsa_port_fast_age(dp);
-<<<<<<< HEAD
 
 		dp->learning = learning;
 	}
 
-=======
-
-		dp->learning = learning;
-	}
-
->>>>>>> df0cc57e
 	return 0;
 }
 
