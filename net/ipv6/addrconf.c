// SPDX-License-Identifier: GPL-2.0-or-later
/*
 *	IPv6 Address [auto]configuration
 *	Linux INET6 implementation
 *
 *	Authors:
 *	Pedro Roque		<roque@di.fc.ul.pt>
 *	Alexey Kuznetsov	<kuznet@ms2.inr.ac.ru>
 */

/*
 *	Changes:
 *
 *	Janos Farkas			:	delete timer on ifdown
 *	<chexum@bankinf.banki.hu>
 *	Andi Kleen			:	kill double kfree on module
 *						unload.
 *	Maciej W. Rozycki		:	FDDI support
 *	sekiya@USAGI			:	Don't send too many RS
 *						packets.
 *	yoshfuji@USAGI			:       Fixed interval between DAD
 *						packets.
 *	YOSHIFUJI Hideaki @USAGI	:	improved accuracy of
 *						address validation timer.
 *	YOSHIFUJI Hideaki @USAGI	:	Privacy Extensions (RFC3041)
 *						support.
 *	Yuji SEKIYA @USAGI		:	Don't assign a same IPv6
 *						address on a same interface.
 *	YOSHIFUJI Hideaki @USAGI	:	ARCnet support
 *	YOSHIFUJI Hideaki @USAGI	:	convert /proc/net/if_inet6 to
 *						seq_file.
 *	YOSHIFUJI Hideaki @USAGI	:	improved source address
 *						selection; consider scope,
 *						status etc.
 */

#define pr_fmt(fmt) "IPv6: " fmt

#include <linux/errno.h>
#include <linux/types.h>
#include <linux/kernel.h>
#include <linux/sched/signal.h>
#include <linux/socket.h>
#include <linux/sockios.h>
#include <linux/net.h>
#include <linux/inet.h>
#include <linux/in6.h>
#include <linux/netdevice.h>
#include <linux/if_addr.h>
#include <linux/if_arp.h>
#include <linux/if_arcnet.h>
#include <linux/if_infiniband.h>
#include <linux/route.h>
#include <linux/inetdevice.h>
#include <linux/init.h>
#include <linux/slab.h>
#ifdef CONFIG_SYSCTL
#include <linux/sysctl.h>
#endif
#include <linux/capability.h>
#include <linux/delay.h>
#include <linux/notifier.h>
#include <linux/string.h>
#include <linux/hash.h>

#include <net/ip_tunnels.h>
#include <net/net_namespace.h>
#include <net/sock.h>
#include <net/snmp.h>

#include <net/6lowpan.h>
#include <net/firewire.h>
#include <net/ipv6.h>
#include <net/protocol.h>
#include <net/ndisc.h>
#include <net/ip6_route.h>
#include <net/addrconf.h>
#include <net/tcp.h>
#include <net/ip.h>
#include <net/netlink.h>
#include <net/pkt_sched.h>
#include <net/l3mdev.h>
#include <linux/if_tunnel.h>
#include <linux/rtnetlink.h>
#include <linux/netconf.h>
#include <linux/random.h>
#include <linux/uaccess.h>
#include <asm/unaligned.h>

#include <linux/proc_fs.h>
#include <linux/seq_file.h>
#include <linux/export.h>
#include <linux/ioam6.h>

#define	INFINITY_LIFE_TIME	0xFFFFFFFF

#define IPV6_MAX_STRLEN \
	sizeof("ffff:ffff:ffff:ffff:ffff:ffff:255.255.255.255")

static inline u32 cstamp_delta(unsigned long cstamp)
{
	return (cstamp - INITIAL_JIFFIES) * 100UL / HZ;
}

static inline s32 rfc3315_s14_backoff_init(s32 irt)
{
	/* multiply 'initial retransmission time' by 0.9 .. 1.1 */
	u64 tmp = get_random_u32_inclusive(900000, 1100000) * (u64)irt;
	do_div(tmp, 1000000);
	return (s32)tmp;
}

static inline s32 rfc3315_s14_backoff_update(s32 rt, s32 mrt)
{
	/* multiply 'retransmission timeout' by 1.9 .. 2.1 */
	u64 tmp = get_random_u32_inclusive(1900000, 2100000) * (u64)rt;
	do_div(tmp, 1000000);
	if ((s32)tmp > mrt) {
		/* multiply 'maximum retransmission time' by 0.9 .. 1.1 */
		tmp = get_random_u32_inclusive(900000, 1100000) * (u64)mrt;
		do_div(tmp, 1000000);
	}
	return (s32)tmp;
}

#ifdef CONFIG_SYSCTL
static int addrconf_sysctl_register(struct inet6_dev *idev);
static void addrconf_sysctl_unregister(struct inet6_dev *idev);
#else
static inline int addrconf_sysctl_register(struct inet6_dev *idev)
{
	return 0;
}

static inline void addrconf_sysctl_unregister(struct inet6_dev *idev)
{
}
#endif

static void ipv6_gen_rnd_iid(struct in6_addr *addr);

static int ipv6_generate_eui64(u8 *eui, struct net_device *dev);
static int ipv6_count_addresses(const struct inet6_dev *idev);
static int ipv6_generate_stable_address(struct in6_addr *addr,
					u8 dad_count,
					const struct inet6_dev *idev);

#define IN6_ADDR_HSIZE_SHIFT	8
#define IN6_ADDR_HSIZE		(1 << IN6_ADDR_HSIZE_SHIFT)

static void addrconf_verify(struct net *net);
static void addrconf_verify_rtnl(struct net *net);

static struct workqueue_struct *addrconf_wq;

static void addrconf_join_anycast(struct inet6_ifaddr *ifp);
static void addrconf_leave_anycast(struct inet6_ifaddr *ifp);

static void addrconf_type_change(struct net_device *dev,
				 unsigned long event);
static int addrconf_ifdown(struct net_device *dev, bool unregister);

static struct fib6_info *addrconf_get_prefix_route(const struct in6_addr *pfx,
						  int plen,
						  const struct net_device *dev,
						  u32 flags, u32 noflags,
						  bool no_gw);

static void addrconf_dad_start(struct inet6_ifaddr *ifp);
static void addrconf_dad_work(struct work_struct *w);
static void addrconf_dad_completed(struct inet6_ifaddr *ifp, bool bump_id,
				   bool send_na);
static void addrconf_dad_run(struct inet6_dev *idev, bool restart);
static void addrconf_rs_timer(struct timer_list *t);
static void __ipv6_ifa_notify(int event, struct inet6_ifaddr *ifa);
static void ipv6_ifa_notify(int event, struct inet6_ifaddr *ifa);

static void inet6_prefix_notify(int event, struct inet6_dev *idev,
				struct prefix_info *pinfo);

static struct ipv6_devconf ipv6_devconf __read_mostly = {
	.forwarding		= 0,
	.hop_limit		= IPV6_DEFAULT_HOPLIMIT,
	.mtu6			= IPV6_MIN_MTU,
	.accept_ra		= 1,
	.accept_redirects	= 1,
	.autoconf		= 1,
	.force_mld_version	= 0,
	.mldv1_unsolicited_report_interval = 10 * HZ,
	.mldv2_unsolicited_report_interval = HZ,
	.dad_transmits		= 1,
	.rtr_solicits		= MAX_RTR_SOLICITATIONS,
	.rtr_solicit_interval	= RTR_SOLICITATION_INTERVAL,
	.rtr_solicit_max_interval = RTR_SOLICITATION_MAX_INTERVAL,
	.rtr_solicit_delay	= MAX_RTR_SOLICITATION_DELAY,
	.use_tempaddr		= 0,
	.temp_valid_lft		= TEMP_VALID_LIFETIME,
	.temp_prefered_lft	= TEMP_PREFERRED_LIFETIME,
	.regen_min_advance	= REGEN_MIN_ADVANCE,
	.regen_max_retry	= REGEN_MAX_RETRY,
	.max_desync_factor	= MAX_DESYNC_FACTOR,
	.max_addresses		= IPV6_MAX_ADDRESSES,
	.accept_ra_defrtr	= 1,
	.ra_defrtr_metric	= IP6_RT_PRIO_USER,
	.accept_ra_from_local	= 0,
	.accept_ra_min_hop_limit= 1,
	.accept_ra_min_lft	= 0,
	.accept_ra_pinfo	= 1,
#ifdef CONFIG_IPV6_ROUTER_PREF
	.accept_ra_rtr_pref	= 1,
	.rtr_probe_interval	= 60 * HZ,
#ifdef CONFIG_IPV6_ROUTE_INFO
	.accept_ra_rt_info_min_plen = 0,
	.accept_ra_rt_info_max_plen = 0,
#endif
#endif
	.proxy_ndp		= 0,
	.accept_source_route	= 0,	/* we do not accept RH0 by default. */
	.disable_ipv6		= 0,
	.accept_dad		= 0,
	.suppress_frag_ndisc	= 1,
	.accept_ra_mtu		= 1,
	.stable_secret		= {
		.initialized = false,
	},
	.use_oif_addrs_only	= 0,
	.ignore_routes_with_linkdown = 0,
	.keep_addr_on_down	= 0,
	.seg6_enabled		= 0,
#ifdef CONFIG_IPV6_SEG6_HMAC
	.seg6_require_hmac	= 0,
#endif
	.enhanced_dad           = 1,
	.addr_gen_mode		= IN6_ADDR_GEN_MODE_EUI64,
	.disable_policy		= 0,
	.rpl_seg_enabled	= 0,
	.ioam6_enabled		= 0,
	.ioam6_id               = IOAM6_DEFAULT_IF_ID,
	.ioam6_id_wide		= IOAM6_DEFAULT_IF_ID_WIDE,
	.ndisc_evict_nocarrier	= 1,
	.ra_honor_pio_life	= 0,
};

static struct ipv6_devconf ipv6_devconf_dflt __read_mostly = {
	.forwarding		= 0,
	.hop_limit		= IPV6_DEFAULT_HOPLIMIT,
	.mtu6			= IPV6_MIN_MTU,
	.accept_ra		= 1,
	.accept_redirects	= 1,
	.autoconf		= 1,
	.force_mld_version	= 0,
	.mldv1_unsolicited_report_interval = 10 * HZ,
	.mldv2_unsolicited_report_interval = HZ,
	.dad_transmits		= 1,
	.rtr_solicits		= MAX_RTR_SOLICITATIONS,
	.rtr_solicit_interval	= RTR_SOLICITATION_INTERVAL,
	.rtr_solicit_max_interval = RTR_SOLICITATION_MAX_INTERVAL,
	.rtr_solicit_delay	= MAX_RTR_SOLICITATION_DELAY,
	.use_tempaddr		= 0,
	.temp_valid_lft		= TEMP_VALID_LIFETIME,
	.temp_prefered_lft	= TEMP_PREFERRED_LIFETIME,
	.regen_min_advance	= REGEN_MIN_ADVANCE,
	.regen_max_retry	= REGEN_MAX_RETRY,
	.max_desync_factor	= MAX_DESYNC_FACTOR,
	.max_addresses		= IPV6_MAX_ADDRESSES,
	.accept_ra_defrtr	= 1,
	.ra_defrtr_metric	= IP6_RT_PRIO_USER,
	.accept_ra_from_local	= 0,
	.accept_ra_min_hop_limit= 1,
	.accept_ra_min_lft	= 0,
	.accept_ra_pinfo	= 1,
#ifdef CONFIG_IPV6_ROUTER_PREF
	.accept_ra_rtr_pref	= 1,
	.rtr_probe_interval	= 60 * HZ,
#ifdef CONFIG_IPV6_ROUTE_INFO
	.accept_ra_rt_info_min_plen = 0,
	.accept_ra_rt_info_max_plen = 0,
#endif
#endif
	.proxy_ndp		= 0,
	.accept_source_route	= 0,	/* we do not accept RH0 by default. */
	.disable_ipv6		= 0,
	.accept_dad		= 1,
	.suppress_frag_ndisc	= 1,
	.accept_ra_mtu		= 1,
	.stable_secret		= {
		.initialized = false,
	},
	.use_oif_addrs_only	= 0,
	.ignore_routes_with_linkdown = 0,
	.keep_addr_on_down	= 0,
	.seg6_enabled		= 0,
#ifdef CONFIG_IPV6_SEG6_HMAC
	.seg6_require_hmac	= 0,
#endif
	.enhanced_dad           = 1,
	.addr_gen_mode		= IN6_ADDR_GEN_MODE_EUI64,
	.disable_policy		= 0,
	.rpl_seg_enabled	= 0,
	.ioam6_enabled		= 0,
	.ioam6_id               = IOAM6_DEFAULT_IF_ID,
	.ioam6_id_wide		= IOAM6_DEFAULT_IF_ID_WIDE,
	.ndisc_evict_nocarrier	= 1,
	.ra_honor_pio_life	= 0,
};

/* Check if link is ready: is it up and is a valid qdisc available */
static inline bool addrconf_link_ready(const struct net_device *dev)
{
	return netif_oper_up(dev) && !qdisc_tx_is_noop(dev);
}

static void addrconf_del_rs_timer(struct inet6_dev *idev)
{
	if (del_timer(&idev->rs_timer))
		__in6_dev_put(idev);
}

static void addrconf_del_dad_work(struct inet6_ifaddr *ifp)
{
	if (cancel_delayed_work(&ifp->dad_work))
		__in6_ifa_put(ifp);
}

static void addrconf_mod_rs_timer(struct inet6_dev *idev,
				  unsigned long when)
{
	if (!mod_timer(&idev->rs_timer, jiffies + when))
		in6_dev_hold(idev);
}

static void addrconf_mod_dad_work(struct inet6_ifaddr *ifp,
				   unsigned long delay)
{
	in6_ifa_hold(ifp);
	if (mod_delayed_work(addrconf_wq, &ifp->dad_work, delay))
		in6_ifa_put(ifp);
}

static int snmp6_alloc_dev(struct inet6_dev *idev)
{
	int i;

	idev->stats.ipv6 = alloc_percpu_gfp(struct ipstats_mib, GFP_KERNEL_ACCOUNT);
	if (!idev->stats.ipv6)
		goto err_ip;

	for_each_possible_cpu(i) {
		struct ipstats_mib *addrconf_stats;
		addrconf_stats = per_cpu_ptr(idev->stats.ipv6, i);
		u64_stats_init(&addrconf_stats->syncp);
	}


	idev->stats.icmpv6dev = kzalloc(sizeof(struct icmpv6_mib_device),
					GFP_KERNEL);
	if (!idev->stats.icmpv6dev)
		goto err_icmp;
	idev->stats.icmpv6msgdev = kzalloc(sizeof(struct icmpv6msg_mib_device),
					   GFP_KERNEL_ACCOUNT);
	if (!idev->stats.icmpv6msgdev)
		goto err_icmpmsg;

	return 0;

err_icmpmsg:
	kfree(idev->stats.icmpv6dev);
err_icmp:
	free_percpu(idev->stats.ipv6);
err_ip:
	return -ENOMEM;
}

static struct inet6_dev *ipv6_add_dev(struct net_device *dev)
{
	struct inet6_dev *ndev;
	int err = -ENOMEM;

	ASSERT_RTNL();

	if (dev->mtu < IPV6_MIN_MTU && dev != blackhole_netdev)
		return ERR_PTR(-EINVAL);

	ndev = kzalloc(sizeof(*ndev), GFP_KERNEL_ACCOUNT);
	if (!ndev)
		return ERR_PTR(err);

	rwlock_init(&ndev->lock);
	ndev->dev = dev;
	INIT_LIST_HEAD(&ndev->addr_list);
	timer_setup(&ndev->rs_timer, addrconf_rs_timer, 0);
	memcpy(&ndev->cnf, dev_net(dev)->ipv6.devconf_dflt, sizeof(ndev->cnf));

	if (ndev->cnf.stable_secret.initialized)
		ndev->cnf.addr_gen_mode = IN6_ADDR_GEN_MODE_STABLE_PRIVACY;

	ndev->cnf.mtu6 = dev->mtu;
	ndev->ra_mtu = 0;
	ndev->nd_parms = neigh_parms_alloc(dev, &nd_tbl);
	if (!ndev->nd_parms) {
		kfree(ndev);
		return ERR_PTR(err);
	}
	if (ndev->cnf.forwarding)
		dev_disable_lro(dev);
	/* We refer to the device */
	netdev_hold(dev, &ndev->dev_tracker, GFP_KERNEL);

	if (snmp6_alloc_dev(ndev) < 0) {
		netdev_dbg(dev, "%s: cannot allocate memory for statistics\n",
			   __func__);
		neigh_parms_release(&nd_tbl, ndev->nd_parms);
		netdev_put(dev, &ndev->dev_tracker);
		kfree(ndev);
		return ERR_PTR(err);
	}

	if (dev != blackhole_netdev) {
		if (snmp6_register_dev(ndev) < 0) {
			netdev_dbg(dev, "%s: cannot create /proc/net/dev_snmp6/%s\n",
				   __func__, dev->name);
			goto err_release;
		}
	}
	/* One reference from device. */
	refcount_set(&ndev->refcnt, 1);

	if (dev->flags & (IFF_NOARP | IFF_LOOPBACK))
		ndev->cnf.accept_dad = -1;

#if IS_ENABLED(CONFIG_IPV6_SIT)
	if (dev->type == ARPHRD_SIT && (dev->priv_flags & IFF_ISATAP)) {
		pr_info("%s: Disabled Multicast RS\n", dev->name);
		ndev->cnf.rtr_solicits = 0;
	}
#endif

	INIT_LIST_HEAD(&ndev->tempaddr_list);
	ndev->desync_factor = U32_MAX;
	if ((dev->flags&IFF_LOOPBACK) ||
	    dev->type == ARPHRD_TUNNEL ||
	    dev->type == ARPHRD_TUNNEL6 ||
	    dev->type == ARPHRD_SIT ||
	    dev->type == ARPHRD_NONE) {
		ndev->cnf.use_tempaddr = -1;
	}

	ndev->token = in6addr_any;

	if (netif_running(dev) && addrconf_link_ready(dev))
		ndev->if_flags |= IF_READY;

	ipv6_mc_init_dev(ndev);
	ndev->tstamp = jiffies;
	if (dev != blackhole_netdev) {
		err = addrconf_sysctl_register(ndev);
		if (err) {
			ipv6_mc_destroy_dev(ndev);
			snmp6_unregister_dev(ndev);
			goto err_release;
		}
	}
	/* protected by rtnl_lock */
	rcu_assign_pointer(dev->ip6_ptr, ndev);

	if (dev != blackhole_netdev) {
		/* Join interface-local all-node multicast group */
		ipv6_dev_mc_inc(dev, &in6addr_interfacelocal_allnodes);

		/* Join all-node multicast group */
		ipv6_dev_mc_inc(dev, &in6addr_linklocal_allnodes);

		/* Join all-router multicast group if forwarding is set */
		if (ndev->cnf.forwarding && (dev->flags & IFF_MULTICAST))
			ipv6_dev_mc_inc(dev, &in6addr_linklocal_allrouters);
	}
	return ndev;

err_release:
	neigh_parms_release(&nd_tbl, ndev->nd_parms);
	ndev->dead = 1;
	in6_dev_finish_destroy(ndev);
	return ERR_PTR(err);
}

static struct inet6_dev *ipv6_find_idev(struct net_device *dev)
{
	struct inet6_dev *idev;

	ASSERT_RTNL();

	idev = __in6_dev_get(dev);
	if (!idev) {
		idev = ipv6_add_dev(dev);
		if (IS_ERR(idev))
			return idev;
	}

	if (dev->flags&IFF_UP)
		ipv6_mc_up(idev);
	return idev;
}

static int inet6_netconf_msgsize_devconf(int type)
{
	int size =  NLMSG_ALIGN(sizeof(struct netconfmsg))
		    + nla_total_size(4);	/* NETCONFA_IFINDEX */
	bool all = false;

	if (type == NETCONFA_ALL)
		all = true;

	if (all || type == NETCONFA_FORWARDING)
		size += nla_total_size(4);
#ifdef CONFIG_IPV6_MROUTE
	if (all || type == NETCONFA_MC_FORWARDING)
		size += nla_total_size(4);
#endif
	if (all || type == NETCONFA_PROXY_NEIGH)
		size += nla_total_size(4);

	if (all || type == NETCONFA_IGNORE_ROUTES_WITH_LINKDOWN)
		size += nla_total_size(4);

	return size;
}

static int inet6_netconf_fill_devconf(struct sk_buff *skb, int ifindex,
				      struct ipv6_devconf *devconf, u32 portid,
				      u32 seq, int event, unsigned int flags,
				      int type)
{
	struct nlmsghdr  *nlh;
	struct netconfmsg *ncm;
	bool all = false;

	nlh = nlmsg_put(skb, portid, seq, event, sizeof(struct netconfmsg),
			flags);
	if (!nlh)
		return -EMSGSIZE;

	if (type == NETCONFA_ALL)
		all = true;

	ncm = nlmsg_data(nlh);
	ncm->ncm_family = AF_INET6;

	if (nla_put_s32(skb, NETCONFA_IFINDEX, ifindex) < 0)
		goto nla_put_failure;

	if (!devconf)
		goto out;

	if ((all || type == NETCONFA_FORWARDING) &&
	    nla_put_s32(skb, NETCONFA_FORWARDING,
			READ_ONCE(devconf->forwarding)) < 0)
		goto nla_put_failure;
#ifdef CONFIG_IPV6_MROUTE
	if ((all || type == NETCONFA_MC_FORWARDING) &&
	    nla_put_s32(skb, NETCONFA_MC_FORWARDING,
			atomic_read(&devconf->mc_forwarding)) < 0)
		goto nla_put_failure;
#endif
	if ((all || type == NETCONFA_PROXY_NEIGH) &&
	    nla_put_s32(skb, NETCONFA_PROXY_NEIGH,
			READ_ONCE(devconf->proxy_ndp)) < 0)
		goto nla_put_failure;

	if ((all || type == NETCONFA_IGNORE_ROUTES_WITH_LINKDOWN) &&
	    nla_put_s32(skb, NETCONFA_IGNORE_ROUTES_WITH_LINKDOWN,
			READ_ONCE(devconf->ignore_routes_with_linkdown)) < 0)
		goto nla_put_failure;

out:
	nlmsg_end(skb, nlh);
	return 0;

nla_put_failure:
	nlmsg_cancel(skb, nlh);
	return -EMSGSIZE;
}

void inet6_netconf_notify_devconf(struct net *net, int event, int type,
				  int ifindex, struct ipv6_devconf *devconf)
{
	struct sk_buff *skb;
	int err = -ENOBUFS;

	skb = nlmsg_new(inet6_netconf_msgsize_devconf(type), GFP_KERNEL);
	if (!skb)
		goto errout;

	err = inet6_netconf_fill_devconf(skb, ifindex, devconf, 0, 0,
					 event, 0, type);
	if (err < 0) {
		/* -EMSGSIZE implies BUG in inet6_netconf_msgsize_devconf() */
		WARN_ON(err == -EMSGSIZE);
		kfree_skb(skb);
		goto errout;
	}
	rtnl_notify(skb, net, 0, RTNLGRP_IPV6_NETCONF, NULL, GFP_KERNEL);
	return;
errout:
	rtnl_set_sk_err(net, RTNLGRP_IPV6_NETCONF, err);
}

static const struct nla_policy devconf_ipv6_policy[NETCONFA_MAX+1] = {
	[NETCONFA_IFINDEX]	= { .len = sizeof(int) },
	[NETCONFA_FORWARDING]	= { .len = sizeof(int) },
	[NETCONFA_PROXY_NEIGH]	= { .len = sizeof(int) },
	[NETCONFA_IGNORE_ROUTES_WITH_LINKDOWN]	= { .len = sizeof(int) },
};

static int inet6_netconf_valid_get_req(struct sk_buff *skb,
				       const struct nlmsghdr *nlh,
				       struct nlattr **tb,
				       struct netlink_ext_ack *extack)
{
	int i, err;

	if (nlh->nlmsg_len < nlmsg_msg_size(sizeof(struct netconfmsg))) {
		NL_SET_ERR_MSG_MOD(extack, "Invalid header for netconf get request");
		return -EINVAL;
	}

	if (!netlink_strict_get_check(skb))
		return nlmsg_parse_deprecated(nlh, sizeof(struct netconfmsg),
					      tb, NETCONFA_MAX,
					      devconf_ipv6_policy, extack);

	err = nlmsg_parse_deprecated_strict(nlh, sizeof(struct netconfmsg),
					    tb, NETCONFA_MAX,
					    devconf_ipv6_policy, extack);
	if (err)
		return err;

	for (i = 0; i <= NETCONFA_MAX; i++) {
		if (!tb[i])
			continue;

		switch (i) {
		case NETCONFA_IFINDEX:
			break;
		default:
			NL_SET_ERR_MSG_MOD(extack, "Unsupported attribute in netconf get request");
			return -EINVAL;
		}
	}

	return 0;
}

static int inet6_netconf_get_devconf(struct sk_buff *in_skb,
				     struct nlmsghdr *nlh,
				     struct netlink_ext_ack *extack)
{
	struct net *net = sock_net(in_skb->sk);
	struct nlattr *tb[NETCONFA_MAX+1];
	struct inet6_dev *in6_dev = NULL;
	struct net_device *dev = NULL;
	struct sk_buff *skb;
	struct ipv6_devconf *devconf;
	int ifindex;
	int err;

	err = inet6_netconf_valid_get_req(in_skb, nlh, tb, extack);
	if (err < 0)
		return err;

	if (!tb[NETCONFA_IFINDEX])
		return -EINVAL;

	err = -EINVAL;
	ifindex = nla_get_s32(tb[NETCONFA_IFINDEX]);
	switch (ifindex) {
	case NETCONFA_IFINDEX_ALL:
		devconf = net->ipv6.devconf_all;
		break;
	case NETCONFA_IFINDEX_DEFAULT:
		devconf = net->ipv6.devconf_dflt;
		break;
	default:
		dev = dev_get_by_index(net, ifindex);
		if (!dev)
			return -EINVAL;
		in6_dev = in6_dev_get(dev);
		if (!in6_dev)
			goto errout;
		devconf = &in6_dev->cnf;
		break;
	}

	err = -ENOBUFS;
	skb = nlmsg_new(inet6_netconf_msgsize_devconf(NETCONFA_ALL), GFP_KERNEL);
	if (!skb)
		goto errout;

	err = inet6_netconf_fill_devconf(skb, ifindex, devconf,
					 NETLINK_CB(in_skb).portid,
					 nlh->nlmsg_seq, RTM_NEWNETCONF, 0,
					 NETCONFA_ALL);
	if (err < 0) {
		/* -EMSGSIZE implies BUG in inet6_netconf_msgsize_devconf() */
		WARN_ON(err == -EMSGSIZE);
		kfree_skb(skb);
		goto errout;
	}
	err = rtnl_unicast(skb, net, NETLINK_CB(in_skb).portid);
errout:
	if (in6_dev)
		in6_dev_put(in6_dev);
	dev_put(dev);
	return err;
}

/* Combine dev_addr_genid and dev_base_seq to detect changes.
 */
static u32 inet6_base_seq(const struct net *net)
{
	u32 res = atomic_read(&net->ipv6.dev_addr_genid) +
		  READ_ONCE(net->dev_base_seq);

	/* Must not return 0 (see nl_dump_check_consistent()).
	 * Chose a value far away from 0.
	 */
	if (!res)
		res = 0x80000000;
	return res;
}

static int inet6_netconf_dump_devconf(struct sk_buff *skb,
				      struct netlink_callback *cb)
{
	const struct nlmsghdr *nlh = cb->nlh;
	struct net *net = sock_net(skb->sk);
	struct {
		unsigned long ifindex;
		unsigned int all_default;
	} *ctx = (void *)cb->ctx;
	struct net_device *dev;
	struct inet6_dev *idev;
	int err = 0;

	if (cb->strict_check) {
		struct netlink_ext_ack *extack = cb->extack;
		struct netconfmsg *ncm;

		if (nlh->nlmsg_len < nlmsg_msg_size(sizeof(*ncm))) {
			NL_SET_ERR_MSG_MOD(extack, "Invalid header for netconf dump request");
			return -EINVAL;
		}

		if (nlmsg_attrlen(nlh, sizeof(*ncm))) {
			NL_SET_ERR_MSG_MOD(extack, "Invalid data after header in netconf dump request");
			return -EINVAL;
		}
	}

	rcu_read_lock();
	for_each_netdev_dump(net, dev, ctx->ifindex) {
		idev = __in6_dev_get(dev);
		if (!idev)
			continue;
		err = inet6_netconf_fill_devconf(skb, dev->ifindex,
					         &idev->cnf,
						 NETLINK_CB(cb->skb).portid,
						 nlh->nlmsg_seq,
						 RTM_NEWNETCONF,
						 NLM_F_MULTI,
						 NETCONFA_ALL);
		if (err < 0)
			goto done;
	}
	if (ctx->all_default == 0) {
		err = inet6_netconf_fill_devconf(skb, NETCONFA_IFINDEX_ALL,
						 net->ipv6.devconf_all,
						 NETLINK_CB(cb->skb).portid,
						 nlh->nlmsg_seq,
						 RTM_NEWNETCONF, NLM_F_MULTI,
						 NETCONFA_ALL);
		if (err < 0)
			goto done;
		ctx->all_default++;
	}
	if (ctx->all_default == 1) {
		err = inet6_netconf_fill_devconf(skb, NETCONFA_IFINDEX_DEFAULT,
						 net->ipv6.devconf_dflt,
						 NETLINK_CB(cb->skb).portid,
						 nlh->nlmsg_seq,
						 RTM_NEWNETCONF, NLM_F_MULTI,
						 NETCONFA_ALL);
		if (err < 0)
			goto done;
		ctx->all_default++;
	}
done:
	rcu_read_unlock();
	return err;
}

#ifdef CONFIG_SYSCTL
static void dev_forward_change(struct inet6_dev *idev)
{
	struct net_device *dev;
	struct inet6_ifaddr *ifa;
	LIST_HEAD(tmp_addr_list);

	if (!idev)
		return;
	dev = idev->dev;
	if (idev->cnf.forwarding)
		dev_disable_lro(dev);
	if (dev->flags & IFF_MULTICAST) {
		if (idev->cnf.forwarding) {
			ipv6_dev_mc_inc(dev, &in6addr_linklocal_allrouters);
			ipv6_dev_mc_inc(dev, &in6addr_interfacelocal_allrouters);
			ipv6_dev_mc_inc(dev, &in6addr_sitelocal_allrouters);
		} else {
			ipv6_dev_mc_dec(dev, &in6addr_linklocal_allrouters);
			ipv6_dev_mc_dec(dev, &in6addr_interfacelocal_allrouters);
			ipv6_dev_mc_dec(dev, &in6addr_sitelocal_allrouters);
		}
	}

	read_lock_bh(&idev->lock);
	list_for_each_entry(ifa, &idev->addr_list, if_list) {
		if (ifa->flags&IFA_F_TENTATIVE)
			continue;
		list_add_tail(&ifa->if_list_aux, &tmp_addr_list);
	}
	read_unlock_bh(&idev->lock);

	while (!list_empty(&tmp_addr_list)) {
		ifa = list_first_entry(&tmp_addr_list,
				       struct inet6_ifaddr, if_list_aux);
		list_del(&ifa->if_list_aux);
		if (idev->cnf.forwarding)
			addrconf_join_anycast(ifa);
		else
			addrconf_leave_anycast(ifa);
	}

	inet6_netconf_notify_devconf(dev_net(dev), RTM_NEWNETCONF,
				     NETCONFA_FORWARDING,
				     dev->ifindex, &idev->cnf);
}


static void addrconf_forward_change(struct net *net, __s32 newf)
{
	struct net_device *dev;
	struct inet6_dev *idev;

	for_each_netdev(net, dev) {
		idev = __in6_dev_get(dev);
		if (idev) {
			int changed = (!idev->cnf.forwarding) ^ (!newf);

			WRITE_ONCE(idev->cnf.forwarding, newf);
			if (changed)
				dev_forward_change(idev);
		}
	}
}

static int addrconf_fixup_forwarding(struct ctl_table *table, int *p, int newf)
{
	struct net *net;
	int old;

	if (!rtnl_trylock())
		return restart_syscall();

	net = (struct net *)table->extra2;
	old = *p;
	WRITE_ONCE(*p, newf);

	if (p == &net->ipv6.devconf_dflt->forwarding) {
		if ((!newf) ^ (!old))
			inet6_netconf_notify_devconf(net, RTM_NEWNETCONF,
						     NETCONFA_FORWARDING,
						     NETCONFA_IFINDEX_DEFAULT,
						     net->ipv6.devconf_dflt);
		rtnl_unlock();
		return 0;
	}

	if (p == &net->ipv6.devconf_all->forwarding) {
		int old_dflt = net->ipv6.devconf_dflt->forwarding;

		WRITE_ONCE(net->ipv6.devconf_dflt->forwarding, newf);
		if ((!newf) ^ (!old_dflt))
			inet6_netconf_notify_devconf(net, RTM_NEWNETCONF,
						     NETCONFA_FORWARDING,
						     NETCONFA_IFINDEX_DEFAULT,
						     net->ipv6.devconf_dflt);

		addrconf_forward_change(net, newf);
		if ((!newf) ^ (!old))
			inet6_netconf_notify_devconf(net, RTM_NEWNETCONF,
						     NETCONFA_FORWARDING,
						     NETCONFA_IFINDEX_ALL,
						     net->ipv6.devconf_all);
	} else if ((!newf) ^ (!old))
		dev_forward_change((struct inet6_dev *)table->extra1);
	rtnl_unlock();

	if (newf)
		rt6_purge_dflt_routers(net);
	return 1;
}

static void addrconf_linkdown_change(struct net *net, __s32 newf)
{
	struct net_device *dev;
	struct inet6_dev *idev;

	for_each_netdev(net, dev) {
		idev = __in6_dev_get(dev);
		if (idev) {
			int changed = (!idev->cnf.ignore_routes_with_linkdown) ^ (!newf);

			WRITE_ONCE(idev->cnf.ignore_routes_with_linkdown, newf);
			if (changed)
				inet6_netconf_notify_devconf(dev_net(dev),
							     RTM_NEWNETCONF,
							     NETCONFA_IGNORE_ROUTES_WITH_LINKDOWN,
							     dev->ifindex,
							     &idev->cnf);
		}
	}
}

static int addrconf_fixup_linkdown(struct ctl_table *table, int *p, int newf)
{
	struct net *net;
	int old;

	if (!rtnl_trylock())
		return restart_syscall();

	net = (struct net *)table->extra2;
	old = *p;
	WRITE_ONCE(*p, newf);

	if (p == &net->ipv6.devconf_dflt->ignore_routes_with_linkdown) {
		if ((!newf) ^ (!old))
			inet6_netconf_notify_devconf(net,
						     RTM_NEWNETCONF,
						     NETCONFA_IGNORE_ROUTES_WITH_LINKDOWN,
						     NETCONFA_IFINDEX_DEFAULT,
						     net->ipv6.devconf_dflt);
		rtnl_unlock();
		return 0;
	}

	if (p == &net->ipv6.devconf_all->ignore_routes_with_linkdown) {
		WRITE_ONCE(net->ipv6.devconf_dflt->ignore_routes_with_linkdown, newf);
		addrconf_linkdown_change(net, newf);
		if ((!newf) ^ (!old))
			inet6_netconf_notify_devconf(net,
						     RTM_NEWNETCONF,
						     NETCONFA_IGNORE_ROUTES_WITH_LINKDOWN,
						     NETCONFA_IFINDEX_ALL,
						     net->ipv6.devconf_all);
	}
	rtnl_unlock();

	return 1;
}

#endif

/* Nobody refers to this ifaddr, destroy it */
void inet6_ifa_finish_destroy(struct inet6_ifaddr *ifp)
{
	WARN_ON(!hlist_unhashed(&ifp->addr_lst));

#ifdef NET_REFCNT_DEBUG
	pr_debug("%s\n", __func__);
#endif

	in6_dev_put(ifp->idev);

	if (cancel_delayed_work(&ifp->dad_work))
		pr_notice("delayed DAD work was pending while freeing ifa=%p\n",
			  ifp);

	if (ifp->state != INET6_IFADDR_STATE_DEAD) {
		pr_warn("Freeing alive inet6 address %p\n", ifp);
		return;
	}

	kfree_rcu(ifp, rcu);
}

static void
ipv6_link_dev_addr(struct inet6_dev *idev, struct inet6_ifaddr *ifp)
{
	struct list_head *p;
	int ifp_scope = ipv6_addr_src_scope(&ifp->addr);

	/*
	 * Each device address list is sorted in order of scope -
	 * global before linklocal.
	 */
	list_for_each(p, &idev->addr_list) {
		struct inet6_ifaddr *ifa
			= list_entry(p, struct inet6_ifaddr, if_list);
		if (ifp_scope >= ipv6_addr_src_scope(&ifa->addr))
			break;
	}

	list_add_tail_rcu(&ifp->if_list, p);
}

static u32 inet6_addr_hash(const struct net *net, const struct in6_addr *addr)
{
	u32 val = ipv6_addr_hash(addr) ^ net_hash_mix(net);

	return hash_32(val, IN6_ADDR_HSIZE_SHIFT);
}

static bool ipv6_chk_same_addr(struct net *net, const struct in6_addr *addr,
			       struct net_device *dev, unsigned int hash)
{
	struct inet6_ifaddr *ifp;

	hlist_for_each_entry(ifp, &net->ipv6.inet6_addr_lst[hash], addr_lst) {
		if (ipv6_addr_equal(&ifp->addr, addr)) {
			if (!dev || ifp->idev->dev == dev)
				return true;
		}
	}
	return false;
}

static int ipv6_add_addr_hash(struct net_device *dev, struct inet6_ifaddr *ifa)
{
	struct net *net = dev_net(dev);
	unsigned int hash = inet6_addr_hash(net, &ifa->addr);
	int err = 0;

	spin_lock_bh(&net->ipv6.addrconf_hash_lock);

	/* Ignore adding duplicate addresses on an interface */
	if (ipv6_chk_same_addr(net, &ifa->addr, dev, hash)) {
		netdev_dbg(dev, "ipv6_add_addr: already assigned\n");
		err = -EEXIST;
	} else {
		hlist_add_head_rcu(&ifa->addr_lst, &net->ipv6.inet6_addr_lst[hash]);
	}

	spin_unlock_bh(&net->ipv6.addrconf_hash_lock);

	return err;
}

/* On success it returns ifp with increased reference count */

static struct inet6_ifaddr *
ipv6_add_addr(struct inet6_dev *idev, struct ifa6_config *cfg,
	      bool can_block, struct netlink_ext_ack *extack)
{
	gfp_t gfp_flags = can_block ? GFP_KERNEL : GFP_ATOMIC;
	int addr_type = ipv6_addr_type(cfg->pfx);
	struct net *net = dev_net(idev->dev);
	struct inet6_ifaddr *ifa = NULL;
	struct fib6_info *f6i = NULL;
	int err = 0;

	if (addr_type == IPV6_ADDR_ANY) {
		NL_SET_ERR_MSG_MOD(extack, "Invalid address");
		return ERR_PTR(-EADDRNOTAVAIL);
	} else if (addr_type & IPV6_ADDR_MULTICAST &&
		   !(cfg->ifa_flags & IFA_F_MCAUTOJOIN)) {
		NL_SET_ERR_MSG_MOD(extack, "Cannot assign multicast address without \"IFA_F_MCAUTOJOIN\" flag");
		return ERR_PTR(-EADDRNOTAVAIL);
	} else if (!(idev->dev->flags & IFF_LOOPBACK) &&
		   !netif_is_l3_master(idev->dev) &&
		   addr_type & IPV6_ADDR_LOOPBACK) {
		NL_SET_ERR_MSG_MOD(extack, "Cannot assign loopback address on this device");
		return ERR_PTR(-EADDRNOTAVAIL);
	}

	if (idev->dead) {
		NL_SET_ERR_MSG_MOD(extack, "device is going away");
		err = -ENODEV;
		goto out;
	}

	if (idev->cnf.disable_ipv6) {
		NL_SET_ERR_MSG_MOD(extack, "IPv6 is disabled on this device");
		err = -EACCES;
		goto out;
	}

	/* validator notifier needs to be blocking;
	 * do not call in atomic context
	 */
	if (can_block) {
		struct in6_validator_info i6vi = {
			.i6vi_addr = *cfg->pfx,
			.i6vi_dev = idev,
			.extack = extack,
		};

		err = inet6addr_validator_notifier_call_chain(NETDEV_UP, &i6vi);
		err = notifier_to_errno(err);
		if (err < 0)
			goto out;
	}

	ifa = kzalloc(sizeof(*ifa), gfp_flags | __GFP_ACCOUNT);
	if (!ifa) {
		err = -ENOBUFS;
		goto out;
	}

	f6i = addrconf_f6i_alloc(net, idev, cfg->pfx, false, gfp_flags, extack);
	if (IS_ERR(f6i)) {
		err = PTR_ERR(f6i);
		f6i = NULL;
		goto out;
	}

	neigh_parms_data_state_setall(idev->nd_parms);

	ifa->addr = *cfg->pfx;
	if (cfg->peer_pfx)
		ifa->peer_addr = *cfg->peer_pfx;

	spin_lock_init(&ifa->lock);
	INIT_DELAYED_WORK(&ifa->dad_work, addrconf_dad_work);
	INIT_HLIST_NODE(&ifa->addr_lst);
	ifa->scope = cfg->scope;
	ifa->prefix_len = cfg->plen;
	ifa->rt_priority = cfg->rt_priority;
	ifa->flags = cfg->ifa_flags;
	ifa->ifa_proto = cfg->ifa_proto;
	/* No need to add the TENTATIVE flag for addresses with NODAD */
	if (!(cfg->ifa_flags & IFA_F_NODAD))
		ifa->flags |= IFA_F_TENTATIVE;
	ifa->valid_lft = cfg->valid_lft;
	ifa->prefered_lft = cfg->preferred_lft;
	ifa->cstamp = ifa->tstamp = jiffies;
	ifa->tokenized = false;

	ifa->rt = f6i;

	ifa->idev = idev;
	in6_dev_hold(idev);

	/* For caller */
	refcount_set(&ifa->refcnt, 1);

	rcu_read_lock();

	err = ipv6_add_addr_hash(idev->dev, ifa);
	if (err < 0) {
		rcu_read_unlock();
		goto out;
	}

	write_lock_bh(&idev->lock);

	/* Add to inet6_dev unicast addr list. */
	ipv6_link_dev_addr(idev, ifa);

	if (ifa->flags&IFA_F_TEMPORARY) {
		list_add(&ifa->tmp_list, &idev->tempaddr_list);
		in6_ifa_hold(ifa);
	}

	in6_ifa_hold(ifa);
	write_unlock_bh(&idev->lock);

	rcu_read_unlock();

	inet6addr_notifier_call_chain(NETDEV_UP, ifa);
out:
	if (unlikely(err < 0)) {
		fib6_info_release(f6i);

		if (ifa) {
			if (ifa->idev)
				in6_dev_put(ifa->idev);
			kfree(ifa);
		}
		ifa = ERR_PTR(err);
	}

	return ifa;
}

enum cleanup_prefix_rt_t {
	CLEANUP_PREFIX_RT_NOP,    /* no cleanup action for prefix route */
	CLEANUP_PREFIX_RT_DEL,    /* delete the prefix route */
	CLEANUP_PREFIX_RT_EXPIRE, /* update the lifetime of the prefix route */
};

/*
 * Check, whether the prefix for ifp would still need a prefix route
 * after deleting ifp. The function returns one of the CLEANUP_PREFIX_RT_*
 * constants.
 *
 * 1) we don't purge prefix if address was not permanent.
 *    prefix is managed by its own lifetime.
 * 2) we also don't purge, if the address was IFA_F_NOPREFIXROUTE.
 * 3) if there are no addresses, delete prefix.
 * 4) if there are still other permanent address(es),
 *    corresponding prefix is still permanent.
 * 5) if there are still other addresses with IFA_F_NOPREFIXROUTE,
 *    don't purge the prefix, assume user space is managing it.
 * 6) otherwise, update prefix lifetime to the
 *    longest valid lifetime among the corresponding
 *    addresses on the device.
 *    Note: subsequent RA will update lifetime.
 **/
static enum cleanup_prefix_rt_t
check_cleanup_prefix_route(struct inet6_ifaddr *ifp, unsigned long *expires)
{
	struct inet6_ifaddr *ifa;
	struct inet6_dev *idev = ifp->idev;
	unsigned long lifetime;
	enum cleanup_prefix_rt_t action = CLEANUP_PREFIX_RT_DEL;

	*expires = jiffies;

	list_for_each_entry(ifa, &idev->addr_list, if_list) {
		if (ifa == ifp)
			continue;
		if (ifa->prefix_len != ifp->prefix_len ||
		    !ipv6_prefix_equal(&ifa->addr, &ifp->addr,
				       ifp->prefix_len))
			continue;
		if (ifa->flags & (IFA_F_PERMANENT | IFA_F_NOPREFIXROUTE))
			return CLEANUP_PREFIX_RT_NOP;

		action = CLEANUP_PREFIX_RT_EXPIRE;

		spin_lock(&ifa->lock);

		lifetime = addrconf_timeout_fixup(ifa->valid_lft, HZ);
		/*
		 * Note: Because this address is
		 * not permanent, lifetime <
		 * LONG_MAX / HZ here.
		 */
		if (time_before(*expires, ifa->tstamp + lifetime * HZ))
			*expires = ifa->tstamp + lifetime * HZ;
		spin_unlock(&ifa->lock);
	}

	return action;
}

static void
cleanup_prefix_route(struct inet6_ifaddr *ifp, unsigned long expires,
		     bool del_rt, bool del_peer)
{
	struct fib6_table *table;
	struct fib6_info *f6i;

	f6i = addrconf_get_prefix_route(del_peer ? &ifp->peer_addr : &ifp->addr,
					ifp->prefix_len,
					ifp->idev->dev, 0, RTF_DEFAULT, true);
	if (f6i) {
		if (del_rt)
			ip6_del_rt(dev_net(ifp->idev->dev), f6i, false);
		else {
			if (!(f6i->fib6_flags & RTF_EXPIRES)) {
				table = f6i->fib6_table;
				spin_lock_bh(&table->tb6_lock);

				fib6_set_expires(f6i, expires);
				fib6_add_gc_list(f6i);

				spin_unlock_bh(&table->tb6_lock);
			}
			fib6_info_release(f6i);
		}
	}
}


/* This function wants to get referenced ifp and releases it before return */

static void ipv6_del_addr(struct inet6_ifaddr *ifp)
{
	enum cleanup_prefix_rt_t action = CLEANUP_PREFIX_RT_NOP;
	struct net *net = dev_net(ifp->idev->dev);
	unsigned long expires;
	int state;

	ASSERT_RTNL();

	spin_lock_bh(&ifp->lock);
	state = ifp->state;
	ifp->state = INET6_IFADDR_STATE_DEAD;
	spin_unlock_bh(&ifp->lock);

	if (state == INET6_IFADDR_STATE_DEAD)
		goto out;

	spin_lock_bh(&net->ipv6.addrconf_hash_lock);
	hlist_del_init_rcu(&ifp->addr_lst);
	spin_unlock_bh(&net->ipv6.addrconf_hash_lock);

	write_lock_bh(&ifp->idev->lock);

	if (ifp->flags&IFA_F_TEMPORARY) {
		list_del(&ifp->tmp_list);
		if (ifp->ifpub) {
			in6_ifa_put(ifp->ifpub);
			ifp->ifpub = NULL;
		}
		__in6_ifa_put(ifp);
	}

	if (ifp->flags & IFA_F_PERMANENT && !(ifp->flags & IFA_F_NOPREFIXROUTE))
		action = check_cleanup_prefix_route(ifp, &expires);

	list_del_rcu(&ifp->if_list);
	__in6_ifa_put(ifp);

	write_unlock_bh(&ifp->idev->lock);

	addrconf_del_dad_work(ifp);

	ipv6_ifa_notify(RTM_DELADDR, ifp);

	inet6addr_notifier_call_chain(NETDEV_DOWN, ifp);

	if (action != CLEANUP_PREFIX_RT_NOP) {
		cleanup_prefix_route(ifp, expires,
			action == CLEANUP_PREFIX_RT_DEL, false);
	}

	/* clean up prefsrc entries */
	rt6_remove_prefsrc(ifp);
out:
	in6_ifa_put(ifp);
}

static unsigned long ipv6_get_regen_advance(const struct inet6_dev *idev)
{
	return READ_ONCE(idev->cnf.regen_min_advance) +
		READ_ONCE(idev->cnf.regen_max_retry) *
		READ_ONCE(idev->cnf.dad_transmits) *
		max(NEIGH_VAR(idev->nd_parms, RETRANS_TIME), HZ/100) / HZ;
}

static int ipv6_create_tempaddr(struct inet6_ifaddr *ifp, bool block)
{
	struct inet6_dev *idev = ifp->idev;
	unsigned long tmp_tstamp, age;
	unsigned long regen_advance;
	unsigned long now = jiffies;
	u32 if_public_preferred_lft;
	s32 cnf_temp_preferred_lft;
	struct inet6_ifaddr *ift;
	struct ifa6_config cfg;
	long max_desync_factor;
	struct in6_addr addr;
	int ret = 0;

	write_lock_bh(&idev->lock);

retry:
	in6_dev_hold(idev);
	if (READ_ONCE(idev->cnf.use_tempaddr) <= 0) {
		write_unlock_bh(&idev->lock);
		pr_info("%s: use_tempaddr is disabled\n", __func__);
		in6_dev_put(idev);
		ret = -1;
		goto out;
	}
	spin_lock_bh(&ifp->lock);
	if (ifp->regen_count++ >= READ_ONCE(idev->cnf.regen_max_retry)) {
		WRITE_ONCE(idev->cnf.use_tempaddr, -1);	/*XXX*/
		spin_unlock_bh(&ifp->lock);
		write_unlock_bh(&idev->lock);
		pr_warn("%s: regeneration time exceeded - disabled temporary address support\n",
			__func__);
		in6_dev_put(idev);
		ret = -1;
		goto out;
	}
	in6_ifa_hold(ifp);
	memcpy(addr.s6_addr, ifp->addr.s6_addr, 8);
	ipv6_gen_rnd_iid(&addr);

	age = (now - ifp->tstamp) / HZ;

	regen_advance = ipv6_get_regen_advance(idev);

	/* recalculate max_desync_factor each time and update
	 * idev->desync_factor if it's larger
	 */
	cnf_temp_preferred_lft = READ_ONCE(idev->cnf.temp_prefered_lft);
	max_desync_factor = min_t(long,
				  READ_ONCE(idev->cnf.max_desync_factor),
				  cnf_temp_preferred_lft - regen_advance);

	if (unlikely(idev->desync_factor > max_desync_factor)) {
		if (max_desync_factor > 0) {
			get_random_bytes(&idev->desync_factor,
					 sizeof(idev->desync_factor));
			idev->desync_factor %= max_desync_factor;
		} else {
			idev->desync_factor = 0;
		}
	}

	if_public_preferred_lft = ifp->prefered_lft;

	memset(&cfg, 0, sizeof(cfg));
	cfg.valid_lft = min_t(__u32, ifp->valid_lft,
			      READ_ONCE(idev->cnf.temp_valid_lft) + age);
	cfg.preferred_lft = cnf_temp_preferred_lft + age - idev->desync_factor;
	cfg.preferred_lft = min_t(__u32, if_public_preferred_lft, cfg.preferred_lft);
	cfg.preferred_lft = min_t(__u32, cfg.valid_lft, cfg.preferred_lft);

	cfg.plen = ifp->prefix_len;
	tmp_tstamp = ifp->tstamp;
	spin_unlock_bh(&ifp->lock);

	write_unlock_bh(&idev->lock);

	/* From RFC 4941:
	 *
	 *     A temporary address is created only if this calculated Preferred
	 *     Lifetime is greater than REGEN_ADVANCE time units.  In
	 *     particular, an implementation must not create a temporary address
	 *     with a zero Preferred Lifetime.
	 *
	 *     ...
	 *
	 *     When creating a temporary address, the lifetime values MUST be
	 *     derived from the corresponding prefix as follows:
	 *
	 *     ...
	 *
	 *     *  Its Preferred Lifetime is the lower of the Preferred Lifetime
	 *        of the public address or TEMP_PREFERRED_LIFETIME -
	 *        DESYNC_FACTOR.
	 *
	 * To comply with the RFC's requirements, clamp the preferred lifetime
	 * to a minimum of regen_advance, unless that would exceed valid_lft or
	 * ifp->prefered_lft.
	 *
	 * Use age calculation as in addrconf_verify to avoid unnecessary
	 * temporary addresses being generated.
	 */
	age = (now - tmp_tstamp + ADDRCONF_TIMER_FUZZ_MINUS) / HZ;
	if (cfg.preferred_lft <= regen_advance + age) {
		cfg.preferred_lft = regen_advance + age + 1;
		if (cfg.preferred_lft > cfg.valid_lft ||
		    cfg.preferred_lft > if_public_preferred_lft) {
			in6_ifa_put(ifp);
			in6_dev_put(idev);
			ret = -1;
			goto out;
		}
	}

	cfg.ifa_flags = IFA_F_TEMPORARY;
	/* set in addrconf_prefix_rcv() */
	if (ifp->flags & IFA_F_OPTIMISTIC)
		cfg.ifa_flags |= IFA_F_OPTIMISTIC;

	cfg.pfx = &addr;
	cfg.scope = ipv6_addr_scope(cfg.pfx);

	ift = ipv6_add_addr(idev, &cfg, block, NULL);
	if (IS_ERR(ift)) {
		in6_ifa_put(ifp);
		in6_dev_put(idev);
		pr_info("%s: retry temporary address regeneration\n", __func__);
		write_lock_bh(&idev->lock);
		goto retry;
	}

	spin_lock_bh(&ift->lock);
	ift->ifpub = ifp;
	ift->cstamp = now;
	ift->tstamp = tmp_tstamp;
	spin_unlock_bh(&ift->lock);

	addrconf_dad_start(ift);
	in6_ifa_put(ift);
	in6_dev_put(idev);
out:
	return ret;
}

/*
 *	Choose an appropriate source address (RFC3484)
 */
enum {
	IPV6_SADDR_RULE_INIT = 0,
	IPV6_SADDR_RULE_LOCAL,
	IPV6_SADDR_RULE_SCOPE,
	IPV6_SADDR_RULE_PREFERRED,
#ifdef CONFIG_IPV6_MIP6
	IPV6_SADDR_RULE_HOA,
#endif
	IPV6_SADDR_RULE_OIF,
	IPV6_SADDR_RULE_LABEL,
	IPV6_SADDR_RULE_PRIVACY,
	IPV6_SADDR_RULE_ORCHID,
	IPV6_SADDR_RULE_PREFIX,
#ifdef CONFIG_IPV6_OPTIMISTIC_DAD
	IPV6_SADDR_RULE_NOT_OPTIMISTIC,
#endif
	IPV6_SADDR_RULE_MAX
};

struct ipv6_saddr_score {
	int			rule;
	int			addr_type;
	struct inet6_ifaddr	*ifa;
	DECLARE_BITMAP(scorebits, IPV6_SADDR_RULE_MAX);
	int			scopedist;
	int			matchlen;
};

struct ipv6_saddr_dst {
	const struct in6_addr *addr;
	int ifindex;
	int scope;
	int label;
	unsigned int prefs;
};

static inline int ipv6_saddr_preferred(int type)
{
	if (type & (IPV6_ADDR_MAPPED|IPV6_ADDR_COMPATv4|IPV6_ADDR_LOOPBACK))
		return 1;
	return 0;
}

static bool ipv6_use_optimistic_addr(const struct net *net,
				     const struct inet6_dev *idev)
{
#ifdef CONFIG_IPV6_OPTIMISTIC_DAD
	if (!idev)
		return false;
	if (!READ_ONCE(net->ipv6.devconf_all->optimistic_dad) &&
	    !READ_ONCE(idev->cnf.optimistic_dad))
		return false;
	if (!READ_ONCE(net->ipv6.devconf_all->use_optimistic) &&
	    !READ_ONCE(idev->cnf.use_optimistic))
		return false;

	return true;
#else
	return false;
#endif
}

static bool ipv6_allow_optimistic_dad(const struct net *net,
				      const struct inet6_dev *idev)
{
#ifdef CONFIG_IPV6_OPTIMISTIC_DAD
	if (!idev)
		return false;
	if (!READ_ONCE(net->ipv6.devconf_all->optimistic_dad) &&
	    !READ_ONCE(idev->cnf.optimistic_dad))
		return false;

	return true;
#else
	return false;
#endif
}

static int ipv6_get_saddr_eval(struct net *net,
			       struct ipv6_saddr_score *score,
			       struct ipv6_saddr_dst *dst,
			       int i)
{
	int ret;

	if (i <= score->rule) {
		switch (i) {
		case IPV6_SADDR_RULE_SCOPE:
			ret = score->scopedist;
			break;
		case IPV6_SADDR_RULE_PREFIX:
			ret = score->matchlen;
			break;
		default:
			ret = !!test_bit(i, score->scorebits);
		}
		goto out;
	}

	switch (i) {
	case IPV6_SADDR_RULE_INIT:
		/* Rule 0: remember if hiscore is not ready yet */
		ret = !!score->ifa;
		break;
	case IPV6_SADDR_RULE_LOCAL:
		/* Rule 1: Prefer same address */
		ret = ipv6_addr_equal(&score->ifa->addr, dst->addr);
		break;
	case IPV6_SADDR_RULE_SCOPE:
		/* Rule 2: Prefer appropriate scope
		 *
		 *      ret
		 *       ^
		 *    -1 |  d 15
		 *    ---+--+-+---> scope
		 *       |
		 *       |             d is scope of the destination.
		 *  B-d  |  \
		 *       |   \      <- smaller scope is better if
		 *  B-15 |    \        if scope is enough for destination.
		 *       |             ret = B - scope (-1 <= scope >= d <= 15).
		 * d-C-1 | /
		 *       |/         <- greater is better
		 *   -C  /             if scope is not enough for destination.
		 *      /|             ret = scope - C (-1 <= d < scope <= 15).
		 *
		 * d - C - 1 < B -15 (for all -1 <= d <= 15).
		 * C > d + 14 - B >= 15 + 14 - B = 29 - B.
		 * Assume B = 0 and we get C > 29.
		 */
		ret = __ipv6_addr_src_scope(score->addr_type);
		if (ret >= dst->scope)
			ret = -ret;
		else
			ret -= 128;	/* 30 is enough */
		score->scopedist = ret;
		break;
	case IPV6_SADDR_RULE_PREFERRED:
	    {
		/* Rule 3: Avoid deprecated and optimistic addresses */
		u8 avoid = IFA_F_DEPRECATED;

		if (!ipv6_use_optimistic_addr(net, score->ifa->idev))
			avoid |= IFA_F_OPTIMISTIC;
		ret = ipv6_saddr_preferred(score->addr_type) ||
		      !(score->ifa->flags & avoid);
		break;
	    }
#ifdef CONFIG_IPV6_MIP6
	case IPV6_SADDR_RULE_HOA:
	    {
		/* Rule 4: Prefer home address */
		int prefhome = !(dst->prefs & IPV6_PREFER_SRC_COA);
		ret = !(score->ifa->flags & IFA_F_HOMEADDRESS) ^ prefhome;
		break;
	    }
#endif
	case IPV6_SADDR_RULE_OIF:
		/* Rule 5: Prefer outgoing interface */
		ret = (!dst->ifindex ||
		       dst->ifindex == score->ifa->idev->dev->ifindex);
		break;
	case IPV6_SADDR_RULE_LABEL:
		/* Rule 6: Prefer matching label */
		ret = ipv6_addr_label(net,
				      &score->ifa->addr, score->addr_type,
				      score->ifa->idev->dev->ifindex) == dst->label;
		break;
	case IPV6_SADDR_RULE_PRIVACY:
	    {
		/* Rule 7: Prefer public address
		 * Note: prefer temporary address if use_tempaddr >= 2
		 */
		int preftmp = dst->prefs & (IPV6_PREFER_SRC_PUBLIC|IPV6_PREFER_SRC_TMP) ?
				!!(dst->prefs & IPV6_PREFER_SRC_TMP) :
				READ_ONCE(score->ifa->idev->cnf.use_tempaddr) >= 2;
		ret = (!(score->ifa->flags & IFA_F_TEMPORARY)) ^ preftmp;
		break;
	    }
	case IPV6_SADDR_RULE_ORCHID:
		/* Rule 8-: Prefer ORCHID vs ORCHID or
		 *	    non-ORCHID vs non-ORCHID
		 */
		ret = !(ipv6_addr_orchid(&score->ifa->addr) ^
			ipv6_addr_orchid(dst->addr));
		break;
	case IPV6_SADDR_RULE_PREFIX:
		/* Rule 8: Use longest matching prefix */
		ret = ipv6_addr_diff(&score->ifa->addr, dst->addr);
		if (ret > score->ifa->prefix_len)
			ret = score->ifa->prefix_len;
		score->matchlen = ret;
		break;
#ifdef CONFIG_IPV6_OPTIMISTIC_DAD
	case IPV6_SADDR_RULE_NOT_OPTIMISTIC:
		/* Optimistic addresses still have lower precedence than other
		 * preferred addresses.
		 */
		ret = !(score->ifa->flags & IFA_F_OPTIMISTIC);
		break;
#endif
	default:
		ret = 0;
	}

	if (ret)
		__set_bit(i, score->scorebits);
	score->rule = i;
out:
	return ret;
}

static int __ipv6_dev_get_saddr(struct net *net,
				struct ipv6_saddr_dst *dst,
				struct inet6_dev *idev,
				struct ipv6_saddr_score *scores,
				int hiscore_idx)
{
	struct ipv6_saddr_score *score = &scores[1 - hiscore_idx], *hiscore = &scores[hiscore_idx];

	list_for_each_entry_rcu(score->ifa, &idev->addr_list, if_list) {
		int i;

		/*
		 * - Tentative Address (RFC2462 section 5.4)
		 *  - A tentative address is not considered
		 *    "assigned to an interface" in the traditional
		 *    sense, unless it is also flagged as optimistic.
		 * - Candidate Source Address (section 4)
		 *  - In any case, anycast addresses, multicast
		 *    addresses, and the unspecified address MUST
		 *    NOT be included in a candidate set.
		 */
		if ((score->ifa->flags & IFA_F_TENTATIVE) &&
		    (!(score->ifa->flags & IFA_F_OPTIMISTIC)))
			continue;

		score->addr_type = __ipv6_addr_type(&score->ifa->addr);

		if (unlikely(score->addr_type == IPV6_ADDR_ANY ||
			     score->addr_type & IPV6_ADDR_MULTICAST)) {
			net_dbg_ratelimited("ADDRCONF: unspecified / multicast address assigned as unicast address on %s",
					    idev->dev->name);
			continue;
		}

		score->rule = -1;
		bitmap_zero(score->scorebits, IPV6_SADDR_RULE_MAX);

		for (i = 0; i < IPV6_SADDR_RULE_MAX; i++) {
			int minihiscore, miniscore;

			minihiscore = ipv6_get_saddr_eval(net, hiscore, dst, i);
			miniscore = ipv6_get_saddr_eval(net, score, dst, i);

			if (minihiscore > miniscore) {
				if (i == IPV6_SADDR_RULE_SCOPE &&
				    score->scopedist > 0) {
					/*
					 * special case:
					 * each remaining entry
					 * has too small (not enough)
					 * scope, because ifa entries
					 * are sorted by their scope
					 * values.
					 */
					goto out;
				}
				break;
			} else if (minihiscore < miniscore) {
				swap(hiscore, score);
				hiscore_idx = 1 - hiscore_idx;

				/* restore our iterator */
				score->ifa = hiscore->ifa;

				break;
			}
		}
	}
out:
	return hiscore_idx;
}

static int ipv6_get_saddr_master(struct net *net,
				 const struct net_device *dst_dev,
				 const struct net_device *master,
				 struct ipv6_saddr_dst *dst,
				 struct ipv6_saddr_score *scores,
				 int hiscore_idx)
{
	struct inet6_dev *idev;

	idev = __in6_dev_get(dst_dev);
	if (idev)
		hiscore_idx = __ipv6_dev_get_saddr(net, dst, idev,
						   scores, hiscore_idx);

	idev = __in6_dev_get(master);
	if (idev)
		hiscore_idx = __ipv6_dev_get_saddr(net, dst, idev,
						   scores, hiscore_idx);

	return hiscore_idx;
}

int ipv6_dev_get_saddr(struct net *net, const struct net_device *dst_dev,
		       const struct in6_addr *daddr, unsigned int prefs,
		       struct in6_addr *saddr)
{
	struct ipv6_saddr_score scores[2], *hiscore;
	struct ipv6_saddr_dst dst;
	struct inet6_dev *idev;
	struct net_device *dev;
	int dst_type;
	bool use_oif_addr = false;
	int hiscore_idx = 0;
	int ret = 0;

	dst_type = __ipv6_addr_type(daddr);
	dst.addr = daddr;
	dst.ifindex = dst_dev ? dst_dev->ifindex : 0;
	dst.scope = __ipv6_addr_src_scope(dst_type);
	dst.label = ipv6_addr_label(net, daddr, dst_type, dst.ifindex);
	dst.prefs = prefs;

	scores[hiscore_idx].rule = -1;
	scores[hiscore_idx].ifa = NULL;

	rcu_read_lock();

	/* Candidate Source Address (section 4)
	 *  - multicast and link-local destination address,
	 *    the set of candidate source address MUST only
	 *    include addresses assigned to interfaces
	 *    belonging to the same link as the outgoing
	 *    interface.
	 * (- For site-local destination addresses, the
	 *    set of candidate source addresses MUST only
	 *    include addresses assigned to interfaces
	 *    belonging to the same site as the outgoing
	 *    interface.)
	 *  - "It is RECOMMENDED that the candidate source addresses
	 *    be the set of unicast addresses assigned to the
	 *    interface that will be used to send to the destination
	 *    (the 'outgoing' interface)." (RFC 6724)
	 */
	if (dst_dev) {
		idev = __in6_dev_get(dst_dev);
		if ((dst_type & IPV6_ADDR_MULTICAST) ||
		    dst.scope <= IPV6_ADDR_SCOPE_LINKLOCAL ||
		    (idev && READ_ONCE(idev->cnf.use_oif_addrs_only))) {
			use_oif_addr = true;
		}
	}

	if (use_oif_addr) {
		if (idev)
			hiscore_idx = __ipv6_dev_get_saddr(net, &dst, idev, scores, hiscore_idx);
	} else {
		const struct net_device *master;
		int master_idx = 0;

		/* if dst_dev exists and is enslaved to an L3 device, then
		 * prefer addresses from dst_dev and then the master over
		 * any other enslaved devices in the L3 domain.
		 */
		master = l3mdev_master_dev_rcu(dst_dev);
		if (master) {
			master_idx = master->ifindex;

			hiscore_idx = ipv6_get_saddr_master(net, dst_dev,
							    master, &dst,
							    scores, hiscore_idx);

			if (scores[hiscore_idx].ifa)
				goto out;
		}

		for_each_netdev_rcu(net, dev) {
			/* only consider addresses on devices in the
			 * same L3 domain
			 */
			if (l3mdev_master_ifindex_rcu(dev) != master_idx)
				continue;
			idev = __in6_dev_get(dev);
			if (!idev)
				continue;
			hiscore_idx = __ipv6_dev_get_saddr(net, &dst, idev, scores, hiscore_idx);
		}
	}

out:
	hiscore = &scores[hiscore_idx];
	if (!hiscore->ifa)
		ret = -EADDRNOTAVAIL;
	else
		*saddr = hiscore->ifa->addr;

	rcu_read_unlock();
	return ret;
}
EXPORT_SYMBOL(ipv6_dev_get_saddr);

static int __ipv6_get_lladdr(struct inet6_dev *idev, struct in6_addr *addr,
			      u32 banned_flags)
{
	struct inet6_ifaddr *ifp;
	int err = -EADDRNOTAVAIL;

	list_for_each_entry_reverse(ifp, &idev->addr_list, if_list) {
		if (ifp->scope > IFA_LINK)
			break;
		if (ifp->scope == IFA_LINK &&
		    !(ifp->flags & banned_flags)) {
			*addr = ifp->addr;
			err = 0;
			break;
		}
	}
	return err;
}

int ipv6_get_lladdr(struct net_device *dev, struct in6_addr *addr,
		    u32 banned_flags)
{
	struct inet6_dev *idev;
	int err = -EADDRNOTAVAIL;

	rcu_read_lock();
	idev = __in6_dev_get(dev);
	if (idev) {
		read_lock_bh(&idev->lock);
		err = __ipv6_get_lladdr(idev, addr, banned_flags);
		read_unlock_bh(&idev->lock);
	}
	rcu_read_unlock();
	return err;
}

static int ipv6_count_addresses(const struct inet6_dev *idev)
{
	const struct inet6_ifaddr *ifp;
	int cnt = 0;

	rcu_read_lock();
	list_for_each_entry_rcu(ifp, &idev->addr_list, if_list)
		cnt++;
	rcu_read_unlock();
	return cnt;
}

int ipv6_chk_addr(struct net *net, const struct in6_addr *addr,
		  const struct net_device *dev, int strict)
{
	return ipv6_chk_addr_and_flags(net, addr, dev, !dev,
				       strict, IFA_F_TENTATIVE);
}
EXPORT_SYMBOL(ipv6_chk_addr);

/* device argument is used to find the L3 domain of interest. If
 * skip_dev_check is set, then the ifp device is not checked against
 * the passed in dev argument. So the 2 cases for addresses checks are:
 *   1. does the address exist in the L3 domain that dev is part of
 *      (skip_dev_check = true), or
 *
 *   2. does the address exist on the specific device
 *      (skip_dev_check = false)
 */
static struct net_device *
__ipv6_chk_addr_and_flags(struct net *net, const struct in6_addr *addr,
			  const struct net_device *dev, bool skip_dev_check,
			  int strict, u32 banned_flags)
{
	unsigned int hash = inet6_addr_hash(net, addr);
	struct net_device *l3mdev, *ndev;
	struct inet6_ifaddr *ifp;
	u32 ifp_flags;

	rcu_read_lock();

	l3mdev = l3mdev_master_dev_rcu(dev);
	if (skip_dev_check)
		dev = NULL;

	hlist_for_each_entry_rcu(ifp, &net->ipv6.inet6_addr_lst[hash], addr_lst) {
		ndev = ifp->idev->dev;

		if (l3mdev_master_dev_rcu(ndev) != l3mdev)
			continue;

		/* Decouple optimistic from tentative for evaluation here.
		 * Ban optimistic addresses explicitly, when required.
		 */
		ifp_flags = (ifp->flags&IFA_F_OPTIMISTIC)
			    ? (ifp->flags&~IFA_F_TENTATIVE)
			    : ifp->flags;
		if (ipv6_addr_equal(&ifp->addr, addr) &&
		    !(ifp_flags&banned_flags) &&
		    (!dev || ndev == dev ||
		     !(ifp->scope&(IFA_LINK|IFA_HOST) || strict))) {
			rcu_read_unlock();
			return ndev;
		}
	}

	rcu_read_unlock();
	return NULL;
}

int ipv6_chk_addr_and_flags(struct net *net, const struct in6_addr *addr,
			    const struct net_device *dev, bool skip_dev_check,
			    int strict, u32 banned_flags)
{
	return __ipv6_chk_addr_and_flags(net, addr, dev, skip_dev_check,
					 strict, banned_flags) ? 1 : 0;
}
EXPORT_SYMBOL(ipv6_chk_addr_and_flags);


/* Compares an address/prefix_len with addresses on device @dev.
 * If one is found it returns true.
 */
bool ipv6_chk_custom_prefix(const struct in6_addr *addr,
	const unsigned int prefix_len, struct net_device *dev)
{
	const struct inet6_ifaddr *ifa;
	const struct inet6_dev *idev;
	bool ret = false;

	rcu_read_lock();
	idev = __in6_dev_get(dev);
	if (idev) {
		list_for_each_entry_rcu(ifa, &idev->addr_list, if_list) {
			ret = ipv6_prefix_equal(addr, &ifa->addr, prefix_len);
			if (ret)
				break;
		}
	}
	rcu_read_unlock();

	return ret;
}
EXPORT_SYMBOL(ipv6_chk_custom_prefix);

int ipv6_chk_prefix(const struct in6_addr *addr, struct net_device *dev)
{
	const struct inet6_ifaddr *ifa;
	const struct inet6_dev *idev;
	int	onlink;

	onlink = 0;
	rcu_read_lock();
	idev = __in6_dev_get(dev);
	if (idev) {
		list_for_each_entry_rcu(ifa, &idev->addr_list, if_list) {
			onlink = ipv6_prefix_equal(addr, &ifa->addr,
						   ifa->prefix_len);
			if (onlink)
				break;
		}
	}
	rcu_read_unlock();
	return onlink;
}
EXPORT_SYMBOL(ipv6_chk_prefix);

/**
 * ipv6_dev_find - find the first device with a given source address.
 * @net: the net namespace
 * @addr: the source address
 * @dev: used to find the L3 domain of interest
 *
 * The caller should be protected by RCU, or RTNL.
 */
struct net_device *ipv6_dev_find(struct net *net, const struct in6_addr *addr,
				 struct net_device *dev)
{
	return __ipv6_chk_addr_and_flags(net, addr, dev, !dev, 1,
					 IFA_F_TENTATIVE);
}
EXPORT_SYMBOL(ipv6_dev_find);

struct inet6_ifaddr *ipv6_get_ifaddr(struct net *net, const struct in6_addr *addr,
				     struct net_device *dev, int strict)
{
	unsigned int hash = inet6_addr_hash(net, addr);
	struct inet6_ifaddr *ifp, *result = NULL;

	rcu_read_lock();
	hlist_for_each_entry_rcu(ifp, &net->ipv6.inet6_addr_lst[hash], addr_lst) {
		if (ipv6_addr_equal(&ifp->addr, addr)) {
			if (!dev || ifp->idev->dev == dev ||
			    !(ifp->scope&(IFA_LINK|IFA_HOST) || strict)) {
				if (in6_ifa_hold_safe(ifp)) {
					result = ifp;
					break;
				}
			}
		}
	}
	rcu_read_unlock();

	return result;
}

/* Gets referenced address, destroys ifaddr */

static void addrconf_dad_stop(struct inet6_ifaddr *ifp, int dad_failed)
{
	if (dad_failed)
		ifp->flags |= IFA_F_DADFAILED;

	if (ifp->flags&IFA_F_TEMPORARY) {
		struct inet6_ifaddr *ifpub;
		spin_lock_bh(&ifp->lock);
		ifpub = ifp->ifpub;
		if (ifpub) {
			in6_ifa_hold(ifpub);
			spin_unlock_bh(&ifp->lock);
			ipv6_create_tempaddr(ifpub, true);
			in6_ifa_put(ifpub);
		} else {
			spin_unlock_bh(&ifp->lock);
		}
		ipv6_del_addr(ifp);
	} else if (ifp->flags&IFA_F_PERMANENT || !dad_failed) {
		spin_lock_bh(&ifp->lock);
		addrconf_del_dad_work(ifp);
		ifp->flags |= IFA_F_TENTATIVE;
		if (dad_failed)
			ifp->flags &= ~IFA_F_OPTIMISTIC;
		spin_unlock_bh(&ifp->lock);
		if (dad_failed)
			ipv6_ifa_notify(0, ifp);
		in6_ifa_put(ifp);
	} else {
		ipv6_del_addr(ifp);
	}
}

static int addrconf_dad_end(struct inet6_ifaddr *ifp)
{
	int err = -ENOENT;

	spin_lock_bh(&ifp->lock);
	if (ifp->state == INET6_IFADDR_STATE_DAD) {
		ifp->state = INET6_IFADDR_STATE_POSTDAD;
		err = 0;
	}
	spin_unlock_bh(&ifp->lock);

	return err;
}

void addrconf_dad_failure(struct sk_buff *skb, struct inet6_ifaddr *ifp)
{
	struct inet6_dev *idev = ifp->idev;
	struct net *net = dev_net(idev->dev);
	int max_addresses;

	if (addrconf_dad_end(ifp)) {
		in6_ifa_put(ifp);
		return;
	}

	net_info_ratelimited("%s: IPv6 duplicate address %pI6c used by %pM detected!\n",
			     ifp->idev->dev->name, &ifp->addr, eth_hdr(skb)->h_source);

	spin_lock_bh(&ifp->lock);

	if (ifp->flags & IFA_F_STABLE_PRIVACY) {
		struct in6_addr new_addr;
		struct inet6_ifaddr *ifp2;
		int retries = ifp->stable_privacy_retry + 1;
		struct ifa6_config cfg = {
			.pfx = &new_addr,
			.plen = ifp->prefix_len,
			.ifa_flags = ifp->flags,
			.valid_lft = ifp->valid_lft,
			.preferred_lft = ifp->prefered_lft,
			.scope = ifp->scope,
		};

		if (retries > net->ipv6.sysctl.idgen_retries) {
			net_info_ratelimited("%s: privacy stable address generation failed because of DAD conflicts!\n",
					     ifp->idev->dev->name);
			goto errdad;
		}

		new_addr = ifp->addr;
		if (ipv6_generate_stable_address(&new_addr, retries,
						 idev))
			goto errdad;

		spin_unlock_bh(&ifp->lock);

		max_addresses = READ_ONCE(idev->cnf.max_addresses);
		if (max_addresses &&
		    ipv6_count_addresses(idev) >= max_addresses)
			goto lock_errdad;

		net_info_ratelimited("%s: generating new stable privacy address because of DAD conflict\n",
				     ifp->idev->dev->name);

		ifp2 = ipv6_add_addr(idev, &cfg, false, NULL);
		if (IS_ERR(ifp2))
			goto lock_errdad;

		spin_lock_bh(&ifp2->lock);
		ifp2->stable_privacy_retry = retries;
		ifp2->state = INET6_IFADDR_STATE_PREDAD;
		spin_unlock_bh(&ifp2->lock);

		addrconf_mod_dad_work(ifp2, net->ipv6.sysctl.idgen_delay);
		in6_ifa_put(ifp2);
lock_errdad:
		spin_lock_bh(&ifp->lock);
	}

errdad:
	/* transition from _POSTDAD to _ERRDAD */
	ifp->state = INET6_IFADDR_STATE_ERRDAD;
	spin_unlock_bh(&ifp->lock);

	addrconf_mod_dad_work(ifp, 0);
	in6_ifa_put(ifp);
}

/* Join to solicited addr multicast group.
 * caller must hold RTNL */
void addrconf_join_solict(struct net_device *dev, const struct in6_addr *addr)
{
	struct in6_addr maddr;

	if (dev->flags&(IFF_LOOPBACK|IFF_NOARP))
		return;

	addrconf_addr_solict_mult(addr, &maddr);
	ipv6_dev_mc_inc(dev, &maddr);
}

/* caller must hold RTNL */
void addrconf_leave_solict(struct inet6_dev *idev, const struct in6_addr *addr)
{
	struct in6_addr maddr;

	if (idev->dev->flags&(IFF_LOOPBACK|IFF_NOARP))
		return;

	addrconf_addr_solict_mult(addr, &maddr);
	__ipv6_dev_mc_dec(idev, &maddr);
}

/* caller must hold RTNL */
static void addrconf_join_anycast(struct inet6_ifaddr *ifp)
{
	struct in6_addr addr;

	if (ifp->prefix_len >= 127) /* RFC 6164 */
		return;
	ipv6_addr_prefix(&addr, &ifp->addr, ifp->prefix_len);
	if (ipv6_addr_any(&addr))
		return;
	__ipv6_dev_ac_inc(ifp->idev, &addr);
}

/* caller must hold RTNL */
static void addrconf_leave_anycast(struct inet6_ifaddr *ifp)
{
	struct in6_addr addr;

	if (ifp->prefix_len >= 127) /* RFC 6164 */
		return;
	ipv6_addr_prefix(&addr, &ifp->addr, ifp->prefix_len);
	if (ipv6_addr_any(&addr))
		return;
	__ipv6_dev_ac_dec(ifp->idev, &addr);
}

static int addrconf_ifid_6lowpan(u8 *eui, struct net_device *dev)
{
	switch (dev->addr_len) {
	case ETH_ALEN:
		memcpy(eui, dev->dev_addr, 3);
		eui[3] = 0xFF;
		eui[4] = 0xFE;
		memcpy(eui + 5, dev->dev_addr + 3, 3);
		break;
	case EUI64_ADDR_LEN:
		memcpy(eui, dev->dev_addr, EUI64_ADDR_LEN);
		eui[0] ^= 2;
		break;
	default:
		return -1;
	}

	return 0;
}

static int addrconf_ifid_ieee1394(u8 *eui, struct net_device *dev)
{
	const union fwnet_hwaddr *ha;

	if (dev->addr_len != FWNET_ALEN)
		return -1;

	ha = (const union fwnet_hwaddr *)dev->dev_addr;

	memcpy(eui, &ha->uc.uniq_id, sizeof(ha->uc.uniq_id));
	eui[0] ^= 2;
	return 0;
}

static int addrconf_ifid_arcnet(u8 *eui, struct net_device *dev)
{
	/* XXX: inherit EUI-64 from other interface -- yoshfuji */
	if (dev->addr_len != ARCNET_ALEN)
		return -1;
	memset(eui, 0, 7);
	eui[7] = *(u8 *)dev->dev_addr;
	return 0;
}

static int addrconf_ifid_infiniband(u8 *eui, struct net_device *dev)
{
	if (dev->addr_len != INFINIBAND_ALEN)
		return -1;
	memcpy(eui, dev->dev_addr + 12, 8);
	eui[0] |= 2;
	return 0;
}

static int __ipv6_isatap_ifid(u8 *eui, __be32 addr)
{
	if (addr == 0)
		return -1;
	eui[0] = (ipv4_is_zeronet(addr) || ipv4_is_private_10(addr) ||
		  ipv4_is_loopback(addr) || ipv4_is_linklocal_169(addr) ||
		  ipv4_is_private_172(addr) || ipv4_is_test_192(addr) ||
		  ipv4_is_anycast_6to4(addr) || ipv4_is_private_192(addr) ||
		  ipv4_is_test_198(addr) || ipv4_is_multicast(addr) ||
		  ipv4_is_lbcast(addr)) ? 0x00 : 0x02;
	eui[1] = 0;
	eui[2] = 0x5E;
	eui[3] = 0xFE;
	memcpy(eui + 4, &addr, 4);
	return 0;
}

static int addrconf_ifid_sit(u8 *eui, struct net_device *dev)
{
	if (dev->priv_flags & IFF_ISATAP)
		return __ipv6_isatap_ifid(eui, *(__be32 *)dev->dev_addr);
	return -1;
}

static int addrconf_ifid_gre(u8 *eui, struct net_device *dev)
{
	return __ipv6_isatap_ifid(eui, *(__be32 *)dev->dev_addr);
}

static int addrconf_ifid_ip6tnl(u8 *eui, struct net_device *dev)
{
	memcpy(eui, dev->perm_addr, 3);
	memcpy(eui + 5, dev->perm_addr + 3, 3);
	eui[3] = 0xFF;
	eui[4] = 0xFE;
	eui[0] ^= 2;
	return 0;
}

static int ipv6_generate_eui64(u8 *eui, struct net_device *dev)
{
	switch (dev->type) {
	case ARPHRD_ETHER:
	case ARPHRD_FDDI:
		return addrconf_ifid_eui48(eui, dev);
	case ARPHRD_ARCNET:
		return addrconf_ifid_arcnet(eui, dev);
	case ARPHRD_INFINIBAND:
		return addrconf_ifid_infiniband(eui, dev);
	case ARPHRD_SIT:
		return addrconf_ifid_sit(eui, dev);
	case ARPHRD_IPGRE:
	case ARPHRD_TUNNEL:
		return addrconf_ifid_gre(eui, dev);
	case ARPHRD_6LOWPAN:
		return addrconf_ifid_6lowpan(eui, dev);
	case ARPHRD_IEEE1394:
		return addrconf_ifid_ieee1394(eui, dev);
	case ARPHRD_TUNNEL6:
	case ARPHRD_IP6GRE:
	case ARPHRD_RAWIP:
		return addrconf_ifid_ip6tnl(eui, dev);
	}
	return -1;
}

static int ipv6_inherit_eui64(u8 *eui, struct inet6_dev *idev)
{
	int err = -1;
	struct inet6_ifaddr *ifp;

	read_lock_bh(&idev->lock);
	list_for_each_entry_reverse(ifp, &idev->addr_list, if_list) {
		if (ifp->scope > IFA_LINK)
			break;
		if (ifp->scope == IFA_LINK && !(ifp->flags&IFA_F_TENTATIVE)) {
			memcpy(eui, ifp->addr.s6_addr+8, 8);
			err = 0;
			break;
		}
	}
	read_unlock_bh(&idev->lock);
	return err;
}

/* Generation of a randomized Interface Identifier
 * draft-ietf-6man-rfc4941bis, Section 3.3.1
 */

static void ipv6_gen_rnd_iid(struct in6_addr *addr)
{
regen:
	get_random_bytes(&addr->s6_addr[8], 8);

	/* <draft-ietf-6man-rfc4941bis-08.txt>, Section 3.3.1:
	 * check if generated address is not inappropriate:
	 *
	 * - Reserved IPv6 Interface Identifiers
	 * - XXX: already assigned to an address on the device
	 */

	/* Subnet-router anycast: 0000:0000:0000:0000 */
	if (!(addr->s6_addr32[2] | addr->s6_addr32[3]))
		goto regen;

	/* IANA Ethernet block: 0200:5EFF:FE00:0000-0200:5EFF:FE00:5212
	 * Proxy Mobile IPv6:   0200:5EFF:FE00:5213
	 * IANA Ethernet block: 0200:5EFF:FE00:5214-0200:5EFF:FEFF:FFFF
	 */
	if (ntohl(addr->s6_addr32[2]) == 0x02005eff &&
	    (ntohl(addr->s6_addr32[3]) & 0Xff000000) == 0xfe000000)
		goto regen;

	/* Reserved subnet anycast addresses */
	if (ntohl(addr->s6_addr32[2]) == 0xfdffffff &&
	    ntohl(addr->s6_addr32[3]) >= 0Xffffff80)
		goto regen;
}

/*
 *	Add prefix route.
 */

static void
addrconf_prefix_route(struct in6_addr *pfx, int plen, u32 metric,
		      struct net_device *dev, unsigned long expires,
		      u32 flags, gfp_t gfp_flags)
{
	struct fib6_config cfg = {
		.fc_table = l3mdev_fib_table(dev) ? : RT6_TABLE_PREFIX,
		.fc_metric = metric ? : IP6_RT_PRIO_ADDRCONF,
		.fc_ifindex = dev->ifindex,
		.fc_expires = expires,
		.fc_dst_len = plen,
		.fc_flags = RTF_UP | flags,
		.fc_nlinfo.nl_net = dev_net(dev),
		.fc_protocol = RTPROT_KERNEL,
		.fc_type = RTN_UNICAST,
	};

	cfg.fc_dst = *pfx;

	/* Prevent useless cloning on PtP SIT.
	   This thing is done here expecting that the whole
	   class of non-broadcast devices need not cloning.
	 */
#if IS_ENABLED(CONFIG_IPV6_SIT)
	if (dev->type == ARPHRD_SIT && (dev->flags & IFF_POINTOPOINT))
		cfg.fc_flags |= RTF_NONEXTHOP;
#endif

	ip6_route_add(&cfg, gfp_flags, NULL);
}


static struct fib6_info *addrconf_get_prefix_route(const struct in6_addr *pfx,
						  int plen,
						  const struct net_device *dev,
						  u32 flags, u32 noflags,
						  bool no_gw)
{
	struct fib6_node *fn;
	struct fib6_info *rt = NULL;
	struct fib6_table *table;
	u32 tb_id = l3mdev_fib_table(dev) ? : RT6_TABLE_PREFIX;

	table = fib6_get_table(dev_net(dev), tb_id);
	if (!table)
		return NULL;

	rcu_read_lock();
	fn = fib6_locate(&table->tb6_root, pfx, plen, NULL, 0, true);
	if (!fn)
		goto out;

	for_each_fib6_node_rt_rcu(fn) {
		/* prefix routes only use builtin fib6_nh */
		if (rt->nh)
			continue;

		if (rt->fib6_nh->fib_nh_dev->ifindex != dev->ifindex)
			continue;
		if (no_gw && rt->fib6_nh->fib_nh_gw_family)
			continue;
		if ((rt->fib6_flags & flags) != flags)
			continue;
		if ((rt->fib6_flags & noflags) != 0)
			continue;
		if (!fib6_info_hold_safe(rt))
			continue;
		break;
	}
out:
	rcu_read_unlock();
	return rt;
}


/* Create "default" multicast route to the interface */

static void addrconf_add_mroute(struct net_device *dev)
{
	struct fib6_config cfg = {
		.fc_table = l3mdev_fib_table(dev) ? : RT6_TABLE_LOCAL,
		.fc_metric = IP6_RT_PRIO_ADDRCONF,
		.fc_ifindex = dev->ifindex,
		.fc_dst_len = 8,
		.fc_flags = RTF_UP,
		.fc_type = RTN_MULTICAST,
		.fc_nlinfo.nl_net = dev_net(dev),
		.fc_protocol = RTPROT_KERNEL,
	};

	ipv6_addr_set(&cfg.fc_dst, htonl(0xFF000000), 0, 0, 0);

	ip6_route_add(&cfg, GFP_KERNEL, NULL);
}

static struct inet6_dev *addrconf_add_dev(struct net_device *dev)
{
	struct inet6_dev *idev;

	ASSERT_RTNL();

	idev = ipv6_find_idev(dev);
	if (IS_ERR(idev))
		return idev;

	if (idev->cnf.disable_ipv6)
		return ERR_PTR(-EACCES);

	/* Add default multicast route */
	if (!(dev->flags & IFF_LOOPBACK) && !netif_is_l3_master(dev))
		addrconf_add_mroute(dev);

	return idev;
}

static void manage_tempaddrs(struct inet6_dev *idev,
			     struct inet6_ifaddr *ifp,
			     __u32 valid_lft, __u32 prefered_lft,
			     bool create, unsigned long now)
{
	u32 flags;
	struct inet6_ifaddr *ift;

	read_lock_bh(&idev->lock);
	/* update all temporary addresses in the list */
	list_for_each_entry(ift, &idev->tempaddr_list, tmp_list) {
		int age, max_valid, max_prefered;

		if (ifp != ift->ifpub)
			continue;

		/* RFC 4941 section 3.3:
		 * If a received option will extend the lifetime of a public
		 * address, the lifetimes of temporary addresses should
		 * be extended, subject to the overall constraint that no
		 * temporary addresses should ever remain "valid" or "preferred"
		 * for a time longer than (TEMP_VALID_LIFETIME) or
		 * (TEMP_PREFERRED_LIFETIME - DESYNC_FACTOR), respectively.
		 */
		age = (now - ift->cstamp) / HZ;
		max_valid = READ_ONCE(idev->cnf.temp_valid_lft) - age;
		if (max_valid < 0)
			max_valid = 0;

		max_prefered = READ_ONCE(idev->cnf.temp_prefered_lft) -
			       idev->desync_factor - age;
		if (max_prefered < 0)
			max_prefered = 0;

		if (valid_lft > max_valid)
			valid_lft = max_valid;

		if (prefered_lft > max_prefered)
			prefered_lft = max_prefered;

		spin_lock(&ift->lock);
		flags = ift->flags;
		ift->valid_lft = valid_lft;
		ift->prefered_lft = prefered_lft;
		ift->tstamp = now;
		if (prefered_lft > 0)
			ift->flags &= ~IFA_F_DEPRECATED;

		spin_unlock(&ift->lock);
		if (!(flags&IFA_F_TENTATIVE))
			ipv6_ifa_notify(0, ift);
	}

	/* Also create a temporary address if it's enabled but no temporary
	 * address currently exists.
	 * However, we get called with valid_lft == 0, prefered_lft == 0, create == false
	 * as part of cleanup (ie. deleting the mngtmpaddr).
	 * We don't want that to result in creating a new temporary ip address.
	 */
	if (list_empty(&idev->tempaddr_list) && (valid_lft || prefered_lft))
		create = true;

	if (create && READ_ONCE(idev->cnf.use_tempaddr) > 0) {
		/* When a new public address is created as described
		 * in [ADDRCONF], also create a new temporary address.
		 */
		read_unlock_bh(&idev->lock);
		ipv6_create_tempaddr(ifp, false);
	} else {
		read_unlock_bh(&idev->lock);
	}
}

static bool is_addr_mode_generate_stable(struct inet6_dev *idev)
{
	return idev->cnf.addr_gen_mode == IN6_ADDR_GEN_MODE_STABLE_PRIVACY ||
	       idev->cnf.addr_gen_mode == IN6_ADDR_GEN_MODE_RANDOM;
}

int addrconf_prefix_rcv_add_addr(struct net *net, struct net_device *dev,
				 const struct prefix_info *pinfo,
				 struct inet6_dev *in6_dev,
				 const struct in6_addr *addr, int addr_type,
				 u32 addr_flags, bool sllao, bool tokenized,
				 __u32 valid_lft, u32 prefered_lft)
{
	struct inet6_ifaddr *ifp = ipv6_get_ifaddr(net, addr, dev, 1);
	int create = 0, update_lft = 0;

	if (!ifp && valid_lft) {
		int max_addresses = READ_ONCE(in6_dev->cnf.max_addresses);
		struct ifa6_config cfg = {
			.pfx = addr,
			.plen = pinfo->prefix_len,
			.ifa_flags = addr_flags,
			.valid_lft = valid_lft,
			.preferred_lft = prefered_lft,
			.scope = addr_type & IPV6_ADDR_SCOPE_MASK,
			.ifa_proto = IFAPROT_KERNEL_RA
		};

#ifdef CONFIG_IPV6_OPTIMISTIC_DAD
		if ((READ_ONCE(net->ipv6.devconf_all->optimistic_dad) ||
		     READ_ONCE(in6_dev->cnf.optimistic_dad)) &&
		    !net->ipv6.devconf_all->forwarding && sllao)
			cfg.ifa_flags |= IFA_F_OPTIMISTIC;
#endif

		/* Do not allow to create too much of autoconfigured
		 * addresses; this would be too easy way to crash kernel.
		 */
		if (!max_addresses ||
		    ipv6_count_addresses(in6_dev) < max_addresses)
			ifp = ipv6_add_addr(in6_dev, &cfg, false, NULL);

		if (IS_ERR_OR_NULL(ifp))
			return -1;

		create = 1;
		spin_lock_bh(&ifp->lock);
		ifp->flags |= IFA_F_MANAGETEMPADDR;
		ifp->cstamp = jiffies;
		ifp->tokenized = tokenized;
		spin_unlock_bh(&ifp->lock);
		addrconf_dad_start(ifp);
	}

	if (ifp) {
		u32 flags;
		unsigned long now;
		u32 stored_lft;

		/* update lifetime (RFC2462 5.5.3 e) */
		spin_lock_bh(&ifp->lock);
		now = jiffies;
		if (ifp->valid_lft > (now - ifp->tstamp) / HZ)
			stored_lft = ifp->valid_lft - (now - ifp->tstamp) / HZ;
		else
			stored_lft = 0;

		/* RFC4862 Section 5.5.3e:
		 * "Note that the preferred lifetime of the
		 *  corresponding address is always reset to
		 *  the Preferred Lifetime in the received
		 *  Prefix Information option, regardless of
		 *  whether the valid lifetime is also reset or
		 *  ignored."
		 *
		 * So we should always update prefered_lft here.
		 */
		update_lft = !create && stored_lft;

		if (update_lft && !READ_ONCE(in6_dev->cnf.ra_honor_pio_life)) {
			const u32 minimum_lft = min_t(u32,
				stored_lft, MIN_VALID_LIFETIME);
			valid_lft = max(valid_lft, minimum_lft);
		}

		if (update_lft) {
			ifp->valid_lft = valid_lft;
			ifp->prefered_lft = prefered_lft;
			WRITE_ONCE(ifp->tstamp, now);
			flags = ifp->flags;
			ifp->flags &= ~IFA_F_DEPRECATED;
			spin_unlock_bh(&ifp->lock);

			if (!(flags&IFA_F_TENTATIVE))
				ipv6_ifa_notify(0, ifp);
		} else
			spin_unlock_bh(&ifp->lock);

		manage_tempaddrs(in6_dev, ifp, valid_lft, prefered_lft,
				 create, now);

		in6_ifa_put(ifp);
		addrconf_verify(net);
	}

	return 0;
}
EXPORT_SYMBOL_GPL(addrconf_prefix_rcv_add_addr);

void addrconf_prefix_rcv(struct net_device *dev, u8 *opt, int len, bool sllao)
{
	struct prefix_info *pinfo;
	struct fib6_table *table;
	__u32 valid_lft;
	__u32 prefered_lft;
	int addr_type, err;
	u32 addr_flags = 0;
	struct inet6_dev *in6_dev;
	struct net *net = dev_net(dev);

	pinfo = (struct prefix_info *) opt;

	if (len < sizeof(struct prefix_info)) {
		netdev_dbg(dev, "addrconf: prefix option too short\n");
		return;
	}

	/*
	 *	Validation checks ([ADDRCONF], page 19)
	 */

	addr_type = ipv6_addr_type(&pinfo->prefix);

	if (addr_type & (IPV6_ADDR_MULTICAST|IPV6_ADDR_LINKLOCAL))
		return;

	valid_lft = ntohl(pinfo->valid);
	prefered_lft = ntohl(pinfo->prefered);

	if (prefered_lft > valid_lft) {
		net_warn_ratelimited("addrconf: prefix option has invalid lifetime\n");
		return;
	}

	in6_dev = in6_dev_get(dev);

	if (!in6_dev) {
		net_dbg_ratelimited("addrconf: device %s not configured\n",
				    dev->name);
		return;
	}

	if (valid_lft != 0 && valid_lft < in6_dev->cnf.accept_ra_min_lft)
		goto put;

	/*
	 *	Two things going on here:
	 *	1) Add routes for on-link prefixes
	 *	2) Configure prefixes with the auto flag set
	 */

	if (pinfo->onlink) {
		struct fib6_info *rt;
		unsigned long rt_expires;

		/* Avoid arithmetic overflow. Really, we could
		 * save rt_expires in seconds, likely valid_lft,
		 * but it would require division in fib gc, that it
		 * not good.
		 */
		if (HZ > USER_HZ)
			rt_expires = addrconf_timeout_fixup(valid_lft, HZ);
		else
			rt_expires = addrconf_timeout_fixup(valid_lft, USER_HZ);

		if (addrconf_finite_timeout(rt_expires))
			rt_expires *= HZ;

		rt = addrconf_get_prefix_route(&pinfo->prefix,
					       pinfo->prefix_len,
					       dev,
					       RTF_ADDRCONF | RTF_PREFIX_RT,
					       RTF_DEFAULT, true);

		if (rt) {
			/* Autoconf prefix route */
			if (valid_lft == 0) {
				ip6_del_rt(net, rt, false);
				rt = NULL;
			} else {
				table = rt->fib6_table;
				spin_lock_bh(&table->tb6_lock);

				if (addrconf_finite_timeout(rt_expires)) {
					/* not infinity */
					fib6_set_expires(rt, jiffies + rt_expires);
					fib6_add_gc_list(rt);
				} else {
					fib6_clean_expires(rt);
					fib6_remove_gc_list(rt);
				}

				spin_unlock_bh(&table->tb6_lock);
			}
		} else if (valid_lft) {
			clock_t expires = 0;
			int flags = RTF_ADDRCONF | RTF_PREFIX_RT;
			if (addrconf_finite_timeout(rt_expires)) {
				/* not infinity */
				flags |= RTF_EXPIRES;
				expires = jiffies_to_clock_t(rt_expires);
			}
			addrconf_prefix_route(&pinfo->prefix, pinfo->prefix_len,
					      0, dev, expires, flags,
					      GFP_ATOMIC);
		}
		fib6_info_release(rt);
	}

	/* Try to figure out our local address for this prefix */

	if (pinfo->autoconf && in6_dev->cnf.autoconf) {
		struct in6_addr addr;
		bool tokenized = false, dev_addr_generated = false;

		if (pinfo->prefix_len == 64) {
			memcpy(&addr, &pinfo->prefix, 8);

			if (!ipv6_addr_any(&in6_dev->token)) {
				read_lock_bh(&in6_dev->lock);
				memcpy(addr.s6_addr + 8,
				       in6_dev->token.s6_addr + 8, 8);
				read_unlock_bh(&in6_dev->lock);
				tokenized = true;
			} else if (is_addr_mode_generate_stable(in6_dev) &&
				   !ipv6_generate_stable_address(&addr, 0,
								 in6_dev)) {
				addr_flags |= IFA_F_STABLE_PRIVACY;
				goto ok;
			} else if (ipv6_generate_eui64(addr.s6_addr + 8, dev) &&
				   ipv6_inherit_eui64(addr.s6_addr + 8, in6_dev)) {
				goto put;
			} else {
				dev_addr_generated = true;
			}
			goto ok;
		}
		net_dbg_ratelimited("IPv6 addrconf: prefix with wrong length %d\n",
				    pinfo->prefix_len);
		goto put;

ok:
		err = addrconf_prefix_rcv_add_addr(net, dev, pinfo, in6_dev,
						   &addr, addr_type,
						   addr_flags, sllao,
						   tokenized, valid_lft,
						   prefered_lft);
		if (err)
			goto put;

		/* Ignore error case here because previous prefix add addr was
		 * successful which will be notified.
		 */
		ndisc_ops_prefix_rcv_add_addr(net, dev, pinfo, in6_dev, &addr,
					      addr_type, addr_flags, sllao,
					      tokenized, valid_lft,
					      prefered_lft,
					      dev_addr_generated);
	}
	inet6_prefix_notify(RTM_NEWPREFIX, in6_dev, pinfo);
put:
	in6_dev_put(in6_dev);
}

static int addrconf_set_sit_dstaddr(struct net *net, struct net_device *dev,
		struct in6_ifreq *ireq)
{
	struct ip_tunnel_parm_kern p = { };
	int err;

	if (!(ipv6_addr_type(&ireq->ifr6_addr) & IPV6_ADDR_COMPATv4))
		return -EADDRNOTAVAIL;

	p.iph.daddr = ireq->ifr6_addr.s6_addr32[3];
	p.iph.version = 4;
	p.iph.ihl = 5;
	p.iph.protocol = IPPROTO_IPV6;
	p.iph.ttl = 64;

	if (!dev->netdev_ops->ndo_tunnel_ctl)
		return -EOPNOTSUPP;
	err = dev->netdev_ops->ndo_tunnel_ctl(dev, &p, SIOCADDTUNNEL);
	if (err)
		return err;

	dev = __dev_get_by_name(net, p.name);
	if (!dev)
		return -ENOBUFS;
	return dev_open(dev, NULL);
}

/*
 *	Set destination address.
 *	Special case for SIT interfaces where we create a new "virtual"
 *	device.
 */
int addrconf_set_dstaddr(struct net *net, void __user *arg)
{
	struct net_device *dev;
	struct in6_ifreq ireq;
	int err = -ENODEV;

	if (!IS_ENABLED(CONFIG_IPV6_SIT))
		return -ENODEV;
	if (copy_from_user(&ireq, arg, sizeof(struct in6_ifreq)))
		return -EFAULT;

	rtnl_lock();
	dev = __dev_get_by_index(net, ireq.ifr6_ifindex);
	if (dev && dev->type == ARPHRD_SIT)
		err = addrconf_set_sit_dstaddr(net, dev, &ireq);
	rtnl_unlock();
	return err;
}

static int ipv6_mc_config(struct sock *sk, bool join,
			  const struct in6_addr *addr, int ifindex)
{
	int ret;

	ASSERT_RTNL();

	lock_sock(sk);
	if (join)
		ret = ipv6_sock_mc_join(sk, ifindex, addr);
	else
		ret = ipv6_sock_mc_drop(sk, ifindex, addr);
	release_sock(sk);

	return ret;
}

/*
 *	Manual configuration of address on an interface
 */
static int inet6_addr_add(struct net *net, int ifindex,
			  struct ifa6_config *cfg,
			  struct netlink_ext_ack *extack)
{
	struct inet6_ifaddr *ifp;
	struct inet6_dev *idev;
	struct net_device *dev;
	unsigned long timeout;
	clock_t expires;
	u32 flags;

	ASSERT_RTNL();

	if (cfg->plen > 128) {
		NL_SET_ERR_MSG_MOD(extack, "Invalid prefix length");
		return -EINVAL;
	}

	/* check the lifetime */
	if (!cfg->valid_lft || cfg->preferred_lft > cfg->valid_lft) {
		NL_SET_ERR_MSG_MOD(extack, "address lifetime invalid");
		return -EINVAL;
	}

	if (cfg->ifa_flags & IFA_F_MANAGETEMPADDR && cfg->plen != 64) {
		NL_SET_ERR_MSG_MOD(extack, "address with \"mngtmpaddr\" flag must have a prefix length of 64");
		return -EINVAL;
	}

	dev = __dev_get_by_index(net, ifindex);
	if (!dev)
		return -ENODEV;

	idev = addrconf_add_dev(dev);
	if (IS_ERR(idev)) {
		NL_SET_ERR_MSG_MOD(extack, "IPv6 is disabled on this device");
		return PTR_ERR(idev);
	}

	if (cfg->ifa_flags & IFA_F_MCAUTOJOIN) {
		int ret = ipv6_mc_config(net->ipv6.mc_autojoin_sk,
					 true, cfg->pfx, ifindex);

		if (ret < 0) {
			NL_SET_ERR_MSG_MOD(extack, "Multicast auto join failed");
			return ret;
		}
	}

	cfg->scope = ipv6_addr_scope(cfg->pfx);

	timeout = addrconf_timeout_fixup(cfg->valid_lft, HZ);
	if (addrconf_finite_timeout(timeout)) {
		expires = jiffies_to_clock_t(timeout * HZ);
		cfg->valid_lft = timeout;
		flags = RTF_EXPIRES;
	} else {
		expires = 0;
		flags = 0;
		cfg->ifa_flags |= IFA_F_PERMANENT;
	}

	timeout = addrconf_timeout_fixup(cfg->preferred_lft, HZ);
	if (addrconf_finite_timeout(timeout)) {
		if (timeout == 0)
			cfg->ifa_flags |= IFA_F_DEPRECATED;
		cfg->preferred_lft = timeout;
	}

	ifp = ipv6_add_addr(idev, cfg, true, extack);
	if (!IS_ERR(ifp)) {
		if (!(cfg->ifa_flags & IFA_F_NOPREFIXROUTE)) {
			addrconf_prefix_route(&ifp->addr, ifp->prefix_len,
					      ifp->rt_priority, dev, expires,
					      flags, GFP_KERNEL);
		}

		/* Send a netlink notification if DAD is enabled and
		 * optimistic flag is not set
		 */
		if (!(ifp->flags & (IFA_F_OPTIMISTIC | IFA_F_NODAD)))
			ipv6_ifa_notify(0, ifp);
		/*
		 * Note that section 3.1 of RFC 4429 indicates
		 * that the Optimistic flag should not be set for
		 * manually configured addresses
		 */
		addrconf_dad_start(ifp);
		if (cfg->ifa_flags & IFA_F_MANAGETEMPADDR)
			manage_tempaddrs(idev, ifp, cfg->valid_lft,
					 cfg->preferred_lft, true, jiffies);
		in6_ifa_put(ifp);
		addrconf_verify_rtnl(net);
		return 0;
	} else if (cfg->ifa_flags & IFA_F_MCAUTOJOIN) {
		ipv6_mc_config(net->ipv6.mc_autojoin_sk, false,
			       cfg->pfx, ifindex);
	}

	return PTR_ERR(ifp);
}

static int inet6_addr_del(struct net *net, int ifindex, u32 ifa_flags,
			  const struct in6_addr *pfx, unsigned int plen,
			  struct netlink_ext_ack *extack)
{
	struct inet6_ifaddr *ifp;
	struct inet6_dev *idev;
	struct net_device *dev;

	if (plen > 128) {
		NL_SET_ERR_MSG_MOD(extack, "Invalid prefix length");
		return -EINVAL;
	}

	dev = __dev_get_by_index(net, ifindex);
	if (!dev) {
		NL_SET_ERR_MSG_MOD(extack, "Unable to find the interface");
		return -ENODEV;
	}

	idev = __in6_dev_get(dev);
	if (!idev) {
		NL_SET_ERR_MSG_MOD(extack, "IPv6 is disabled on this device");
		return -ENXIO;
	}

	read_lock_bh(&idev->lock);
	list_for_each_entry(ifp, &idev->addr_list, if_list) {
		if (ifp->prefix_len == plen &&
		    ipv6_addr_equal(pfx, &ifp->addr)) {
			in6_ifa_hold(ifp);
			read_unlock_bh(&idev->lock);

			if (!(ifp->flags & IFA_F_TEMPORARY) &&
			    (ifa_flags & IFA_F_MANAGETEMPADDR))
				manage_tempaddrs(idev, ifp, 0, 0, false,
						 jiffies);
			ipv6_del_addr(ifp);
			addrconf_verify_rtnl(net);
			if (ipv6_addr_is_multicast(pfx)) {
				ipv6_mc_config(net->ipv6.mc_autojoin_sk,
					       false, pfx, dev->ifindex);
			}
			return 0;
		}
	}
	read_unlock_bh(&idev->lock);

	NL_SET_ERR_MSG_MOD(extack, "address not found");
	return -EADDRNOTAVAIL;
}


int addrconf_add_ifaddr(struct net *net, void __user *arg)
{
	struct ifa6_config cfg = {
		.ifa_flags = IFA_F_PERMANENT,
		.preferred_lft = INFINITY_LIFE_TIME,
		.valid_lft = INFINITY_LIFE_TIME,
	};
	struct in6_ifreq ireq;
	int err;

	if (!ns_capable(net->user_ns, CAP_NET_ADMIN))
		return -EPERM;

	if (copy_from_user(&ireq, arg, sizeof(struct in6_ifreq)))
		return -EFAULT;

	cfg.pfx = &ireq.ifr6_addr;
	cfg.plen = ireq.ifr6_prefixlen;

	rtnl_lock();
	err = inet6_addr_add(net, ireq.ifr6_ifindex, &cfg, NULL);
	rtnl_unlock();
	return err;
}

int addrconf_del_ifaddr(struct net *net, void __user *arg)
{
	struct in6_ifreq ireq;
	int err;

	if (!ns_capable(net->user_ns, CAP_NET_ADMIN))
		return -EPERM;

	if (copy_from_user(&ireq, arg, sizeof(struct in6_ifreq)))
		return -EFAULT;

	rtnl_lock();
	err = inet6_addr_del(net, ireq.ifr6_ifindex, 0, &ireq.ifr6_addr,
			     ireq.ifr6_prefixlen, NULL);
	rtnl_unlock();
	return err;
}

static void add_addr(struct inet6_dev *idev, const struct in6_addr *addr,
		     int plen, int scope, u8 proto)
{
	struct inet6_ifaddr *ifp;
	struct ifa6_config cfg = {
		.pfx = addr,
		.plen = plen,
		.ifa_flags = IFA_F_PERMANENT,
		.valid_lft = INFINITY_LIFE_TIME,
		.preferred_lft = INFINITY_LIFE_TIME,
		.scope = scope,
		.ifa_proto = proto
	};

	ifp = ipv6_add_addr(idev, &cfg, true, NULL);
	if (!IS_ERR(ifp)) {
		spin_lock_bh(&ifp->lock);
		ifp->flags &= ~IFA_F_TENTATIVE;
		spin_unlock_bh(&ifp->lock);
		rt_genid_bump_ipv6(dev_net(idev->dev));
		ipv6_ifa_notify(RTM_NEWADDR, ifp);
		in6_ifa_put(ifp);
	}
}

#if IS_ENABLED(CONFIG_IPV6_SIT) || IS_ENABLED(CONFIG_NET_IPGRE) || IS_ENABLED(CONFIG_IPV6_GRE)
static void add_v4_addrs(struct inet6_dev *idev)
{
	struct in6_addr addr;
	struct net_device *dev;
	struct net *net = dev_net(idev->dev);
	int scope, plen, offset = 0;
	u32 pflags = 0;

	ASSERT_RTNL();

	memset(&addr, 0, sizeof(struct in6_addr));
	/* in case of IP6GRE the dev_addr is an IPv6 and therefore we use only the last 4 bytes */
	if (idev->dev->addr_len == sizeof(struct in6_addr))
		offset = sizeof(struct in6_addr) - 4;
	memcpy(&addr.s6_addr32[3], idev->dev->dev_addr + offset, 4);

	if (!(idev->dev->flags & IFF_POINTOPOINT) && idev->dev->type == ARPHRD_SIT) {
		scope = IPV6_ADDR_COMPATv4;
		plen = 96;
		pflags |= RTF_NONEXTHOP;
	} else {
		if (idev->cnf.addr_gen_mode == IN6_ADDR_GEN_MODE_NONE)
			return;

		addr.s6_addr32[0] = htonl(0xfe800000);
		scope = IFA_LINK;
		plen = 64;
	}

	if (addr.s6_addr32[3]) {
		add_addr(idev, &addr, plen, scope, IFAPROT_UNSPEC);
		addrconf_prefix_route(&addr, plen, 0, idev->dev, 0, pflags,
				      GFP_KERNEL);
		return;
	}

	for_each_netdev(net, dev) {
		struct in_device *in_dev = __in_dev_get_rtnl(dev);
		if (in_dev && (dev->flags & IFF_UP)) {
			struct in_ifaddr *ifa;
			int flag = scope;

			in_dev_for_each_ifa_rtnl(ifa, in_dev) {
				addr.s6_addr32[3] = ifa->ifa_local;

				if (ifa->ifa_scope == RT_SCOPE_LINK)
					continue;
				if (ifa->ifa_scope >= RT_SCOPE_HOST) {
					if (idev->dev->flags&IFF_POINTOPOINT)
						continue;
					flag |= IFA_HOST;
				}

				add_addr(idev, &addr, plen, flag,
					 IFAPROT_UNSPEC);
				addrconf_prefix_route(&addr, plen, 0, idev->dev,
						      0, pflags, GFP_KERNEL);
			}
		}
	}
}
#endif

static void init_loopback(struct net_device *dev)
{
	struct inet6_dev  *idev;

	/* ::1 */

	ASSERT_RTNL();

	idev = ipv6_find_idev(dev);
	if (IS_ERR(idev)) {
		pr_debug("%s: add_dev failed\n", __func__);
		return;
	}

	add_addr(idev, &in6addr_loopback, 128, IFA_HOST, IFAPROT_KERNEL_LO);
}

void addrconf_add_linklocal(struct inet6_dev *idev,
			    const struct in6_addr *addr, u32 flags)
{
	struct ifa6_config cfg = {
		.pfx = addr,
		.plen = 64,
		.ifa_flags = flags | IFA_F_PERMANENT,
		.valid_lft = INFINITY_LIFE_TIME,
		.preferred_lft = INFINITY_LIFE_TIME,
		.scope = IFA_LINK,
		.ifa_proto = IFAPROT_KERNEL_LL
	};
	struct inet6_ifaddr *ifp;

#ifdef CONFIG_IPV6_OPTIMISTIC_DAD
	if ((READ_ONCE(dev_net(idev->dev)->ipv6.devconf_all->optimistic_dad) ||
	     READ_ONCE(idev->cnf.optimistic_dad)) &&
	    !dev_net(idev->dev)->ipv6.devconf_all->forwarding)
		cfg.ifa_flags |= IFA_F_OPTIMISTIC;
#endif

	ifp = ipv6_add_addr(idev, &cfg, true, NULL);
	if (!IS_ERR(ifp)) {
		addrconf_prefix_route(&ifp->addr, ifp->prefix_len, 0, idev->dev,
				      0, 0, GFP_ATOMIC);
		addrconf_dad_start(ifp);
		in6_ifa_put(ifp);
	}
}
EXPORT_SYMBOL_GPL(addrconf_add_linklocal);

static bool ipv6_reserved_interfaceid(struct in6_addr address)
{
	if ((address.s6_addr32[2] | address.s6_addr32[3]) == 0)
		return true;

	if (address.s6_addr32[2] == htonl(0x02005eff) &&
	    ((address.s6_addr32[3] & htonl(0xfe000000)) == htonl(0xfe000000)))
		return true;

	if (address.s6_addr32[2] == htonl(0xfdffffff) &&
	    ((address.s6_addr32[3] & htonl(0xffffff80)) == htonl(0xffffff80)))
		return true;

	return false;
}

static int ipv6_generate_stable_address(struct in6_addr *address,
					u8 dad_count,
					const struct inet6_dev *idev)
{
	static DEFINE_SPINLOCK(lock);
	static __u32 digest[SHA1_DIGEST_WORDS];
	static __u32 workspace[SHA1_WORKSPACE_WORDS];

	static union {
		char __data[SHA1_BLOCK_SIZE];
		struct {
			struct in6_addr secret;
			__be32 prefix[2];
			unsigned char hwaddr[MAX_ADDR_LEN];
			u8 dad_count;
		} __packed;
	} data;

	struct in6_addr secret;
	struct in6_addr temp;
	struct net *net = dev_net(idev->dev);

	BUILD_BUG_ON(sizeof(data.__data) != sizeof(data));

	if (idev->cnf.stable_secret.initialized)
		secret = idev->cnf.stable_secret.secret;
	else if (net->ipv6.devconf_dflt->stable_secret.initialized)
		secret = net->ipv6.devconf_dflt->stable_secret.secret;
	else
		return -1;

retry:
	spin_lock_bh(&lock);

	sha1_init(digest);
	memset(&data, 0, sizeof(data));
	memset(workspace, 0, sizeof(workspace));
	memcpy(data.hwaddr, idev->dev->perm_addr, idev->dev->addr_len);
	data.prefix[0] = address->s6_addr32[0];
	data.prefix[1] = address->s6_addr32[1];
	data.secret = secret;
	data.dad_count = dad_count;

	sha1_transform(digest, data.__data, workspace);

	temp = *address;
	temp.s6_addr32[2] = (__force __be32)digest[0];
	temp.s6_addr32[3] = (__force __be32)digest[1];

	spin_unlock_bh(&lock);

	if (ipv6_reserved_interfaceid(temp)) {
		dad_count++;
		if (dad_count > dev_net(idev->dev)->ipv6.sysctl.idgen_retries)
			return -1;
		goto retry;
	}

	*address = temp;
	return 0;
}

static void ipv6_gen_mode_random_init(struct inet6_dev *idev)
{
	struct ipv6_stable_secret *s = &idev->cnf.stable_secret;

	if (s->initialized)
		return;
	s = &idev->cnf.stable_secret;
	get_random_bytes(&s->secret, sizeof(s->secret));
	s->initialized = true;
}

static void addrconf_addr_gen(struct inet6_dev *idev, bool prefix_route)
{
	struct in6_addr addr;

	/* no link local addresses on L3 master devices */
	if (netif_is_l3_master(idev->dev))
		return;

	/* no link local addresses on devices flagged as slaves */
	if (idev->dev->priv_flags & IFF_NO_ADDRCONF)
		return;

	ipv6_addr_set(&addr, htonl(0xFE800000), 0, 0, 0);

	switch (idev->cnf.addr_gen_mode) {
	case IN6_ADDR_GEN_MODE_RANDOM:
		ipv6_gen_mode_random_init(idev);
		fallthrough;
	case IN6_ADDR_GEN_MODE_STABLE_PRIVACY:
		if (!ipv6_generate_stable_address(&addr, 0, idev))
			addrconf_add_linklocal(idev, &addr,
					       IFA_F_STABLE_PRIVACY);
		else if (prefix_route)
			addrconf_prefix_route(&addr, 64, 0, idev->dev,
					      0, 0, GFP_KERNEL);
		break;
	case IN6_ADDR_GEN_MODE_EUI64:
		/* addrconf_add_linklocal also adds a prefix_route and we
		 * only need to care about prefix routes if ipv6_generate_eui64
		 * couldn't generate one.
		 */
		if (ipv6_generate_eui64(addr.s6_addr + 8, idev->dev) == 0)
			addrconf_add_linklocal(idev, &addr, 0);
		else if (prefix_route)
			addrconf_prefix_route(&addr, 64, 0, idev->dev,
					      0, 0, GFP_KERNEL);
		break;
	case IN6_ADDR_GEN_MODE_NONE:
	default:
		/* will not add any link local address */
		break;
	}
}

static void addrconf_dev_config(struct net_device *dev)
{
	struct inet6_dev *idev;

	ASSERT_RTNL();

	if ((dev->type != ARPHRD_ETHER) &&
	    (dev->type != ARPHRD_FDDI) &&
	    (dev->type != ARPHRD_ARCNET) &&
	    (dev->type != ARPHRD_INFINIBAND) &&
	    (dev->type != ARPHRD_IEEE1394) &&
	    (dev->type != ARPHRD_TUNNEL6) &&
	    (dev->type != ARPHRD_6LOWPAN) &&
	    (dev->type != ARPHRD_TUNNEL) &&
	    (dev->type != ARPHRD_NONE) &&
	    (dev->type != ARPHRD_RAWIP)) {
		/* Alas, we support only Ethernet autoconfiguration. */
		idev = __in6_dev_get(dev);
		if (!IS_ERR_OR_NULL(idev) && dev->flags & IFF_UP &&
		    dev->flags & IFF_MULTICAST)
			ipv6_mc_up(idev);
		return;
	}

	idev = addrconf_add_dev(dev);
	if (IS_ERR(idev))
		return;

	/* this device type has no EUI support */
	if (dev->type == ARPHRD_NONE &&
	    idev->cnf.addr_gen_mode == IN6_ADDR_GEN_MODE_EUI64)
		WRITE_ONCE(idev->cnf.addr_gen_mode,
			   IN6_ADDR_GEN_MODE_RANDOM);

	addrconf_addr_gen(idev, false);
}

#if IS_ENABLED(CONFIG_IPV6_SIT)
static void addrconf_sit_config(struct net_device *dev)
{
	struct inet6_dev *idev;

	ASSERT_RTNL();

	/*
	 * Configure the tunnel with one of our IPv4
	 * addresses... we should configure all of
	 * our v4 addrs in the tunnel
	 */

	idev = ipv6_find_idev(dev);
	if (IS_ERR(idev)) {
		pr_debug("%s: add_dev failed\n", __func__);
		return;
	}

	if (dev->priv_flags & IFF_ISATAP) {
		addrconf_addr_gen(idev, false);
		return;
	}

	add_v4_addrs(idev);

	if (dev->flags&IFF_POINTOPOINT)
		addrconf_add_mroute(dev);
}
#endif

#if IS_ENABLED(CONFIG_NET_IPGRE) || IS_ENABLED(CONFIG_IPV6_GRE)
static void addrconf_gre_config(struct net_device *dev)
{
	struct inet6_dev *idev;

	ASSERT_RTNL();

	idev = ipv6_find_idev(dev);
	if (IS_ERR(idev)) {
		pr_debug("%s: add_dev failed\n", __func__);
		return;
	}

	if (dev->type == ARPHRD_ETHER) {
		addrconf_addr_gen(idev, true);
		return;
	}

	add_v4_addrs(idev);

	if (dev->flags & IFF_POINTOPOINT)
		addrconf_add_mroute(dev);
}
#endif

static void addrconf_init_auto_addrs(struct net_device *dev)
{
	switch (dev->type) {
#if IS_ENABLED(CONFIG_IPV6_SIT)
	case ARPHRD_SIT:
		addrconf_sit_config(dev);
		break;
#endif
#if IS_ENABLED(CONFIG_NET_IPGRE) || IS_ENABLED(CONFIG_IPV6_GRE)
	case ARPHRD_IP6GRE:
	case ARPHRD_IPGRE:
		addrconf_gre_config(dev);
		break;
#endif
	case ARPHRD_LOOPBACK:
		init_loopback(dev);
		break;

	default:
		addrconf_dev_config(dev);
		break;
	}
}

static int fixup_permanent_addr(struct net *net,
				struct inet6_dev *idev,
				struct inet6_ifaddr *ifp)
{
	/* !fib6_node means the host route was removed from the
	 * FIB, for example, if 'lo' device is taken down. In that
	 * case regenerate the host route.
	 */
	if (!ifp->rt || !ifp->rt->fib6_node) {
		struct fib6_info *f6i, *prev;

		f6i = addrconf_f6i_alloc(net, idev, &ifp->addr, false,
					 GFP_ATOMIC, NULL);
		if (IS_ERR(f6i))
			return PTR_ERR(f6i);

		/* ifp->rt can be accessed outside of rtnl */
		spin_lock(&ifp->lock);
		prev = ifp->rt;
		ifp->rt = f6i;
		spin_unlock(&ifp->lock);

		fib6_info_release(prev);
	}

	if (!(ifp->flags & IFA_F_NOPREFIXROUTE)) {
		addrconf_prefix_route(&ifp->addr, ifp->prefix_len,
				      ifp->rt_priority, idev->dev, 0, 0,
				      GFP_ATOMIC);
	}

	if (ifp->state == INET6_IFADDR_STATE_PREDAD)
		addrconf_dad_start(ifp);

	return 0;
}

static void addrconf_permanent_addr(struct net *net, struct net_device *dev)
{
	struct inet6_ifaddr *ifp, *tmp;
	struct inet6_dev *idev;

	idev = __in6_dev_get(dev);
	if (!idev)
		return;

	write_lock_bh(&idev->lock);

	list_for_each_entry_safe(ifp, tmp, &idev->addr_list, if_list) {
		if ((ifp->flags & IFA_F_PERMANENT) &&
		    fixup_permanent_addr(net, idev, ifp) < 0) {
			write_unlock_bh(&idev->lock);
			in6_ifa_hold(ifp);
			ipv6_del_addr(ifp);
			write_lock_bh(&idev->lock);

			net_info_ratelimited("%s: Failed to add prefix route for address %pI6c; dropping\n",
					     idev->dev->name, &ifp->addr);
		}
	}

	write_unlock_bh(&idev->lock);
}

static int addrconf_notify(struct notifier_block *this, unsigned long event,
			   void *ptr)
{
	struct net_device *dev = netdev_notifier_info_to_dev(ptr);
	struct netdev_notifier_change_info *change_info;
	struct netdev_notifier_changeupper_info *info;
	struct inet6_dev *idev = __in6_dev_get(dev);
	struct net *net = dev_net(dev);
	int run_pending = 0;
	int err;

	switch (event) {
	case NETDEV_REGISTER:
		if (!idev && dev->mtu >= IPV6_MIN_MTU) {
			idev = ipv6_add_dev(dev);
			if (IS_ERR(idev))
				return notifier_from_errno(PTR_ERR(idev));
		}
		break;

	case NETDEV_CHANGEMTU:
		/* if MTU under IPV6_MIN_MTU stop IPv6 on this interface. */
		if (dev->mtu < IPV6_MIN_MTU) {
			addrconf_ifdown(dev, dev != net->loopback_dev);
			break;
		}

		if (idev) {
			rt6_mtu_change(dev, dev->mtu);
			WRITE_ONCE(idev->cnf.mtu6, dev->mtu);
			break;
		}

		/* allocate new idev */
		idev = ipv6_add_dev(dev);
		if (IS_ERR(idev))
			break;

		/* device is still not ready */
		if (!(idev->if_flags & IF_READY))
			break;

		run_pending = 1;
		fallthrough;
	case NETDEV_UP:
	case NETDEV_CHANGE:
		if (idev && idev->cnf.disable_ipv6)
			break;

		if (dev->priv_flags & IFF_NO_ADDRCONF) {
			if (event == NETDEV_UP && !IS_ERR_OR_NULL(idev) &&
			    dev->flags & IFF_UP && dev->flags & IFF_MULTICAST)
				ipv6_mc_up(idev);
			break;
		}

		if (event == NETDEV_UP) {
			/* restore routes for permanent addresses */
			addrconf_permanent_addr(net, dev);

			if (!addrconf_link_ready(dev)) {
				/* device is not ready yet. */
				pr_debug("ADDRCONF(NETDEV_UP): %s: link is not ready\n",
					 dev->name);
				break;
			}

			if (!idev && dev->mtu >= IPV6_MIN_MTU)
				idev = ipv6_add_dev(dev);

			if (!IS_ERR_OR_NULL(idev)) {
				idev->if_flags |= IF_READY;
				run_pending = 1;
			}
		} else if (event == NETDEV_CHANGE) {
			if (!addrconf_link_ready(dev)) {
				/* device is still not ready. */
				rt6_sync_down_dev(dev, event);
				break;
			}

			if (!IS_ERR_OR_NULL(idev)) {
				if (idev->if_flags & IF_READY) {
					/* device is already configured -
					 * but resend MLD reports, we might
					 * have roamed and need to update
					 * multicast snooping switches
					 */
					ipv6_mc_up(idev);
					change_info = ptr;
					if (change_info->flags_changed & IFF_NOARP)
						addrconf_dad_run(idev, true);
					rt6_sync_up(dev, RTNH_F_LINKDOWN);
					break;
				}
				idev->if_flags |= IF_READY;
			}

			pr_debug("ADDRCONF(NETDEV_CHANGE): %s: link becomes ready\n",
				 dev->name);

			run_pending = 1;
		}

		addrconf_init_auto_addrs(dev);

		if (!IS_ERR_OR_NULL(idev)) {
			if (run_pending)
				addrconf_dad_run(idev, false);

			/* Device has an address by now */
			rt6_sync_up(dev, RTNH_F_DEAD);

			/*
			 * If the MTU changed during the interface down,
			 * when the interface up, the changed MTU must be
			 * reflected in the idev as well as routers.
			 */
			if (idev->cnf.mtu6 != dev->mtu &&
			    dev->mtu >= IPV6_MIN_MTU) {
				rt6_mtu_change(dev, dev->mtu);
				WRITE_ONCE(idev->cnf.mtu6, dev->mtu);
			}
			WRITE_ONCE(idev->tstamp, jiffies);
			inet6_ifinfo_notify(RTM_NEWLINK, idev);

			/*
			 * If the changed mtu during down is lower than
			 * IPV6_MIN_MTU stop IPv6 on this interface.
			 */
			if (dev->mtu < IPV6_MIN_MTU)
				addrconf_ifdown(dev, dev != net->loopback_dev);
		}
		break;

	case NETDEV_DOWN:
	case NETDEV_UNREGISTER:
		/*
		 *	Remove all addresses from this interface.
		 */
		addrconf_ifdown(dev, event != NETDEV_DOWN);
		break;

	case NETDEV_CHANGENAME:
		if (idev) {
			snmp6_unregister_dev(idev);
			addrconf_sysctl_unregister(idev);
			err = addrconf_sysctl_register(idev);
			if (err)
				return notifier_from_errno(err);
			err = snmp6_register_dev(idev);
			if (err) {
				addrconf_sysctl_unregister(idev);
				return notifier_from_errno(err);
			}
		}
		break;

	case NETDEV_PRE_TYPE_CHANGE:
	case NETDEV_POST_TYPE_CHANGE:
		if (idev)
			addrconf_type_change(dev, event);
		break;

	case NETDEV_CHANGEUPPER:
		info = ptr;

		/* flush all routes if dev is linked to or unlinked from
		 * an L3 master device (e.g., VRF)
		 */
		if (info->upper_dev && netif_is_l3_master(info->upper_dev))
			addrconf_ifdown(dev, false);
	}

	return NOTIFY_OK;
}

/*
 *	addrconf module should be notified of a device going up
 */
static struct notifier_block ipv6_dev_notf = {
	.notifier_call = addrconf_notify,
	.priority = ADDRCONF_NOTIFY_PRIORITY,
};

static void addrconf_type_change(struct net_device *dev, unsigned long event)
{
	struct inet6_dev *idev;
	ASSERT_RTNL();

	idev = __in6_dev_get(dev);

	if (event == NETDEV_POST_TYPE_CHANGE)
		ipv6_mc_remap(idev);
	else if (event == NETDEV_PRE_TYPE_CHANGE)
		ipv6_mc_unmap(idev);
}

static bool addr_is_local(const struct in6_addr *addr)
{
	return ipv6_addr_type(addr) &
		(IPV6_ADDR_LINKLOCAL | IPV6_ADDR_LOOPBACK);
}

static int addrconf_ifdown(struct net_device *dev, bool unregister)
{
	unsigned long event = unregister ? NETDEV_UNREGISTER : NETDEV_DOWN;
	struct net *net = dev_net(dev);
	struct inet6_dev *idev;
	struct inet6_ifaddr *ifa;
	LIST_HEAD(tmp_addr_list);
	bool keep_addr = false;
	bool was_ready;
	int state, i;

	ASSERT_RTNL();

	rt6_disable_ip(dev, event);

	idev = __in6_dev_get(dev);
	if (!idev)
		return -ENODEV;

	/*
	 * Step 1: remove reference to ipv6 device from parent device.
	 *	   Do not dev_put!
	 */
	if (unregister) {
		idev->dead = 1;

		/* protected by rtnl_lock */
		RCU_INIT_POINTER(dev->ip6_ptr, NULL);

		/* Step 1.5: remove snmp6 entry */
		snmp6_unregister_dev(idev);

	}

	/* combine the user config with event to determine if permanent
	 * addresses are to be removed from address hash table
	 */
	if (!unregister && !idev->cnf.disable_ipv6) {
		/* aggregate the system setting and interface setting */
		int _keep_addr = READ_ONCE(net->ipv6.devconf_all->keep_addr_on_down);

		if (!_keep_addr)
			_keep_addr = READ_ONCE(idev->cnf.keep_addr_on_down);

		keep_addr = (_keep_addr > 0);
	}

	/* Step 2: clear hash table */
	for (i = 0; i < IN6_ADDR_HSIZE; i++) {
		struct hlist_head *h = &net->ipv6.inet6_addr_lst[i];

		spin_lock_bh(&net->ipv6.addrconf_hash_lock);
restart:
		hlist_for_each_entry_rcu(ifa, h, addr_lst) {
			if (ifa->idev == idev) {
				addrconf_del_dad_work(ifa);
				/* combined flag + permanent flag decide if
				 * address is retained on a down event
				 */
				if (!keep_addr ||
				    !(ifa->flags & IFA_F_PERMANENT) ||
				    addr_is_local(&ifa->addr)) {
					hlist_del_init_rcu(&ifa->addr_lst);
					goto restart;
				}
			}
		}
		spin_unlock_bh(&net->ipv6.addrconf_hash_lock);
	}

	write_lock_bh(&idev->lock);

	addrconf_del_rs_timer(idev);

	/* Step 2: clear flags for stateless addrconf, repeated down
	 *         detection
	 */
	was_ready = idev->if_flags & IF_READY;
	if (!unregister)
		idev->if_flags &= ~(IF_RS_SENT|IF_RA_RCVD|IF_READY);

	/* Step 3: clear tempaddr list */
	while (!list_empty(&idev->tempaddr_list)) {
		ifa = list_first_entry(&idev->tempaddr_list,
				       struct inet6_ifaddr, tmp_list);
		list_del(&ifa->tmp_list);
		write_unlock_bh(&idev->lock);
		spin_lock_bh(&ifa->lock);

		if (ifa->ifpub) {
			in6_ifa_put(ifa->ifpub);
			ifa->ifpub = NULL;
		}
		spin_unlock_bh(&ifa->lock);
		in6_ifa_put(ifa);
		write_lock_bh(&idev->lock);
	}

	list_for_each_entry(ifa, &idev->addr_list, if_list)
		list_add_tail(&ifa->if_list_aux, &tmp_addr_list);
	write_unlock_bh(&idev->lock);

	while (!list_empty(&tmp_addr_list)) {
		struct fib6_info *rt = NULL;
		bool keep;

		ifa = list_first_entry(&tmp_addr_list,
				       struct inet6_ifaddr, if_list_aux);
		list_del(&ifa->if_list_aux);

		addrconf_del_dad_work(ifa);

		keep = keep_addr && (ifa->flags & IFA_F_PERMANENT) &&
			!addr_is_local(&ifa->addr);

		spin_lock_bh(&ifa->lock);

		if (keep) {
			/* set state to skip the notifier below */
			state = INET6_IFADDR_STATE_DEAD;
			ifa->state = INET6_IFADDR_STATE_PREDAD;
			if (!(ifa->flags & IFA_F_NODAD))
				ifa->flags |= IFA_F_TENTATIVE;

			rt = ifa->rt;
			ifa->rt = NULL;
		} else {
			state = ifa->state;
			ifa->state = INET6_IFADDR_STATE_DEAD;
		}

		spin_unlock_bh(&ifa->lock);

		if (rt)
			ip6_del_rt(net, rt, false);

		if (state != INET6_IFADDR_STATE_DEAD) {
			__ipv6_ifa_notify(RTM_DELADDR, ifa);
			inet6addr_notifier_call_chain(NETDEV_DOWN, ifa);
		} else {
			if (idev->cnf.forwarding)
				addrconf_leave_anycast(ifa);
			addrconf_leave_solict(ifa->idev, &ifa->addr);
		}

		if (!keep) {
			write_lock_bh(&idev->lock);
			list_del_rcu(&ifa->if_list);
			write_unlock_bh(&idev->lock);
			in6_ifa_put(ifa);
		}
	}

	/* Step 5: Discard anycast and multicast list */
	if (unregister) {
		ipv6_ac_destroy_dev(idev);
		ipv6_mc_destroy_dev(idev);
	} else if (was_ready) {
		ipv6_mc_down(idev);
	}

	WRITE_ONCE(idev->tstamp, jiffies);
	idev->ra_mtu = 0;

	/* Last: Shot the device (if unregistered) */
	if (unregister) {
		addrconf_sysctl_unregister(idev);
		neigh_parms_release(&nd_tbl, idev->nd_parms);
		neigh_ifdown(&nd_tbl, dev);
		in6_dev_put(idev);
	}
	return 0;
}

static void addrconf_rs_timer(struct timer_list *t)
{
	struct inet6_dev *idev = from_timer(idev, t, rs_timer);
	struct net_device *dev = idev->dev;
	struct in6_addr lladdr;
	int rtr_solicits;

	write_lock(&idev->lock);
	if (idev->dead || !(idev->if_flags & IF_READY))
		goto out;

	if (!ipv6_accept_ra(idev))
		goto out;

	/* Announcement received after solicitation was sent */
	if (idev->if_flags & IF_RA_RCVD)
		goto out;

	rtr_solicits = READ_ONCE(idev->cnf.rtr_solicits);

	if (idev->rs_probes++ < rtr_solicits || rtr_solicits < 0) {
		write_unlock(&idev->lock);
		if (!ipv6_get_lladdr(dev, &lladdr, IFA_F_TENTATIVE))
			ndisc_send_rs(dev, &lladdr,
				      &in6addr_linklocal_allrouters);
		else
			goto put;

		write_lock(&idev->lock);
		idev->rs_interval = rfc3315_s14_backoff_update(
				idev->rs_interval,
				READ_ONCE(idev->cnf.rtr_solicit_max_interval));
		/* The wait after the last probe can be shorter */
		addrconf_mod_rs_timer(idev, (idev->rs_probes ==
					     READ_ONCE(idev->cnf.rtr_solicits)) ?
				      READ_ONCE(idev->cnf.rtr_solicit_delay) :
				      idev->rs_interval);
	} else {
		/*
		 * Note: we do not support deprecated "all on-link"
		 * assumption any longer.
		 */
		pr_debug("%s: no IPv6 routers present\n", idev->dev->name);
	}

out:
	write_unlock(&idev->lock);
put:
	in6_dev_put(idev);
}

/*
 *	Duplicate Address Detection
 */
static void addrconf_dad_kick(struct inet6_ifaddr *ifp)
{
	struct inet6_dev *idev = ifp->idev;
	unsigned long rand_num;
	u64 nonce;

	if (ifp->flags & IFA_F_OPTIMISTIC)
		rand_num = 0;
	else
		rand_num = get_random_u32_below(
				READ_ONCE(idev->cnf.rtr_solicit_delay) ? : 1);

	nonce = 0;
	if (READ_ONCE(idev->cnf.enhanced_dad) ||
	    READ_ONCE(dev_net(idev->dev)->ipv6.devconf_all->enhanced_dad)) {
		do
			get_random_bytes(&nonce, 6);
		while (nonce == 0);
	}
	ifp->dad_nonce = nonce;
	ifp->dad_probes = READ_ONCE(idev->cnf.dad_transmits);
	addrconf_mod_dad_work(ifp, rand_num);
}

static void addrconf_dad_begin(struct inet6_ifaddr *ifp)
{
	struct inet6_dev *idev = ifp->idev;
	struct net_device *dev = idev->dev;
	bool bump_id, notify = false;
	struct net *net;

	addrconf_join_solict(dev, &ifp->addr);

	read_lock_bh(&idev->lock);
	spin_lock(&ifp->lock);
	if (ifp->state == INET6_IFADDR_STATE_DEAD)
		goto out;

	net = dev_net(dev);
	if (dev->flags&(IFF_NOARP|IFF_LOOPBACK) ||
	    (READ_ONCE(net->ipv6.devconf_all->accept_dad) < 1 &&
	     READ_ONCE(idev->cnf.accept_dad) < 1) ||
	    !(ifp->flags&IFA_F_TENTATIVE) ||
	    ifp->flags & IFA_F_NODAD) {
		bool send_na = false;

		if (ifp->flags & IFA_F_TENTATIVE &&
		    !(ifp->flags & IFA_F_OPTIMISTIC))
			send_na = true;
		bump_id = ifp->flags & IFA_F_TENTATIVE;
		ifp->flags &= ~(IFA_F_TENTATIVE|IFA_F_OPTIMISTIC|IFA_F_DADFAILED);
		spin_unlock(&ifp->lock);
		read_unlock_bh(&idev->lock);

		addrconf_dad_completed(ifp, bump_id, send_na);
		return;
	}

	if (!(idev->if_flags & IF_READY)) {
		spin_unlock(&ifp->lock);
		read_unlock_bh(&idev->lock);
		/*
		 * If the device is not ready:
		 * - keep it tentative if it is a permanent address.
		 * - otherwise, kill it.
		 */
		in6_ifa_hold(ifp);
		addrconf_dad_stop(ifp, 0);
		return;
	}

	/*
	 * Optimistic nodes can start receiving
	 * Frames right away
	 */
	if (ifp->flags & IFA_F_OPTIMISTIC) {
		ip6_ins_rt(net, ifp->rt);
		if (ipv6_use_optimistic_addr(net, idev)) {
			/* Because optimistic nodes can use this address,
			 * notify listeners. If DAD fails, RTM_DELADDR is sent.
			 */
			notify = true;
		}
	}

	addrconf_dad_kick(ifp);
out:
	spin_unlock(&ifp->lock);
	read_unlock_bh(&idev->lock);
	if (notify)
		ipv6_ifa_notify(RTM_NEWADDR, ifp);
}

static void addrconf_dad_start(struct inet6_ifaddr *ifp)
{
	bool begin_dad = false;

	spin_lock_bh(&ifp->lock);
	if (ifp->state != INET6_IFADDR_STATE_DEAD) {
		ifp->state = INET6_IFADDR_STATE_PREDAD;
		begin_dad = true;
	}
	spin_unlock_bh(&ifp->lock);

	if (begin_dad)
		addrconf_mod_dad_work(ifp, 0);
}

static void addrconf_dad_work(struct work_struct *w)
{
	struct inet6_ifaddr *ifp = container_of(to_delayed_work(w),
						struct inet6_ifaddr,
						dad_work);
	struct inet6_dev *idev = ifp->idev;
	bool bump_id, disable_ipv6 = false;
	struct in6_addr mcaddr;

	enum {
		DAD_PROCESS,
		DAD_BEGIN,
		DAD_ABORT,
	} action = DAD_PROCESS;

	rtnl_lock();

	spin_lock_bh(&ifp->lock);
	if (ifp->state == INET6_IFADDR_STATE_PREDAD) {
		action = DAD_BEGIN;
		ifp->state = INET6_IFADDR_STATE_DAD;
	} else if (ifp->state == INET6_IFADDR_STATE_ERRDAD) {
		action = DAD_ABORT;
		ifp->state = INET6_IFADDR_STATE_POSTDAD;

		if ((READ_ONCE(dev_net(idev->dev)->ipv6.devconf_all->accept_dad) > 1 ||
		     READ_ONCE(idev->cnf.accept_dad) > 1) &&
		    !idev->cnf.disable_ipv6 &&
		    !(ifp->flags & IFA_F_STABLE_PRIVACY)) {
			struct in6_addr addr;

			addr.s6_addr32[0] = htonl(0xfe800000);
			addr.s6_addr32[1] = 0;

			if (!ipv6_generate_eui64(addr.s6_addr + 8, idev->dev) &&
			    ipv6_addr_equal(&ifp->addr, &addr)) {
				/* DAD failed for link-local based on MAC */
				WRITE_ONCE(idev->cnf.disable_ipv6, 1);

				pr_info("%s: IPv6 being disabled!\n",
					ifp->idev->dev->name);
				disable_ipv6 = true;
			}
		}
	}
	spin_unlock_bh(&ifp->lock);

	if (action == DAD_BEGIN) {
		addrconf_dad_begin(ifp);
		goto out;
	} else if (action == DAD_ABORT) {
		in6_ifa_hold(ifp);
		addrconf_dad_stop(ifp, 1);
		if (disable_ipv6)
			addrconf_ifdown(idev->dev, false);
		goto out;
	}

	if (!ifp->dad_probes && addrconf_dad_end(ifp))
		goto out;

	write_lock_bh(&idev->lock);
	if (idev->dead || !(idev->if_flags & IF_READY)) {
		write_unlock_bh(&idev->lock);
		goto out;
	}

	spin_lock(&ifp->lock);
	if (ifp->state == INET6_IFADDR_STATE_DEAD) {
		spin_unlock(&ifp->lock);
		write_unlock_bh(&idev->lock);
		goto out;
	}

	if (ifp->dad_probes == 0) {
		bool send_na = false;

		/*
		 * DAD was successful
		 */

		if (ifp->flags & IFA_F_TENTATIVE &&
		    !(ifp->flags & IFA_F_OPTIMISTIC))
			send_na = true;
		bump_id = ifp->flags & IFA_F_TENTATIVE;
		ifp->flags &= ~(IFA_F_TENTATIVE|IFA_F_OPTIMISTIC|IFA_F_DADFAILED);
		spin_unlock(&ifp->lock);
		write_unlock_bh(&idev->lock);

		addrconf_dad_completed(ifp, bump_id, send_na);

		goto out;
	}

	ifp->dad_probes--;
	addrconf_mod_dad_work(ifp,
			      max(NEIGH_VAR(ifp->idev->nd_parms, RETRANS_TIME),
				  HZ/100));
	spin_unlock(&ifp->lock);
	write_unlock_bh(&idev->lock);

	/* send a neighbour solicitation for our addr */
	addrconf_addr_solict_mult(&ifp->addr, &mcaddr);
	ndisc_send_ns(ifp->idev->dev, &ifp->addr, &mcaddr, &in6addr_any,
		      ifp->dad_nonce);
out:
	in6_ifa_put(ifp);
	rtnl_unlock();
}

/* ifp->idev must be at least read locked */
static bool ipv6_lonely_lladdr(struct inet6_ifaddr *ifp)
{
	struct inet6_ifaddr *ifpiter;
	struct inet6_dev *idev = ifp->idev;

	list_for_each_entry_reverse(ifpiter, &idev->addr_list, if_list) {
		if (ifpiter->scope > IFA_LINK)
			break;
		if (ifp != ifpiter && ifpiter->scope == IFA_LINK &&
		    (ifpiter->flags & (IFA_F_PERMANENT|IFA_F_TENTATIVE|
				       IFA_F_OPTIMISTIC|IFA_F_DADFAILED)) ==
		    IFA_F_PERMANENT)
			return false;
	}
	return true;
}

static void addrconf_dad_completed(struct inet6_ifaddr *ifp, bool bump_id,
				   bool send_na)
{
	struct net_device *dev = ifp->idev->dev;
	struct in6_addr lladdr;
	bool send_rs, send_mld;

	addrconf_del_dad_work(ifp);

	/*
	 *	Configure the address for reception. Now it is valid.
	 */

	ipv6_ifa_notify(RTM_NEWADDR, ifp);

	/* If added prefix is link local and we are prepared to process
	   router advertisements, start sending router solicitations.
	 */

	read_lock_bh(&ifp->idev->lock);
	send_mld = ifp->scope == IFA_LINK && ipv6_lonely_lladdr(ifp);
	send_rs = send_mld &&
		  ipv6_accept_ra(ifp->idev) &&
		  READ_ONCE(ifp->idev->cnf.rtr_solicits) != 0 &&
		  (dev->flags & IFF_LOOPBACK) == 0 &&
		  (dev->type != ARPHRD_TUNNEL) &&
		  !netif_is_team_port(dev);
	read_unlock_bh(&ifp->idev->lock);

	/* While dad is in progress mld report's source address is in6_addrany.
	 * Resend with proper ll now.
	 */
	if (send_mld)
		ipv6_mc_dad_complete(ifp->idev);

	/* send unsolicited NA if enabled */
	if (send_na &&
	    (READ_ONCE(ifp->idev->cnf.ndisc_notify) ||
	     READ_ONCE(dev_net(dev)->ipv6.devconf_all->ndisc_notify))) {
		ndisc_send_na(dev, &in6addr_linklocal_allnodes, &ifp->addr,
			      /*router=*/ !!ifp->idev->cnf.forwarding,
			      /*solicited=*/ false, /*override=*/ true,
			      /*inc_opt=*/ true);
	}

	if (send_rs) {
		/*
		 *	If a host as already performed a random delay
		 *	[...] as part of DAD [...] there is no need
		 *	to delay again before sending the first RS
		 */
		if (ipv6_get_lladdr(dev, &lladdr, IFA_F_TENTATIVE))
			return;
		ndisc_send_rs(dev, &lladdr, &in6addr_linklocal_allrouters);

		write_lock_bh(&ifp->idev->lock);
		spin_lock(&ifp->lock);
		ifp->idev->rs_interval = rfc3315_s14_backoff_init(
			READ_ONCE(ifp->idev->cnf.rtr_solicit_interval));
		ifp->idev->rs_probes = 1;
		ifp->idev->if_flags |= IF_RS_SENT;
		addrconf_mod_rs_timer(ifp->idev, ifp->idev->rs_interval);
		spin_unlock(&ifp->lock);
		write_unlock_bh(&ifp->idev->lock);
	}

	if (bump_id)
		rt_genid_bump_ipv6(dev_net(dev));

	/* Make sure that a new temporary address will be created
	 * before this temporary address becomes deprecated.
	 */
	if (ifp->flags & IFA_F_TEMPORARY)
		addrconf_verify_rtnl(dev_net(dev));
}

static void addrconf_dad_run(struct inet6_dev *idev, bool restart)
{
	struct inet6_ifaddr *ifp;

	read_lock_bh(&idev->lock);
	list_for_each_entry(ifp, &idev->addr_list, if_list) {
		spin_lock(&ifp->lock);
		if ((ifp->flags & IFA_F_TENTATIVE &&
		     ifp->state == INET6_IFADDR_STATE_DAD) || restart) {
			if (restart)
				ifp->state = INET6_IFADDR_STATE_PREDAD;
			addrconf_dad_kick(ifp);
		}
		spin_unlock(&ifp->lock);
	}
	read_unlock_bh(&idev->lock);
}

#ifdef CONFIG_PROC_FS
struct if6_iter_state {
	struct seq_net_private p;
	int bucket;
	int offset;
};

static struct inet6_ifaddr *if6_get_first(struct seq_file *seq, loff_t pos)
{
	struct if6_iter_state *state = seq->private;
	struct net *net = seq_file_net(seq);
	struct inet6_ifaddr *ifa = NULL;
	int p = 0;

	/* initial bucket if pos is 0 */
	if (pos == 0) {
		state->bucket = 0;
		state->offset = 0;
	}

	for (; state->bucket < IN6_ADDR_HSIZE; ++state->bucket) {
		hlist_for_each_entry_rcu(ifa, &net->ipv6.inet6_addr_lst[state->bucket],
					 addr_lst) {
			/* sync with offset */
			if (p < state->offset) {
				p++;
				continue;
			}
			return ifa;
		}

		/* prepare for next bucket */
		state->offset = 0;
		p = 0;
	}
	return NULL;
}

static struct inet6_ifaddr *if6_get_next(struct seq_file *seq,
					 struct inet6_ifaddr *ifa)
{
	struct if6_iter_state *state = seq->private;
	struct net *net = seq_file_net(seq);

	hlist_for_each_entry_continue_rcu(ifa, addr_lst) {
		state->offset++;
		return ifa;
	}

	state->offset = 0;
	while (++state->bucket < IN6_ADDR_HSIZE) {
		hlist_for_each_entry_rcu(ifa,
				     &net->ipv6.inet6_addr_lst[state->bucket], addr_lst) {
			return ifa;
		}
	}

	return NULL;
}

static void *if6_seq_start(struct seq_file *seq, loff_t *pos)
	__acquires(rcu)
{
	rcu_read_lock();
	return if6_get_first(seq, *pos);
}

static void *if6_seq_next(struct seq_file *seq, void *v, loff_t *pos)
{
	struct inet6_ifaddr *ifa;

	ifa = if6_get_next(seq, v);
	++*pos;
	return ifa;
}

static void if6_seq_stop(struct seq_file *seq, void *v)
	__releases(rcu)
{
	rcu_read_unlock();
}

static int if6_seq_show(struct seq_file *seq, void *v)
{
	struct inet6_ifaddr *ifp = (struct inet6_ifaddr *)v;
	seq_printf(seq, "%pi6 %02x %02x %02x %02x %8s\n",
		   &ifp->addr,
		   ifp->idev->dev->ifindex,
		   ifp->prefix_len,
		   ifp->scope,
		   (u8) ifp->flags,
		   ifp->idev->dev->name);
	return 0;
}

static const struct seq_operations if6_seq_ops = {
	.start	= if6_seq_start,
	.next	= if6_seq_next,
	.show	= if6_seq_show,
	.stop	= if6_seq_stop,
};

static int __net_init if6_proc_net_init(struct net *net)
{
	if (!proc_create_net("if_inet6", 0444, net->proc_net, &if6_seq_ops,
			sizeof(struct if6_iter_state)))
		return -ENOMEM;
	return 0;
}

static void __net_exit if6_proc_net_exit(struct net *net)
{
	remove_proc_entry("if_inet6", net->proc_net);
}

static struct pernet_operations if6_proc_net_ops = {
	.init = if6_proc_net_init,
	.exit = if6_proc_net_exit,
};

int __init if6_proc_init(void)
{
	return register_pernet_subsys(&if6_proc_net_ops);
}

void if6_proc_exit(void)
{
	unregister_pernet_subsys(&if6_proc_net_ops);
}
#endif	/* CONFIG_PROC_FS */

#if IS_ENABLED(CONFIG_IPV6_MIP6)
/* Check if address is a home address configured on any interface. */
int ipv6_chk_home_addr(struct net *net, const struct in6_addr *addr)
{
	unsigned int hash = inet6_addr_hash(net, addr);
	struct inet6_ifaddr *ifp = NULL;
	int ret = 0;

	rcu_read_lock();
	hlist_for_each_entry_rcu(ifp, &net->ipv6.inet6_addr_lst[hash], addr_lst) {
		if (ipv6_addr_equal(&ifp->addr, addr) &&
		    (ifp->flags & IFA_F_HOMEADDRESS)) {
			ret = 1;
			break;
		}
	}
	rcu_read_unlock();
	return ret;
}
#endif

/* RFC6554 has some algorithm to avoid loops in segment routing by
 * checking if the segments contains any of a local interface address.
 *
 * Quote:
 *
 * To detect loops in the SRH, a router MUST determine if the SRH
 * includes multiple addresses assigned to any interface on that router.
 * If such addresses appear more than once and are separated by at least
 * one address not assigned to that router.
 */
int ipv6_chk_rpl_srh_loop(struct net *net, const struct in6_addr *segs,
			  unsigned char nsegs)
{
	const struct in6_addr *addr;
	int i, ret = 0, found = 0;
	struct inet6_ifaddr *ifp;
	bool separated = false;
	unsigned int hash;
	bool hash_found;

	rcu_read_lock();
	for (i = 0; i < nsegs; i++) {
		addr = &segs[i];
		hash = inet6_addr_hash(net, addr);

		hash_found = false;
		hlist_for_each_entry_rcu(ifp, &net->ipv6.inet6_addr_lst[hash], addr_lst) {

			if (ipv6_addr_equal(&ifp->addr, addr)) {
				hash_found = true;
				break;
			}
		}

		if (hash_found) {
			if (found > 1 && separated) {
				ret = 1;
				break;
			}

			separated = false;
			found++;
		} else {
			separated = true;
		}
	}
	rcu_read_unlock();

	return ret;
}

/*
 *	Periodic address status verification
 */

static void addrconf_verify_rtnl(struct net *net)
{
	unsigned long now, next, next_sec, next_sched;
	struct inet6_ifaddr *ifp;
	int i;

	ASSERT_RTNL();

	rcu_read_lock_bh();
	now = jiffies;
	next = round_jiffies_up(now + ADDR_CHECK_FREQUENCY);

	cancel_delayed_work(&net->ipv6.addr_chk_work);

	for (i = 0; i < IN6_ADDR_HSIZE; i++) {
restart:
		hlist_for_each_entry_rcu_bh(ifp, &net->ipv6.inet6_addr_lst[i], addr_lst) {
			unsigned long age;

			/* When setting preferred_lft to a value not zero or
			 * infinity, while valid_lft is infinity
			 * IFA_F_PERMANENT has a non-infinity life time.
			 */
			if ((ifp->flags & IFA_F_PERMANENT) &&
			    (ifp->prefered_lft == INFINITY_LIFE_TIME))
				continue;

			spin_lock(&ifp->lock);
			/* We try to batch several events at once. */
			age = (now - ifp->tstamp + ADDRCONF_TIMER_FUZZ_MINUS) / HZ;

			if ((ifp->flags&IFA_F_TEMPORARY) &&
			    !(ifp->flags&IFA_F_TENTATIVE) &&
			    ifp->prefered_lft != INFINITY_LIFE_TIME &&
			    !ifp->regen_count && ifp->ifpub) {
				/* This is a non-regenerated temporary addr. */

				unsigned long regen_advance = ipv6_get_regen_advance(ifp->idev);

				if (age + regen_advance >= ifp->prefered_lft) {
					struct inet6_ifaddr *ifpub = ifp->ifpub;
					if (time_before(ifp->tstamp + ifp->prefered_lft * HZ, next))
						next = ifp->tstamp + ifp->prefered_lft * HZ;

					ifp->regen_count++;
					in6_ifa_hold(ifp);
					in6_ifa_hold(ifpub);
					spin_unlock(&ifp->lock);

					spin_lock(&ifpub->lock);
					ifpub->regen_count = 0;
					spin_unlock(&ifpub->lock);
					rcu_read_unlock_bh();
					ipv6_create_tempaddr(ifpub, true);
					in6_ifa_put(ifpub);
					in6_ifa_put(ifp);
					rcu_read_lock_bh();
					goto restart;
				} else if (time_before(ifp->tstamp + ifp->prefered_lft * HZ - regen_advance * HZ, next))
					next = ifp->tstamp + ifp->prefered_lft * HZ - regen_advance * HZ;
			}

			if (ifp->valid_lft != INFINITY_LIFE_TIME &&
			    age >= ifp->valid_lft) {
				spin_unlock(&ifp->lock);
				in6_ifa_hold(ifp);
				rcu_read_unlock_bh();
				ipv6_del_addr(ifp);
				rcu_read_lock_bh();
				goto restart;
			} else if (ifp->prefered_lft == INFINITY_LIFE_TIME) {
				spin_unlock(&ifp->lock);
				continue;
			} else if (age >= ifp->prefered_lft) {
				/* jiffies - ifp->tstamp > age >= ifp->prefered_lft */
				int deprecate = 0;

				if (!(ifp->flags&IFA_F_DEPRECATED)) {
					deprecate = 1;
					ifp->flags |= IFA_F_DEPRECATED;
				}

				if ((ifp->valid_lft != INFINITY_LIFE_TIME) &&
				    (time_before(ifp->tstamp + ifp->valid_lft * HZ, next)))
					next = ifp->tstamp + ifp->valid_lft * HZ;

				spin_unlock(&ifp->lock);

				if (deprecate) {
					in6_ifa_hold(ifp);

					ipv6_ifa_notify(0, ifp);
					in6_ifa_put(ifp);
					goto restart;
				}
			} else {
				/* ifp->prefered_lft <= ifp->valid_lft */
				if (time_before(ifp->tstamp + ifp->prefered_lft * HZ, next))
					next = ifp->tstamp + ifp->prefered_lft * HZ;
				spin_unlock(&ifp->lock);
			}
		}
	}

	next_sec = round_jiffies_up(next);
	next_sched = next;

	/* If rounded timeout is accurate enough, accept it. */
	if (time_before(next_sec, next + ADDRCONF_TIMER_FUZZ))
		next_sched = next_sec;

	/* And minimum interval is ADDRCONF_TIMER_FUZZ_MAX. */
	if (time_before(next_sched, jiffies + ADDRCONF_TIMER_FUZZ_MAX))
		next_sched = jiffies + ADDRCONF_TIMER_FUZZ_MAX;

	pr_debug("now = %lu, schedule = %lu, rounded schedule = %lu => %lu\n",
		 now, next, next_sec, next_sched);
	mod_delayed_work(addrconf_wq, &net->ipv6.addr_chk_work, next_sched - now);
	rcu_read_unlock_bh();
}

static void addrconf_verify_work(struct work_struct *w)
{
	struct net *net = container_of(to_delayed_work(w), struct net,
				       ipv6.addr_chk_work);

	rtnl_lock();
	addrconf_verify_rtnl(net);
	rtnl_unlock();
}

static void addrconf_verify(struct net *net)
{
	mod_delayed_work(addrconf_wq, &net->ipv6.addr_chk_work, 0);
}

static struct in6_addr *extract_addr(struct nlattr *addr, struct nlattr *local,
				     struct in6_addr **peer_pfx)
{
	struct in6_addr *pfx = NULL;

	*peer_pfx = NULL;

	if (addr)
		pfx = nla_data(addr);

	if (local) {
		if (pfx && nla_memcmp(local, pfx, sizeof(*pfx)))
			*peer_pfx = pfx;
		pfx = nla_data(local);
	}

	return pfx;
}

static const struct nla_policy ifa_ipv6_policy[IFA_MAX+1] = {
	[IFA_ADDRESS]		= { .len = sizeof(struct in6_addr) },
	[IFA_LOCAL]		= { .len = sizeof(struct in6_addr) },
	[IFA_CACHEINFO]		= { .len = sizeof(struct ifa_cacheinfo) },
	[IFA_FLAGS]		= { .len = sizeof(u32) },
	[IFA_RT_PRIORITY]	= { .len = sizeof(u32) },
	[IFA_TARGET_NETNSID]	= { .type = NLA_S32 },
	[IFA_PROTO]		= { .type = NLA_U8 },
};

static int
inet6_rtm_deladdr(struct sk_buff *skb, struct nlmsghdr *nlh,
		  struct netlink_ext_ack *extack)
{
	struct net *net = sock_net(skb->sk);
	struct ifaddrmsg *ifm;
	struct nlattr *tb[IFA_MAX+1];
	struct in6_addr *pfx, *peer_pfx;
	u32 ifa_flags;
	int err;

	err = nlmsg_parse_deprecated(nlh, sizeof(*ifm), tb, IFA_MAX,
				     ifa_ipv6_policy, extack);
	if (err < 0)
		return err;

	ifm = nlmsg_data(nlh);
	pfx = extract_addr(tb[IFA_ADDRESS], tb[IFA_LOCAL], &peer_pfx);
	if (!pfx)
		return -EINVAL;

	ifa_flags = tb[IFA_FLAGS] ? nla_get_u32(tb[IFA_FLAGS]) : ifm->ifa_flags;

	/* We ignore other flags so far. */
	ifa_flags &= IFA_F_MANAGETEMPADDR;

	return inet6_addr_del(net, ifm->ifa_index, ifa_flags, pfx,
			      ifm->ifa_prefixlen, extack);
}

static int modify_prefix_route(struct inet6_ifaddr *ifp,
			       unsigned long expires, u32 flags,
			       bool modify_peer)
{
	struct fib6_table *table;
	struct fib6_info *f6i;
	u32 prio;

	f6i = addrconf_get_prefix_route(modify_peer ? &ifp->peer_addr : &ifp->addr,
					ifp->prefix_len,
					ifp->idev->dev, 0, RTF_DEFAULT, true);
	if (!f6i)
		return -ENOENT;

	prio = ifp->rt_priority ? : IP6_RT_PRIO_ADDRCONF;
	if (f6i->fib6_metric != prio) {
		/* delete old one */
		ip6_del_rt(dev_net(ifp->idev->dev), f6i, false);

		/* add new one */
		addrconf_prefix_route(modify_peer ? &ifp->peer_addr : &ifp->addr,
				      ifp->prefix_len,
				      ifp->rt_priority, ifp->idev->dev,
				      expires, flags, GFP_KERNEL);
	} else {
		table = f6i->fib6_table;
		spin_lock_bh(&table->tb6_lock);

		if (!(flags & RTF_EXPIRES)) {
			fib6_clean_expires(f6i);
			fib6_remove_gc_list(f6i);
		} else {
			fib6_set_expires(f6i, expires);
			fib6_add_gc_list(f6i);
		}

		spin_unlock_bh(&table->tb6_lock);

		fib6_info_release(f6i);
	}

	return 0;
}

static int inet6_addr_modify(struct net *net, struct inet6_ifaddr *ifp,
			     struct ifa6_config *cfg)
{
	u32 flags;
	clock_t expires;
	unsigned long timeout;
	bool was_managetempaddr;
	bool had_prefixroute;
	bool new_peer = false;

	ASSERT_RTNL();

	if (!cfg->valid_lft || cfg->preferred_lft > cfg->valid_lft)
		return -EINVAL;

	if (cfg->ifa_flags & IFA_F_MANAGETEMPADDR &&
	    (ifp->flags & IFA_F_TEMPORARY || ifp->prefix_len != 64))
		return -EINVAL;

	if (!(ifp->flags & IFA_F_TENTATIVE) || ifp->flags & IFA_F_DADFAILED)
		cfg->ifa_flags &= ~IFA_F_OPTIMISTIC;

	timeout = addrconf_timeout_fixup(cfg->valid_lft, HZ);
	if (addrconf_finite_timeout(timeout)) {
		expires = jiffies_to_clock_t(timeout * HZ);
		cfg->valid_lft = timeout;
		flags = RTF_EXPIRES;
	} else {
		expires = 0;
		flags = 0;
		cfg->ifa_flags |= IFA_F_PERMANENT;
	}

	timeout = addrconf_timeout_fixup(cfg->preferred_lft, HZ);
	if (addrconf_finite_timeout(timeout)) {
		if (timeout == 0)
			cfg->ifa_flags |= IFA_F_DEPRECATED;
		cfg->preferred_lft = timeout;
	}

	if (cfg->peer_pfx &&
	    memcmp(&ifp->peer_addr, cfg->peer_pfx, sizeof(struct in6_addr))) {
		if (!ipv6_addr_any(&ifp->peer_addr))
			cleanup_prefix_route(ifp, expires, true, true);
		new_peer = true;
	}

	spin_lock_bh(&ifp->lock);
	was_managetempaddr = ifp->flags & IFA_F_MANAGETEMPADDR;
	had_prefixroute = ifp->flags & IFA_F_PERMANENT &&
			  !(ifp->flags & IFA_F_NOPREFIXROUTE);
	ifp->flags &= ~(IFA_F_DEPRECATED | IFA_F_PERMANENT | IFA_F_NODAD |
			IFA_F_HOMEADDRESS | IFA_F_MANAGETEMPADDR |
			IFA_F_NOPREFIXROUTE);
	ifp->flags |= cfg->ifa_flags;
	WRITE_ONCE(ifp->tstamp, jiffies);
	WRITE_ONCE(ifp->valid_lft, cfg->valid_lft);
	WRITE_ONCE(ifp->prefered_lft, cfg->preferred_lft);
	WRITE_ONCE(ifp->ifa_proto, cfg->ifa_proto);

	if (cfg->rt_priority && cfg->rt_priority != ifp->rt_priority)
		WRITE_ONCE(ifp->rt_priority, cfg->rt_priority);

	if (new_peer)
		ifp->peer_addr = *cfg->peer_pfx;

	spin_unlock_bh(&ifp->lock);
	if (!(ifp->flags&IFA_F_TENTATIVE))
		ipv6_ifa_notify(0, ifp);

	if (!(cfg->ifa_flags & IFA_F_NOPREFIXROUTE)) {
		int rc = -ENOENT;

		if (had_prefixroute)
			rc = modify_prefix_route(ifp, expires, flags, false);

		/* prefix route could have been deleted; if so restore it */
		if (rc == -ENOENT) {
			addrconf_prefix_route(&ifp->addr, ifp->prefix_len,
					      ifp->rt_priority, ifp->idev->dev,
					      expires, flags, GFP_KERNEL);
		}

		if (had_prefixroute && !ipv6_addr_any(&ifp->peer_addr))
			rc = modify_prefix_route(ifp, expires, flags, true);

		if (rc == -ENOENT && !ipv6_addr_any(&ifp->peer_addr)) {
			addrconf_prefix_route(&ifp->peer_addr, ifp->prefix_len,
					      ifp->rt_priority, ifp->idev->dev,
					      expires, flags, GFP_KERNEL);
		}
	} else if (had_prefixroute) {
		enum cleanup_prefix_rt_t action;
		unsigned long rt_expires;

		write_lock_bh(&ifp->idev->lock);
		action = check_cleanup_prefix_route(ifp, &rt_expires);
		write_unlock_bh(&ifp->idev->lock);

		if (action != CLEANUP_PREFIX_RT_NOP) {
			cleanup_prefix_route(ifp, rt_expires,
				action == CLEANUP_PREFIX_RT_DEL, false);
		}
	}

	if (was_managetempaddr || ifp->flags & IFA_F_MANAGETEMPADDR) {
		if (was_managetempaddr &&
		    !(ifp->flags & IFA_F_MANAGETEMPADDR)) {
			cfg->valid_lft = 0;
			cfg->preferred_lft = 0;
		}
		manage_tempaddrs(ifp->idev, ifp, cfg->valid_lft,
				 cfg->preferred_lft, !was_managetempaddr,
				 jiffies);
	}

	addrconf_verify_rtnl(net);

	return 0;
}

static int
inet6_rtm_newaddr(struct sk_buff *skb, struct nlmsghdr *nlh,
		  struct netlink_ext_ack *extack)
{
	struct net *net = sock_net(skb->sk);
	struct ifaddrmsg *ifm;
	struct nlattr *tb[IFA_MAX+1];
	struct in6_addr *peer_pfx;
	struct inet6_ifaddr *ifa;
	struct net_device *dev;
	struct inet6_dev *idev;
	struct ifa6_config cfg;
	int err;

	err = nlmsg_parse_deprecated(nlh, sizeof(*ifm), tb, IFA_MAX,
				     ifa_ipv6_policy, extack);
	if (err < 0)
		return err;

	memset(&cfg, 0, sizeof(cfg));

	ifm = nlmsg_data(nlh);
	cfg.pfx = extract_addr(tb[IFA_ADDRESS], tb[IFA_LOCAL], &peer_pfx);
	if (!cfg.pfx)
		return -EINVAL;

	cfg.peer_pfx = peer_pfx;
	cfg.plen = ifm->ifa_prefixlen;
	if (tb[IFA_RT_PRIORITY])
		cfg.rt_priority = nla_get_u32(tb[IFA_RT_PRIORITY]);

	if (tb[IFA_PROTO])
		cfg.ifa_proto = nla_get_u8(tb[IFA_PROTO]);

	cfg.valid_lft = INFINITY_LIFE_TIME;
	cfg.preferred_lft = INFINITY_LIFE_TIME;

	if (tb[IFA_CACHEINFO]) {
		struct ifa_cacheinfo *ci;

		ci = nla_data(tb[IFA_CACHEINFO]);
		cfg.valid_lft = ci->ifa_valid;
		cfg.preferred_lft = ci->ifa_prefered;
	}

	dev =  __dev_get_by_index(net, ifm->ifa_index);
	if (!dev) {
		NL_SET_ERR_MSG_MOD(extack, "Unable to find the interface");
		return -ENODEV;
	}

	if (tb[IFA_FLAGS])
		cfg.ifa_flags = nla_get_u32(tb[IFA_FLAGS]);
	else
		cfg.ifa_flags = ifm->ifa_flags;

	/* We ignore other flags so far. */
	cfg.ifa_flags &= IFA_F_NODAD | IFA_F_HOMEADDRESS |
			 IFA_F_MANAGETEMPADDR | IFA_F_NOPREFIXROUTE |
			 IFA_F_MCAUTOJOIN | IFA_F_OPTIMISTIC;

	idev = ipv6_find_idev(dev);
	if (IS_ERR(idev))
		return PTR_ERR(idev);

	if (!ipv6_allow_optimistic_dad(net, idev))
		cfg.ifa_flags &= ~IFA_F_OPTIMISTIC;

	if (cfg.ifa_flags & IFA_F_NODAD &&
	    cfg.ifa_flags & IFA_F_OPTIMISTIC) {
		NL_SET_ERR_MSG(extack, "IFA_F_NODAD and IFA_F_OPTIMISTIC are mutually exclusive");
		return -EINVAL;
	}

	ifa = ipv6_get_ifaddr(net, cfg.pfx, dev, 1);
	if (!ifa) {
		/*
		 * It would be best to check for !NLM_F_CREATE here but
		 * userspace already relies on not having to provide this.
		 */
		return inet6_addr_add(net, ifm->ifa_index, &cfg, extack);
	}

	if (nlh->nlmsg_flags & NLM_F_EXCL ||
	    !(nlh->nlmsg_flags & NLM_F_REPLACE)) {
		NL_SET_ERR_MSG_MOD(extack, "address already assigned");
		err = -EEXIST;
	} else {
		err = inet6_addr_modify(net, ifa, &cfg);
	}

	in6_ifa_put(ifa);

	return err;
}

static void put_ifaddrmsg(struct nlmsghdr *nlh, u8 prefixlen, u32 flags,
			  u8 scope, int ifindex)
{
	struct ifaddrmsg *ifm;

	ifm = nlmsg_data(nlh);
	ifm->ifa_family = AF_INET6;
	ifm->ifa_prefixlen = prefixlen;
	ifm->ifa_flags = flags;
	ifm->ifa_scope = scope;
	ifm->ifa_index = ifindex;
}

static int put_cacheinfo(struct sk_buff *skb, unsigned long cstamp,
			 unsigned long tstamp, u32 preferred, u32 valid)
{
	struct ifa_cacheinfo ci;

	ci.cstamp = cstamp_delta(cstamp);
	ci.tstamp = cstamp_delta(tstamp);
	ci.ifa_prefered = preferred;
	ci.ifa_valid = valid;

	return nla_put(skb, IFA_CACHEINFO, sizeof(ci), &ci);
}

static inline int rt_scope(int ifa_scope)
{
	if (ifa_scope & IFA_HOST)
		return RT_SCOPE_HOST;
	else if (ifa_scope & IFA_LINK)
		return RT_SCOPE_LINK;
	else if (ifa_scope & IFA_SITE)
		return RT_SCOPE_SITE;
	else
		return RT_SCOPE_UNIVERSE;
}

static inline int inet6_ifaddr_msgsize(void)
{
	return NLMSG_ALIGN(sizeof(struct ifaddrmsg))
	       + nla_total_size(16) /* IFA_LOCAL */
	       + nla_total_size(16) /* IFA_ADDRESS */
	       + nla_total_size(sizeof(struct ifa_cacheinfo))
	       + nla_total_size(4)  /* IFA_FLAGS */
	       + nla_total_size(1)  /* IFA_PROTO */
	       + nla_total_size(4)  /* IFA_RT_PRIORITY */;
}

enum addr_type_t {
	UNICAST_ADDR,
	MULTICAST_ADDR,
	ANYCAST_ADDR,
};

struct inet6_fill_args {
	u32 portid;
	u32 seq;
	int event;
	unsigned int flags;
	int netnsid;
	int ifindex;
	enum addr_type_t type;
};

static int inet6_fill_ifaddr(struct sk_buff *skb,
			     const struct inet6_ifaddr *ifa,
			     struct inet6_fill_args *args)
{
	struct nlmsghdr *nlh;
	u32 preferred, valid;
	u32 flags, priority;
	u8 proto;

	nlh = nlmsg_put(skb, args->portid, args->seq, args->event,
			sizeof(struct ifaddrmsg), args->flags);
	if (!nlh)
		return -EMSGSIZE;

	flags = READ_ONCE(ifa->flags);
	put_ifaddrmsg(nlh, ifa->prefix_len, ifa->flags, rt_scope(ifa->scope),
		      ifa->idev->dev->ifindex);

	if (args->netnsid >= 0 &&
	    nla_put_s32(skb, IFA_TARGET_NETNSID, args->netnsid))
		goto error;

	preferred = READ_ONCE(ifa->prefered_lft);
	valid = READ_ONCE(ifa->valid_lft);

	if (!((flags & IFA_F_PERMANENT) &&
	      (preferred == INFINITY_LIFE_TIME))) {
		if (preferred != INFINITY_LIFE_TIME) {
			long tval = (jiffies - READ_ONCE(ifa->tstamp)) / HZ;

			if (preferred > tval)
				preferred -= tval;
			else
				preferred = 0;
			if (valid != INFINITY_LIFE_TIME) {
				if (valid > tval)
					valid -= tval;
				else
					valid = 0;
			}
		}
	} else {
		preferred = INFINITY_LIFE_TIME;
		valid = INFINITY_LIFE_TIME;
	}

	if (!ipv6_addr_any(&ifa->peer_addr)) {
		if (nla_put_in6_addr(skb, IFA_LOCAL, &ifa->addr) < 0 ||
		    nla_put_in6_addr(skb, IFA_ADDRESS, &ifa->peer_addr) < 0)
			goto error;
	} else {
		if (nla_put_in6_addr(skb, IFA_ADDRESS, &ifa->addr) < 0)
			goto error;
	}

	priority = READ_ONCE(ifa->rt_priority);
	if (priority && nla_put_u32(skb, IFA_RT_PRIORITY, priority))
		goto error;

	if (put_cacheinfo(skb, ifa->cstamp, READ_ONCE(ifa->tstamp),
			  preferred, valid) < 0)
		goto error;

	if (nla_put_u32(skb, IFA_FLAGS, flags) < 0)
		goto error;

	proto = READ_ONCE(ifa->ifa_proto);
	if (proto && nla_put_u8(skb, IFA_PROTO, proto))
		goto error;

	nlmsg_end(skb, nlh);
	return 0;

error:
	nlmsg_cancel(skb, nlh);
	return -EMSGSIZE;
}

static int inet6_fill_ifmcaddr(struct sk_buff *skb,
			       const struct ifmcaddr6 *ifmca,
			       struct inet6_fill_args *args)
{
	int ifindex = ifmca->idev->dev->ifindex;
	u8 scope = RT_SCOPE_UNIVERSE;
	struct nlmsghdr *nlh;

	if (ipv6_addr_scope(&ifmca->mca_addr) & IFA_SITE)
		scope = RT_SCOPE_SITE;

	nlh = nlmsg_put(skb, args->portid, args->seq, args->event,
			sizeof(struct ifaddrmsg), args->flags);
	if (!nlh)
		return -EMSGSIZE;

	if (args->netnsid >= 0 &&
	    nla_put_s32(skb, IFA_TARGET_NETNSID, args->netnsid)) {
		nlmsg_cancel(skb, nlh);
		return -EMSGSIZE;
	}

	put_ifaddrmsg(nlh, 128, IFA_F_PERMANENT, scope, ifindex);
	if (nla_put_in6_addr(skb, IFA_MULTICAST, &ifmca->mca_addr) < 0 ||
	    put_cacheinfo(skb, ifmca->mca_cstamp, READ_ONCE(ifmca->mca_tstamp),
			  INFINITY_LIFE_TIME, INFINITY_LIFE_TIME) < 0) {
		nlmsg_cancel(skb, nlh);
		return -EMSGSIZE;
	}

	nlmsg_end(skb, nlh);
	return 0;
}

static int inet6_fill_ifacaddr(struct sk_buff *skb,
			       const struct ifacaddr6 *ifaca,
			       struct inet6_fill_args *args)
{
	struct net_device *dev = fib6_info_nh_dev(ifaca->aca_rt);
	int ifindex = dev ? dev->ifindex : 1;
	u8 scope = RT_SCOPE_UNIVERSE;
	struct nlmsghdr *nlh;

	if (ipv6_addr_scope(&ifaca->aca_addr) & IFA_SITE)
		scope = RT_SCOPE_SITE;

	nlh = nlmsg_put(skb, args->portid, args->seq, args->event,
			sizeof(struct ifaddrmsg), args->flags);
	if (!nlh)
		return -EMSGSIZE;

	if (args->netnsid >= 0 &&
	    nla_put_s32(skb, IFA_TARGET_NETNSID, args->netnsid)) {
		nlmsg_cancel(skb, nlh);
		return -EMSGSIZE;
	}

	put_ifaddrmsg(nlh, 128, IFA_F_PERMANENT, scope, ifindex);
	if (nla_put_in6_addr(skb, IFA_ANYCAST, &ifaca->aca_addr) < 0 ||
	    put_cacheinfo(skb, ifaca->aca_cstamp, READ_ONCE(ifaca->aca_tstamp),
			  INFINITY_LIFE_TIME, INFINITY_LIFE_TIME) < 0) {
		nlmsg_cancel(skb, nlh);
		return -EMSGSIZE;
	}

	nlmsg_end(skb, nlh);
	return 0;
}

/* called with rcu_read_lock() */
static int in6_dump_addrs(const struct inet6_dev *idev, struct sk_buff *skb,
			  struct netlink_callback *cb, int *s_ip_idx,
			  struct inet6_fill_args *fillargs)
{
	const struct ifmcaddr6 *ifmca;
	const struct ifacaddr6 *ifaca;
	int ip_idx = 0;
	int err = 0;

	switch (fillargs->type) {
	case UNICAST_ADDR: {
		const struct inet6_ifaddr *ifa;
		fillargs->event = RTM_NEWADDR;

		/* unicast address incl. temp addr */
		list_for_each_entry_rcu(ifa, &idev->addr_list, if_list) {
			if (ip_idx < *s_ip_idx)
				goto next;
			err = inet6_fill_ifaddr(skb, ifa, fillargs);
			if (err < 0)
				break;
			nl_dump_check_consistent(cb, nlmsg_hdr(skb));
next:
			ip_idx++;
		}
		break;
	}
	case MULTICAST_ADDR:
		fillargs->event = RTM_GETMULTICAST;

		/* multicast address */
		for (ifmca = rcu_dereference(idev->mc_list);
		     ifmca;
		     ifmca = rcu_dereference(ifmca->next), ip_idx++) {
			if (ip_idx < *s_ip_idx)
				continue;
			err = inet6_fill_ifmcaddr(skb, ifmca, fillargs);
			if (err < 0)
				break;
		}
		break;
	case ANYCAST_ADDR:
		fillargs->event = RTM_GETANYCAST;
		/* anycast address */
		for (ifaca = rcu_dereference(idev->ac_list); ifaca;
		     ifaca = rcu_dereference(ifaca->aca_next), ip_idx++) {
			if (ip_idx < *s_ip_idx)
				continue;
			err = inet6_fill_ifacaddr(skb, ifaca, fillargs);
			if (err < 0)
				break;
		}
		break;
	default:
		break;
	}
	*s_ip_idx = err ? ip_idx : 0;
	return err;
}

static int inet6_valid_dump_ifaddr_req(const struct nlmsghdr *nlh,
				       struct inet6_fill_args *fillargs,
				       struct net **tgt_net, struct sock *sk,
				       struct netlink_callback *cb)
{
	struct netlink_ext_ack *extack = cb->extack;
	struct nlattr *tb[IFA_MAX+1];
	struct ifaddrmsg *ifm;
	int err, i;

	if (nlh->nlmsg_len < nlmsg_msg_size(sizeof(*ifm))) {
		NL_SET_ERR_MSG_MOD(extack, "Invalid header for address dump request");
		return -EINVAL;
	}

	ifm = nlmsg_data(nlh);
	if (ifm->ifa_prefixlen || ifm->ifa_flags || ifm->ifa_scope) {
		NL_SET_ERR_MSG_MOD(extack, "Invalid values in header for address dump request");
		return -EINVAL;
	}

	fillargs->ifindex = ifm->ifa_index;
	if (fillargs->ifindex) {
		cb->answer_flags |= NLM_F_DUMP_FILTERED;
		fillargs->flags |= NLM_F_DUMP_FILTERED;
	}

	err = nlmsg_parse_deprecated_strict(nlh, sizeof(*ifm), tb, IFA_MAX,
					    ifa_ipv6_policy, extack);
	if (err < 0)
		return err;

	for (i = 0; i <= IFA_MAX; ++i) {
		if (!tb[i])
			continue;

		if (i == IFA_TARGET_NETNSID) {
			struct net *net;

			fillargs->netnsid = nla_get_s32(tb[i]);
			net = rtnl_get_net_ns_capable(sk, fillargs->netnsid);
			if (IS_ERR(net)) {
				fillargs->netnsid = -1;
				NL_SET_ERR_MSG_MOD(extack, "Invalid target network namespace id");
				return PTR_ERR(net);
			}
			*tgt_net = net;
		} else {
			NL_SET_ERR_MSG_MOD(extack, "Unsupported attribute in dump request");
			return -EINVAL;
		}
	}

	return 0;
}

static int inet6_dump_addr(struct sk_buff *skb, struct netlink_callback *cb,
			   enum addr_type_t type)
{
	struct net *tgt_net = sock_net(skb->sk);
	const struct nlmsghdr *nlh = cb->nlh;
	struct inet6_fill_args fillargs = {
		.portid = NETLINK_CB(cb->skb).portid,
		.seq = cb->nlh->nlmsg_seq,
		.flags = NLM_F_MULTI,
		.netnsid = -1,
		.type = type,
	};
	struct {
		unsigned long ifindex;
		int ip_idx;
	} *ctx = (void *)cb->ctx;
	struct net_device *dev;
	struct inet6_dev *idev;
	int err = 0;

	rcu_read_lock();
	if (cb->strict_check) {
		err = inet6_valid_dump_ifaddr_req(nlh, &fillargs, &tgt_net,
						  skb->sk, cb);
		if (err < 0)
			goto done;

		err = 0;
		if (fillargs.ifindex) {
			dev = dev_get_by_index_rcu(tgt_net, fillargs.ifindex);
			if (!dev) {
				err = -ENODEV;
				goto done;
			}
			idev = __in6_dev_get(dev);
			if (idev)
				err = in6_dump_addrs(idev, skb, cb,
						     &ctx->ip_idx,
						     &fillargs);
			goto done;
		}
	}

	cb->seq = inet6_base_seq(tgt_net);
	for_each_netdev_dump(tgt_net, dev, ctx->ifindex) {
		idev = __in6_dev_get(dev);
		if (!idev)
			continue;
		err = in6_dump_addrs(idev, skb, cb, &ctx->ip_idx,
				     &fillargs);
		if (err < 0)
			goto done;
	}
done:
	rcu_read_unlock();
	if (fillargs.netnsid >= 0)
		put_net(tgt_net);

	return err;
}

static int inet6_dump_ifaddr(struct sk_buff *skb, struct netlink_callback *cb)
{
	enum addr_type_t type = UNICAST_ADDR;

	return inet6_dump_addr(skb, cb, type);
}

static int inet6_dump_ifmcaddr(struct sk_buff *skb, struct netlink_callback *cb)
{
	enum addr_type_t type = MULTICAST_ADDR;

	return inet6_dump_addr(skb, cb, type);
}


static int inet6_dump_ifacaddr(struct sk_buff *skb, struct netlink_callback *cb)
{
	enum addr_type_t type = ANYCAST_ADDR;

	return inet6_dump_addr(skb, cb, type);
}

static int inet6_rtm_valid_getaddr_req(struct sk_buff *skb,
				       const struct nlmsghdr *nlh,
				       struct nlattr **tb,
				       struct netlink_ext_ack *extack)
{
	struct ifaddrmsg *ifm;
	int i, err;

	if (nlh->nlmsg_len < nlmsg_msg_size(sizeof(*ifm))) {
		NL_SET_ERR_MSG_MOD(extack, "Invalid header for get address request");
		return -EINVAL;
	}

	if (!netlink_strict_get_check(skb))
		return nlmsg_parse_deprecated(nlh, sizeof(*ifm), tb, IFA_MAX,
					      ifa_ipv6_policy, extack);

	ifm = nlmsg_data(nlh);
	if (ifm->ifa_prefixlen || ifm->ifa_flags || ifm->ifa_scope) {
		NL_SET_ERR_MSG_MOD(extack, "Invalid values in header for get address request");
		return -EINVAL;
	}

	err = nlmsg_parse_deprecated_strict(nlh, sizeof(*ifm), tb, IFA_MAX,
					    ifa_ipv6_policy, extack);
	if (err)
		return err;

	for (i = 0; i <= IFA_MAX; i++) {
		if (!tb[i])
			continue;

		switch (i) {
		case IFA_TARGET_NETNSID:
		case IFA_ADDRESS:
		case IFA_LOCAL:
			break;
		default:
			NL_SET_ERR_MSG_MOD(extack, "Unsupported attribute in get address request");
			return -EINVAL;
		}
	}

	return 0;
}

static int inet6_rtm_getaddr(struct sk_buff *in_skb, struct nlmsghdr *nlh,
			     struct netlink_ext_ack *extack)
{
	struct net *tgt_net = sock_net(in_skb->sk);
	struct inet6_fill_args fillargs = {
		.portid = NETLINK_CB(in_skb).portid,
		.seq = nlh->nlmsg_seq,
		.event = RTM_NEWADDR,
		.flags = 0,
		.netnsid = -1,
	};
	struct ifaddrmsg *ifm;
	struct nlattr *tb[IFA_MAX+1];
	struct in6_addr *addr = NULL, *peer;
	struct net_device *dev = NULL;
	struct inet6_ifaddr *ifa;
	struct sk_buff *skb;
	int err;

	err = inet6_rtm_valid_getaddr_req(in_skb, nlh, tb, extack);
	if (err < 0)
		return err;

	if (tb[IFA_TARGET_NETNSID]) {
		fillargs.netnsid = nla_get_s32(tb[IFA_TARGET_NETNSID]);

		tgt_net = rtnl_get_net_ns_capable(NETLINK_CB(in_skb).sk,
						  fillargs.netnsid);
		if (IS_ERR(tgt_net))
			return PTR_ERR(tgt_net);
	}

	addr = extract_addr(tb[IFA_ADDRESS], tb[IFA_LOCAL], &peer);
	if (!addr) {
		err = -EINVAL;
		goto errout;
	}
	ifm = nlmsg_data(nlh);
	if (ifm->ifa_index)
		dev = dev_get_by_index(tgt_net, ifm->ifa_index);

	ifa = ipv6_get_ifaddr(tgt_net, addr, dev, 1);
	if (!ifa) {
		err = -EADDRNOTAVAIL;
		goto errout;
	}

	skb = nlmsg_new(inet6_ifaddr_msgsize(), GFP_KERNEL);
	if (!skb) {
		err = -ENOBUFS;
		goto errout_ifa;
	}

	err = inet6_fill_ifaddr(skb, ifa, &fillargs);
	if (err < 0) {
		/* -EMSGSIZE implies BUG in inet6_ifaddr_msgsize() */
		WARN_ON(err == -EMSGSIZE);
		kfree_skb(skb);
		goto errout_ifa;
	}
	err = rtnl_unicast(skb, tgt_net, NETLINK_CB(in_skb).portid);
errout_ifa:
	in6_ifa_put(ifa);
errout:
	dev_put(dev);
	if (fillargs.netnsid >= 0)
		put_net(tgt_net);

	return err;
}

static void inet6_ifa_notify(int event, struct inet6_ifaddr *ifa)
{
	struct sk_buff *skb;
	struct net *net = dev_net(ifa->idev->dev);
	struct inet6_fill_args fillargs = {
		.portid = 0,
		.seq = 0,
		.event = event,
		.flags = 0,
		.netnsid = -1,
	};
	int err = -ENOBUFS;

	skb = nlmsg_new(inet6_ifaddr_msgsize(), GFP_ATOMIC);
	if (!skb)
		goto errout;

	err = inet6_fill_ifaddr(skb, ifa, &fillargs);
	if (err < 0) {
		/* -EMSGSIZE implies BUG in inet6_ifaddr_msgsize() */
		WARN_ON(err == -EMSGSIZE);
		kfree_skb(skb);
		goto errout;
	}
	rtnl_notify(skb, net, 0, RTNLGRP_IPV6_IFADDR, NULL, GFP_ATOMIC);
	return;
errout:
	if (err < 0)
		rtnl_set_sk_err(net, RTNLGRP_IPV6_IFADDR, err);
}

static void ipv6_store_devconf(const struct ipv6_devconf *cnf,
			       __s32 *array, int bytes)
{
	BUG_ON(bytes < (DEVCONF_MAX * 4));

	memset(array, 0, bytes);
	array[DEVCONF_FORWARDING] = READ_ONCE(cnf->forwarding);
	array[DEVCONF_HOPLIMIT] = READ_ONCE(cnf->hop_limit);
	array[DEVCONF_MTU6] = READ_ONCE(cnf->mtu6);
	array[DEVCONF_ACCEPT_RA] = READ_ONCE(cnf->accept_ra);
	array[DEVCONF_ACCEPT_REDIRECTS] = READ_ONCE(cnf->accept_redirects);
	array[DEVCONF_AUTOCONF] = READ_ONCE(cnf->autoconf);
	array[DEVCONF_DAD_TRANSMITS] = READ_ONCE(cnf->dad_transmits);
	array[DEVCONF_RTR_SOLICITS] = READ_ONCE(cnf->rtr_solicits);
	array[DEVCONF_RTR_SOLICIT_INTERVAL] =
		jiffies_to_msecs(READ_ONCE(cnf->rtr_solicit_interval));
	array[DEVCONF_RTR_SOLICIT_MAX_INTERVAL] =
		jiffies_to_msecs(READ_ONCE(cnf->rtr_solicit_max_interval));
	array[DEVCONF_RTR_SOLICIT_DELAY] =
		jiffies_to_msecs(READ_ONCE(cnf->rtr_solicit_delay));
	array[DEVCONF_FORCE_MLD_VERSION] = READ_ONCE(cnf->force_mld_version);
	array[DEVCONF_MLDV1_UNSOLICITED_REPORT_INTERVAL] =
		jiffies_to_msecs(READ_ONCE(cnf->mldv1_unsolicited_report_interval));
	array[DEVCONF_MLDV2_UNSOLICITED_REPORT_INTERVAL] =
		jiffies_to_msecs(READ_ONCE(cnf->mldv2_unsolicited_report_interval));
	array[DEVCONF_USE_TEMPADDR] = READ_ONCE(cnf->use_tempaddr);
	array[DEVCONF_TEMP_VALID_LFT] = READ_ONCE(cnf->temp_valid_lft);
	array[DEVCONF_TEMP_PREFERED_LFT] = READ_ONCE(cnf->temp_prefered_lft);
	array[DEVCONF_REGEN_MAX_RETRY] = READ_ONCE(cnf->regen_max_retry);
	array[DEVCONF_MAX_DESYNC_FACTOR] = READ_ONCE(cnf->max_desync_factor);
	array[DEVCONF_MAX_ADDRESSES] = READ_ONCE(cnf->max_addresses);
	array[DEVCONF_ACCEPT_RA_DEFRTR] = READ_ONCE(cnf->accept_ra_defrtr);
	array[DEVCONF_RA_DEFRTR_METRIC] = READ_ONCE(cnf->ra_defrtr_metric);
	array[DEVCONF_ACCEPT_RA_MIN_HOP_LIMIT] =
		READ_ONCE(cnf->accept_ra_min_hop_limit);
	array[DEVCONF_ACCEPT_RA_PINFO] = READ_ONCE(cnf->accept_ra_pinfo);
#ifdef CONFIG_IPV6_ROUTER_PREF
	array[DEVCONF_ACCEPT_RA_RTR_PREF] = READ_ONCE(cnf->accept_ra_rtr_pref);
	array[DEVCONF_RTR_PROBE_INTERVAL] =
		jiffies_to_msecs(READ_ONCE(cnf->rtr_probe_interval));
#ifdef CONFIG_IPV6_ROUTE_INFO
	array[DEVCONF_ACCEPT_RA_RT_INFO_MIN_PLEN] =
		READ_ONCE(cnf->accept_ra_rt_info_min_plen);
	array[DEVCONF_ACCEPT_RA_RT_INFO_MAX_PLEN] =
		READ_ONCE(cnf->accept_ra_rt_info_max_plen);
#endif
#endif
	array[DEVCONF_PROXY_NDP] = READ_ONCE(cnf->proxy_ndp);
	array[DEVCONF_ACCEPT_SOURCE_ROUTE] =
		READ_ONCE(cnf->accept_source_route);
#ifdef CONFIG_IPV6_OPTIMISTIC_DAD
	array[DEVCONF_OPTIMISTIC_DAD] = READ_ONCE(cnf->optimistic_dad);
	array[DEVCONF_USE_OPTIMISTIC] = READ_ONCE(cnf->use_optimistic);
#endif
#ifdef CONFIG_IPV6_MROUTE
	array[DEVCONF_MC_FORWARDING] = atomic_read(&cnf->mc_forwarding);
#endif
	array[DEVCONF_DISABLE_IPV6] = READ_ONCE(cnf->disable_ipv6);
	array[DEVCONF_ACCEPT_DAD] = READ_ONCE(cnf->accept_dad);
	array[DEVCONF_FORCE_TLLAO] = READ_ONCE(cnf->force_tllao);
	array[DEVCONF_NDISC_NOTIFY] = READ_ONCE(cnf->ndisc_notify);
	array[DEVCONF_SUPPRESS_FRAG_NDISC] =
		READ_ONCE(cnf->suppress_frag_ndisc);
	array[DEVCONF_ACCEPT_RA_FROM_LOCAL] =
		READ_ONCE(cnf->accept_ra_from_local);
	array[DEVCONF_ACCEPT_RA_MTU] = READ_ONCE(cnf->accept_ra_mtu);
	array[DEVCONF_IGNORE_ROUTES_WITH_LINKDOWN] =
		READ_ONCE(cnf->ignore_routes_with_linkdown);
	/* we omit DEVCONF_STABLE_SECRET for now */
	array[DEVCONF_USE_OIF_ADDRS_ONLY] = READ_ONCE(cnf->use_oif_addrs_only);
	array[DEVCONF_DROP_UNICAST_IN_L2_MULTICAST] =
		READ_ONCE(cnf->drop_unicast_in_l2_multicast);
	array[DEVCONF_DROP_UNSOLICITED_NA] = READ_ONCE(cnf->drop_unsolicited_na);
	array[DEVCONF_KEEP_ADDR_ON_DOWN] = READ_ONCE(cnf->keep_addr_on_down);
	array[DEVCONF_SEG6_ENABLED] = READ_ONCE(cnf->seg6_enabled);
#ifdef CONFIG_IPV6_SEG6_HMAC
	array[DEVCONF_SEG6_REQUIRE_HMAC] = READ_ONCE(cnf->seg6_require_hmac);
#endif
	array[DEVCONF_ENHANCED_DAD] = READ_ONCE(cnf->enhanced_dad);
	array[DEVCONF_ADDR_GEN_MODE] = READ_ONCE(cnf->addr_gen_mode);
	array[DEVCONF_DISABLE_POLICY] = READ_ONCE(cnf->disable_policy);
	array[DEVCONF_NDISC_TCLASS] = READ_ONCE(cnf->ndisc_tclass);
	array[DEVCONF_RPL_SEG_ENABLED] = READ_ONCE(cnf->rpl_seg_enabled);
	array[DEVCONF_IOAM6_ENABLED] = READ_ONCE(cnf->ioam6_enabled);
	array[DEVCONF_IOAM6_ID] = READ_ONCE(cnf->ioam6_id);
	array[DEVCONF_IOAM6_ID_WIDE] = READ_ONCE(cnf->ioam6_id_wide);
	array[DEVCONF_NDISC_EVICT_NOCARRIER] =
		READ_ONCE(cnf->ndisc_evict_nocarrier);
	array[DEVCONF_ACCEPT_UNTRACKED_NA] =
		READ_ONCE(cnf->accept_untracked_na);
	array[DEVCONF_ACCEPT_RA_MIN_LFT] = READ_ONCE(cnf->accept_ra_min_lft);
}

static inline size_t inet6_ifla6_size(void)
{
	return nla_total_size(4) /* IFLA_INET6_FLAGS */
	     + nla_total_size(sizeof(struct ifla_cacheinfo))
	     + nla_total_size(DEVCONF_MAX * 4) /* IFLA_INET6_CONF */
	     + nla_total_size(IPSTATS_MIB_MAX * 8) /* IFLA_INET6_STATS */
	     + nla_total_size(ICMP6_MIB_MAX * 8) /* IFLA_INET6_ICMP6STATS */
	     + nla_total_size(sizeof(struct in6_addr)) /* IFLA_INET6_TOKEN */
	     + nla_total_size(1) /* IFLA_INET6_ADDR_GEN_MODE */
	     + nla_total_size(4) /* IFLA_INET6_RA_MTU */
	     + 0;
}

static inline size_t inet6_if_nlmsg_size(void)
{
	return NLMSG_ALIGN(sizeof(struct ifinfomsg))
	       + nla_total_size(IFNAMSIZ) /* IFLA_IFNAME */
	       + nla_total_size(MAX_ADDR_LEN) /* IFLA_ADDRESS */
	       + nla_total_size(4) /* IFLA_MTU */
	       + nla_total_size(4) /* IFLA_LINK */
	       + nla_total_size(1) /* IFLA_OPERSTATE */
	       + nla_total_size(inet6_ifla6_size()); /* IFLA_PROTINFO */
}

static inline void __snmp6_fill_statsdev(u64 *stats, atomic_long_t *mib,
					int bytes)
{
	int i;
	int pad = bytes - sizeof(u64) * ICMP6_MIB_MAX;
	BUG_ON(pad < 0);

	/* Use put_unaligned() because stats may not be aligned for u64. */
	put_unaligned(ICMP6_MIB_MAX, &stats[0]);
	for (i = 1; i < ICMP6_MIB_MAX; i++)
		put_unaligned(atomic_long_read(&mib[i]), &stats[i]);

	memset(&stats[ICMP6_MIB_MAX], 0, pad);
}

static inline void __snmp6_fill_stats64(u64 *stats, void __percpu *mib,
					int bytes, size_t syncpoff)
{
	int i, c;
	u64 buff[IPSTATS_MIB_MAX];
	int pad = bytes - sizeof(u64) * IPSTATS_MIB_MAX;

	BUG_ON(pad < 0);

	memset(buff, 0, sizeof(buff));
	buff[0] = IPSTATS_MIB_MAX;

	for_each_possible_cpu(c) {
		for (i = 1; i < IPSTATS_MIB_MAX; i++)
			buff[i] += snmp_get_cpu_field64(mib, c, i, syncpoff);
	}

	memcpy(stats, buff, IPSTATS_MIB_MAX * sizeof(u64));
	memset(&stats[IPSTATS_MIB_MAX], 0, pad);
}

static void snmp6_fill_stats(u64 *stats, struct inet6_dev *idev, int attrtype,
			     int bytes)
{
	switch (attrtype) {
	case IFLA_INET6_STATS:
		__snmp6_fill_stats64(stats, idev->stats.ipv6, bytes,
				     offsetof(struct ipstats_mib, syncp));
		break;
	case IFLA_INET6_ICMP6STATS:
		__snmp6_fill_statsdev(stats, idev->stats.icmpv6dev->mibs, bytes);
		break;
	}
}

static int inet6_fill_ifla6_attrs(struct sk_buff *skb, struct inet6_dev *idev,
				  u32 ext_filter_mask)
{
	struct ifla_cacheinfo ci;
	struct nlattr *nla;
	u32 ra_mtu;

	if (nla_put_u32(skb, IFLA_INET6_FLAGS, READ_ONCE(idev->if_flags)))
		goto nla_put_failure;
	ci.max_reasm_len = IPV6_MAXPLEN;
	ci.tstamp = cstamp_delta(READ_ONCE(idev->tstamp));
	ci.reachable_time = jiffies_to_msecs(idev->nd_parms->reachable_time);
	ci.retrans_time = jiffies_to_msecs(NEIGH_VAR(idev->nd_parms, RETRANS_TIME));
	if (nla_put(skb, IFLA_INET6_CACHEINFO, sizeof(ci), &ci))
		goto nla_put_failure;
	nla = nla_reserve(skb, IFLA_INET6_CONF, DEVCONF_MAX * sizeof(s32));
	if (!nla)
		goto nla_put_failure;
	ipv6_store_devconf(&idev->cnf, nla_data(nla), nla_len(nla));

	/* XXX - MC not implemented */

	if (ext_filter_mask & RTEXT_FILTER_SKIP_STATS)
		return 0;

	nla = nla_reserve(skb, IFLA_INET6_STATS, IPSTATS_MIB_MAX * sizeof(u64));
	if (!nla)
		goto nla_put_failure;
	snmp6_fill_stats(nla_data(nla), idev, IFLA_INET6_STATS, nla_len(nla));

	nla = nla_reserve(skb, IFLA_INET6_ICMP6STATS, ICMP6_MIB_MAX * sizeof(u64));
	if (!nla)
		goto nla_put_failure;
	snmp6_fill_stats(nla_data(nla), idev, IFLA_INET6_ICMP6STATS, nla_len(nla));

	nla = nla_reserve(skb, IFLA_INET6_TOKEN, sizeof(struct in6_addr));
	if (!nla)
		goto nla_put_failure;
	read_lock_bh(&idev->lock);
	memcpy(nla_data(nla), idev->token.s6_addr, nla_len(nla));
	read_unlock_bh(&idev->lock);

	if (nla_put_u8(skb, IFLA_INET6_ADDR_GEN_MODE,
		       READ_ONCE(idev->cnf.addr_gen_mode)))
		goto nla_put_failure;

	ra_mtu = READ_ONCE(idev->ra_mtu);
	if (ra_mtu && nla_put_u32(skb, IFLA_INET6_RA_MTU, ra_mtu))
		goto nla_put_failure;

	return 0;

nla_put_failure:
	return -EMSGSIZE;
}

static size_t inet6_get_link_af_size(const struct net_device *dev,
				     u32 ext_filter_mask)
{
	if (!__in6_dev_get(dev))
		return 0;

	return inet6_ifla6_size();
}

static int inet6_fill_link_af(struct sk_buff *skb, const struct net_device *dev,
			      u32 ext_filter_mask)
{
	struct inet6_dev *idev = __in6_dev_get(dev);

	if (!idev)
		return -ENODATA;

	if (inet6_fill_ifla6_attrs(skb, idev, ext_filter_mask) < 0)
		return -EMSGSIZE;

	return 0;
}

static int inet6_set_iftoken(struct inet6_dev *idev, struct in6_addr *token,
			     struct netlink_ext_ack *extack)
{
	struct inet6_ifaddr *ifp;
	struct net_device *dev = idev->dev;
	bool clear_token, update_rs = false;
	struct in6_addr ll_addr;

	ASSERT_RTNL();

	if (!token)
		return -EINVAL;

	if (dev->flags & IFF_LOOPBACK) {
		NL_SET_ERR_MSG_MOD(extack, "Device is loopback");
		return -EINVAL;
	}

	if (dev->flags & IFF_NOARP) {
		NL_SET_ERR_MSG_MOD(extack,
				   "Device does not do neighbour discovery");
		return -EINVAL;
	}

	if (!ipv6_accept_ra(idev)) {
		NL_SET_ERR_MSG_MOD(extack,
				   "Router advertisement is disabled on device");
		return -EINVAL;
	}

	if (READ_ONCE(idev->cnf.rtr_solicits) == 0) {
		NL_SET_ERR_MSG(extack,
			       "Router solicitation is disabled on device");
		return -EINVAL;
	}

	write_lock_bh(&idev->lock);

	BUILD_BUG_ON(sizeof(token->s6_addr) != 16);
	memcpy(idev->token.s6_addr + 8, token->s6_addr + 8, 8);

	write_unlock_bh(&idev->lock);

	clear_token = ipv6_addr_any(token);
	if (clear_token)
		goto update_lft;

	if (!idev->dead && (idev->if_flags & IF_READY) &&
	    !ipv6_get_lladdr(dev, &ll_addr, IFA_F_TENTATIVE |
			     IFA_F_OPTIMISTIC)) {
		/* If we're not ready, then normal ifup will take care
		 * of this. Otherwise, we need to request our rs here.
		 */
		ndisc_send_rs(dev, &ll_addr, &in6addr_linklocal_allrouters);
		update_rs = true;
	}

update_lft:
	write_lock_bh(&idev->lock);

	if (update_rs) {
		idev->if_flags |= IF_RS_SENT;
		idev->rs_interval = rfc3315_s14_backoff_init(
			READ_ONCE(idev->cnf.rtr_solicit_interval));
		idev->rs_probes = 1;
		addrconf_mod_rs_timer(idev, idev->rs_interval);
	}

	/* Well, that's kinda nasty ... */
	list_for_each_entry(ifp, &idev->addr_list, if_list) {
		spin_lock(&ifp->lock);
		if (ifp->tokenized) {
			ifp->valid_lft = 0;
			ifp->prefered_lft = 0;
		}
		spin_unlock(&ifp->lock);
	}

	write_unlock_bh(&idev->lock);
	inet6_ifinfo_notify(RTM_NEWLINK, idev);
	addrconf_verify_rtnl(dev_net(dev));
	return 0;
}

static const struct nla_policy inet6_af_policy[IFLA_INET6_MAX + 1] = {
	[IFLA_INET6_ADDR_GEN_MODE]	= { .type = NLA_U8 },
	[IFLA_INET6_TOKEN]		= { .len = sizeof(struct in6_addr) },
	[IFLA_INET6_RA_MTU]		= { .type = NLA_REJECT,
					    .reject_message =
						"IFLA_INET6_RA_MTU can not be set" },
};

static int check_addr_gen_mode(int mode)
{
	if (mode != IN6_ADDR_GEN_MODE_EUI64 &&
	    mode != IN6_ADDR_GEN_MODE_NONE &&
	    mode != IN6_ADDR_GEN_MODE_STABLE_PRIVACY &&
	    mode != IN6_ADDR_GEN_MODE_RANDOM)
		return -EINVAL;
	return 1;
}

static int check_stable_privacy(struct inet6_dev *idev, struct net *net,
				int mode)
{
	if (mode == IN6_ADDR_GEN_MODE_STABLE_PRIVACY &&
	    !idev->cnf.stable_secret.initialized &&
	    !net->ipv6.devconf_dflt->stable_secret.initialized)
		return -EINVAL;
	return 1;
}

static int inet6_validate_link_af(const struct net_device *dev,
				  const struct nlattr *nla,
				  struct netlink_ext_ack *extack)
{
	struct nlattr *tb[IFLA_INET6_MAX + 1];
	struct inet6_dev *idev = NULL;
	int err;

	if (dev) {
		idev = __in6_dev_get(dev);
		if (!idev)
			return -EAFNOSUPPORT;
	}

	err = nla_parse_nested_deprecated(tb, IFLA_INET6_MAX, nla,
					  inet6_af_policy, extack);
	if (err)
		return err;

	if (!tb[IFLA_INET6_TOKEN] && !tb[IFLA_INET6_ADDR_GEN_MODE])
		return -EINVAL;

	if (tb[IFLA_INET6_ADDR_GEN_MODE]) {
		u8 mode = nla_get_u8(tb[IFLA_INET6_ADDR_GEN_MODE]);

		if (check_addr_gen_mode(mode) < 0)
			return -EINVAL;
		if (dev && check_stable_privacy(idev, dev_net(dev), mode) < 0)
			return -EINVAL;
	}

	return 0;
}

static int inet6_set_link_af(struct net_device *dev, const struct nlattr *nla,
			     struct netlink_ext_ack *extack)
{
	struct inet6_dev *idev = __in6_dev_get(dev);
	struct nlattr *tb[IFLA_INET6_MAX + 1];
	int err;

	if (!idev)
		return -EAFNOSUPPORT;

	if (nla_parse_nested_deprecated(tb, IFLA_INET6_MAX, nla, NULL, NULL) < 0)
		return -EINVAL;

	if (tb[IFLA_INET6_TOKEN]) {
		err = inet6_set_iftoken(idev, nla_data(tb[IFLA_INET6_TOKEN]),
					extack);
		if (err)
			return err;
	}

	if (tb[IFLA_INET6_ADDR_GEN_MODE]) {
		u8 mode = nla_get_u8(tb[IFLA_INET6_ADDR_GEN_MODE]);

		WRITE_ONCE(idev->cnf.addr_gen_mode, mode);
	}

	return 0;
}

static int inet6_fill_ifinfo(struct sk_buff *skb, struct inet6_dev *idev,
			     u32 portid, u32 seq, int event, unsigned int flags)
{
	struct net_device *dev = idev->dev;
	struct ifinfomsg *hdr;
	struct nlmsghdr *nlh;
	int ifindex, iflink;
	void *protoinfo;

	nlh = nlmsg_put(skb, portid, seq, event, sizeof(*hdr), flags);
	if (!nlh)
		return -EMSGSIZE;

	hdr = nlmsg_data(nlh);
	hdr->ifi_family = AF_INET6;
	hdr->__ifi_pad = 0;
	hdr->ifi_type = dev->type;
	ifindex = READ_ONCE(dev->ifindex);
	hdr->ifi_index = ifindex;
	hdr->ifi_flags = dev_get_flags(dev);
	hdr->ifi_change = 0;

	iflink = dev_get_iflink(dev);
	if (nla_put_string(skb, IFLA_IFNAME, dev->name) ||
	    (dev->addr_len &&
	     nla_put(skb, IFLA_ADDRESS, dev->addr_len, dev->dev_addr)) ||
	    nla_put_u32(skb, IFLA_MTU, READ_ONCE(dev->mtu)) ||
	    (ifindex != iflink &&
	     nla_put_u32(skb, IFLA_LINK, iflink)) ||
	    nla_put_u8(skb, IFLA_OPERSTATE,
		       netif_running(dev) ? READ_ONCE(dev->operstate) : IF_OPER_DOWN))
		goto nla_put_failure;
	protoinfo = nla_nest_start_noflag(skb, IFLA_PROTINFO);
	if (!protoinfo)
		goto nla_put_failure;

	if (inet6_fill_ifla6_attrs(skb, idev, 0) < 0)
		goto nla_put_failure;

	nla_nest_end(skb, protoinfo);
	nlmsg_end(skb, nlh);
	return 0;

nla_put_failure:
	nlmsg_cancel(skb, nlh);
	return -EMSGSIZE;
}

static int inet6_valid_dump_ifinfo(const struct nlmsghdr *nlh,
				   struct netlink_ext_ack *extack)
{
	struct ifinfomsg *ifm;

	if (nlh->nlmsg_len < nlmsg_msg_size(sizeof(*ifm))) {
		NL_SET_ERR_MSG_MOD(extack, "Invalid header for link dump request");
		return -EINVAL;
	}

	if (nlmsg_attrlen(nlh, sizeof(*ifm))) {
		NL_SET_ERR_MSG_MOD(extack, "Invalid data after header");
		return -EINVAL;
	}

	ifm = nlmsg_data(nlh);
	if (ifm->__ifi_pad || ifm->ifi_type || ifm->ifi_flags ||
	    ifm->ifi_change || ifm->ifi_index) {
		NL_SET_ERR_MSG_MOD(extack, "Invalid values in header for dump request");
		return -EINVAL;
	}

	return 0;
}

static int inet6_dump_ifinfo(struct sk_buff *skb, struct netlink_callback *cb)
{
	struct net *net = sock_net(skb->sk);
	struct {
		unsigned long ifindex;
	} *ctx = (void *)cb->ctx;
	struct net_device *dev;
	struct inet6_dev *idev;
	int err;

	/* only requests using strict checking can pass data to
	 * influence the dump
	 */
	if (cb->strict_check) {
		err = inet6_valid_dump_ifinfo(cb->nlh, cb->extack);

		if (err < 0)
			return err;
	}

	err = 0;
	rcu_read_lock();
	for_each_netdev_dump(net, dev, ctx->ifindex) {
		idev = __in6_dev_get(dev);
		if (!idev)
			continue;
		err = inet6_fill_ifinfo(skb, idev,
					NETLINK_CB(cb->skb).portid,
					cb->nlh->nlmsg_seq,
					RTM_NEWLINK, NLM_F_MULTI);
		if (err < 0)
			break;
	}
	rcu_read_unlock();

	return err;
}

void inet6_ifinfo_notify(int event, struct inet6_dev *idev)
{
	struct sk_buff *skb;
	struct net *net = dev_net(idev->dev);
	int err = -ENOBUFS;

	skb = nlmsg_new(inet6_if_nlmsg_size(), GFP_ATOMIC);
	if (!skb)
		goto errout;

	err = inet6_fill_ifinfo(skb, idev, 0, 0, event, 0);
	if (err < 0) {
		/* -EMSGSIZE implies BUG in inet6_if_nlmsg_size() */
		WARN_ON(err == -EMSGSIZE);
		kfree_skb(skb);
		goto errout;
	}
	rtnl_notify(skb, net, 0, RTNLGRP_IPV6_IFINFO, NULL, GFP_ATOMIC);
	return;
errout:
	if (err < 0)
		rtnl_set_sk_err(net, RTNLGRP_IPV6_IFINFO, err);
}

static inline size_t inet6_prefix_nlmsg_size(void)
{
	return NLMSG_ALIGN(sizeof(struct prefixmsg))
	       + nla_total_size(sizeof(struct in6_addr))
	       + nla_total_size(sizeof(struct prefix_cacheinfo));
}

static int inet6_fill_prefix(struct sk_buff *skb, struct inet6_dev *idev,
			     struct prefix_info *pinfo, u32 portid, u32 seq,
			     int event, unsigned int flags)
{
	struct prefixmsg *pmsg;
	struct nlmsghdr *nlh;
	struct prefix_cacheinfo	ci;

	nlh = nlmsg_put(skb, portid, seq, event, sizeof(*pmsg), flags);
	if (!nlh)
		return -EMSGSIZE;

	pmsg = nlmsg_data(nlh);
	pmsg->prefix_family = AF_INET6;
	pmsg->prefix_pad1 = 0;
	pmsg->prefix_pad2 = 0;
	pmsg->prefix_ifindex = idev->dev->ifindex;
	pmsg->prefix_len = pinfo->prefix_len;
	pmsg->prefix_type = pinfo->type;
	pmsg->prefix_pad3 = 0;
	pmsg->prefix_flags = pinfo->flags;

	if (nla_put(skb, PREFIX_ADDRESS, sizeof(pinfo->prefix), &pinfo->prefix))
		goto nla_put_failure;
	ci.preferred_time = ntohl(pinfo->prefered);
	ci.valid_time = ntohl(pinfo->valid);
	if (nla_put(skb, PREFIX_CACHEINFO, sizeof(ci), &ci))
		goto nla_put_failure;
	nlmsg_end(skb, nlh);
	return 0;

nla_put_failure:
	nlmsg_cancel(skb, nlh);
	return -EMSGSIZE;
}

static void inet6_prefix_notify(int event, struct inet6_dev *idev,
			 struct prefix_info *pinfo)
{
	struct sk_buff *skb;
	struct net *net = dev_net(idev->dev);
	int err = -ENOBUFS;

	skb = nlmsg_new(inet6_prefix_nlmsg_size(), GFP_ATOMIC);
	if (!skb)
		goto errout;

	err = inet6_fill_prefix(skb, idev, pinfo, 0, 0, event, 0);
	if (err < 0) {
		/* -EMSGSIZE implies BUG in inet6_prefix_nlmsg_size() */
		WARN_ON(err == -EMSGSIZE);
		kfree_skb(skb);
		goto errout;
	}
	rtnl_notify(skb, net, 0, RTNLGRP_IPV6_PREFIX, NULL, GFP_ATOMIC);
	return;
errout:
	if (err < 0)
		rtnl_set_sk_err(net, RTNLGRP_IPV6_PREFIX, err);
}

static void __ipv6_ifa_notify(int event, struct inet6_ifaddr *ifp)
{
	struct net *net = dev_net(ifp->idev->dev);

	if (event)
		ASSERT_RTNL();

	inet6_ifa_notify(event ? : RTM_NEWADDR, ifp);

	switch (event) {
	case RTM_NEWADDR:
		/*
		 * If the address was optimistic we inserted the route at the
		 * start of our DAD process, so we don't need to do it again.
		 * If the device was taken down in the middle of the DAD
		 * cycle there is a race where we could get here without a
		 * host route, so nothing to insert. That will be fixed when
		 * the device is brought up.
		 */
		if (ifp->rt && !rcu_access_pointer(ifp->rt->fib6_node)) {
			ip6_ins_rt(net, ifp->rt);
		} else if (!ifp->rt && (ifp->idev->dev->flags & IFF_UP)) {
			pr_warn("BUG: Address %pI6c on device %s is missing its host route.\n",
				&ifp->addr, ifp->idev->dev->name);
		}

		if (ifp->idev->cnf.forwarding)
			addrconf_join_anycast(ifp);
		if (!ipv6_addr_any(&ifp->peer_addr))
			addrconf_prefix_route(&ifp->peer_addr, 128,
					      ifp->rt_priority, ifp->idev->dev,
					      0, 0, GFP_ATOMIC);
		break;
	case RTM_DELADDR:
		if (ifp->idev->cnf.forwarding)
			addrconf_leave_anycast(ifp);
		addrconf_leave_solict(ifp->idev, &ifp->addr);
		if (!ipv6_addr_any(&ifp->peer_addr)) {
			struct fib6_info *rt;

			rt = addrconf_get_prefix_route(&ifp->peer_addr, 128,
						       ifp->idev->dev, 0, 0,
						       false);
			if (rt)
				ip6_del_rt(net, rt, false);
		}
		if (ifp->rt) {
			ip6_del_rt(net, ifp->rt, false);
			ifp->rt = NULL;
		}
		rt_genid_bump_ipv6(net);
		break;
	}
	atomic_inc(&net->ipv6.dev_addr_genid);
}

static void ipv6_ifa_notify(int event, struct inet6_ifaddr *ifp)
{
	if (likely(ifp->idev->dead == 0))
		__ipv6_ifa_notify(event, ifp);
}

#ifdef CONFIG_SYSCTL

static int addrconf_sysctl_forward(struct ctl_table *ctl, int write,
		void *buffer, size_t *lenp, loff_t *ppos)
{
	int *valp = ctl->data;
	int val = *valp;
	loff_t pos = *ppos;
	struct ctl_table lctl;
	int ret;

	/*
	 * ctl->data points to idev->cnf.forwarding, we should
	 * not modify it until we get the rtnl lock.
	 */
	lctl = *ctl;
	lctl.data = &val;

	ret = proc_dointvec(&lctl, write, buffer, lenp, ppos);

	if (write)
		ret = addrconf_fixup_forwarding(ctl, valp, val);
	if (ret)
		*ppos = pos;
	return ret;
}

static int addrconf_sysctl_mtu(struct ctl_table *ctl, int write,
		void *buffer, size_t *lenp, loff_t *ppos)
{
	struct inet6_dev *idev = ctl->extra1;
	int min_mtu = IPV6_MIN_MTU;
	struct ctl_table lctl;

	lctl = *ctl;
	lctl.extra1 = &min_mtu;
	lctl.extra2 = idev ? &idev->dev->mtu : NULL;

	return proc_dointvec_minmax(&lctl, write, buffer, lenp, ppos);
}

static void dev_disable_change(struct inet6_dev *idev)
{
	struct netdev_notifier_info info;

	if (!idev || !idev->dev)
		return;

	netdev_notifier_info_init(&info, idev->dev);
	if (idev->cnf.disable_ipv6)
		addrconf_notify(NULL, NETDEV_DOWN, &info);
	else
		addrconf_notify(NULL, NETDEV_UP, &info);
}

static void addrconf_disable_change(struct net *net, __s32 newf)
{
	struct net_device *dev;
	struct inet6_dev *idev;

	for_each_netdev(net, dev) {
		idev = __in6_dev_get(dev);
		if (idev) {
			int changed = (!idev->cnf.disable_ipv6) ^ (!newf);

			WRITE_ONCE(idev->cnf.disable_ipv6, newf);
			if (changed)
				dev_disable_change(idev);
		}
	}
}

static int addrconf_disable_ipv6(struct ctl_table *table, int *p, int newf)
{
	struct net *net = (struct net *)table->extra2;
	int old;

	if (p == &net->ipv6.devconf_dflt->disable_ipv6) {
		WRITE_ONCE(*p, newf);
		return 0;
	}

	if (!rtnl_trylock())
		return restart_syscall();

	old = *p;
	WRITE_ONCE(*p, newf);

	if (p == &net->ipv6.devconf_all->disable_ipv6) {
		WRITE_ONCE(net->ipv6.devconf_dflt->disable_ipv6, newf);
		addrconf_disable_change(net, newf);
	} else if ((!newf) ^ (!old))
		dev_disable_change((struct inet6_dev *)table->extra1);

	rtnl_unlock();
	return 0;
}

static int addrconf_sysctl_disable(struct ctl_table *ctl, int write,
		void *buffer, size_t *lenp, loff_t *ppos)
{
	int *valp = ctl->data;
	int val = *valp;
	loff_t pos = *ppos;
	struct ctl_table lctl;
	int ret;

	/*
	 * ctl->data points to idev->cnf.disable_ipv6, we should
	 * not modify it until we get the rtnl lock.
	 */
	lctl = *ctl;
	lctl.data = &val;

	ret = proc_dointvec(&lctl, write, buffer, lenp, ppos);

	if (write)
		ret = addrconf_disable_ipv6(ctl, valp, val);
	if (ret)
		*ppos = pos;
	return ret;
}

static int addrconf_sysctl_proxy_ndp(struct ctl_table *ctl, int write,
		void *buffer, size_t *lenp, loff_t *ppos)
{
	int *valp = ctl->data;
	int ret;
	int old, new;

	old = *valp;
	ret = proc_dointvec(ctl, write, buffer, lenp, ppos);
	new = *valp;

	if (write && old != new) {
		struct net *net = ctl->extra2;

		if (!rtnl_trylock())
			return restart_syscall();

		if (valp == &net->ipv6.devconf_dflt->proxy_ndp)
			inet6_netconf_notify_devconf(net, RTM_NEWNETCONF,
						     NETCONFA_PROXY_NEIGH,
						     NETCONFA_IFINDEX_DEFAULT,
						     net->ipv6.devconf_dflt);
		else if (valp == &net->ipv6.devconf_all->proxy_ndp)
			inet6_netconf_notify_devconf(net, RTM_NEWNETCONF,
						     NETCONFA_PROXY_NEIGH,
						     NETCONFA_IFINDEX_ALL,
						     net->ipv6.devconf_all);
		else {
			struct inet6_dev *idev = ctl->extra1;

			inet6_netconf_notify_devconf(net, RTM_NEWNETCONF,
						     NETCONFA_PROXY_NEIGH,
						     idev->dev->ifindex,
						     &idev->cnf);
		}
		rtnl_unlock();
	}

	return ret;
}

static int addrconf_sysctl_addr_gen_mode(struct ctl_table *ctl, int write,
					 void *buffer, size_t *lenp,
					 loff_t *ppos)
{
	int ret = 0;
	u32 new_val;
	struct inet6_dev *idev = (struct inet6_dev *)ctl->extra1;
	struct net *net = (struct net *)ctl->extra2;
	struct ctl_table tmp = {
		.data = &new_val,
		.maxlen = sizeof(new_val),
		.mode = ctl->mode,
	};

	if (!rtnl_trylock())
		return restart_syscall();

	new_val = *((u32 *)ctl->data);

	ret = proc_douintvec(&tmp, write, buffer, lenp, ppos);
	if (ret != 0)
		goto out;

	if (write) {
		if (check_addr_gen_mode(new_val) < 0) {
			ret = -EINVAL;
			goto out;
		}

		if (idev) {
			if (check_stable_privacy(idev, net, new_val) < 0) {
				ret = -EINVAL;
				goto out;
			}

			if (idev->cnf.addr_gen_mode != new_val) {
				WRITE_ONCE(idev->cnf.addr_gen_mode, new_val);
				addrconf_init_auto_addrs(idev->dev);
			}
		} else if (&net->ipv6.devconf_all->addr_gen_mode == ctl->data) {
			struct net_device *dev;

			WRITE_ONCE(net->ipv6.devconf_dflt->addr_gen_mode, new_val);
			for_each_netdev(net, dev) {
				idev = __in6_dev_get(dev);
				if (idev &&
				    idev->cnf.addr_gen_mode != new_val) {
					WRITE_ONCE(idev->cnf.addr_gen_mode,
						  new_val);
					addrconf_init_auto_addrs(idev->dev);
				}
			}
		}

		WRITE_ONCE(*((u32 *)ctl->data), new_val);
	}

out:
	rtnl_unlock();

	return ret;
}

static int addrconf_sysctl_stable_secret(struct ctl_table *ctl, int write,
					 void *buffer, size_t *lenp,
					 loff_t *ppos)
{
	int err;
	struct in6_addr addr;
	char str[IPV6_MAX_STRLEN];
	struct ctl_table lctl = *ctl;
	struct net *net = ctl->extra2;
	struct ipv6_stable_secret *secret = ctl->data;

	if (&net->ipv6.devconf_all->stable_secret == ctl->data)
		return -EIO;

	lctl.maxlen = IPV6_MAX_STRLEN;
	lctl.data = str;

	if (!rtnl_trylock())
		return restart_syscall();

	if (!write && !secret->initialized) {
		err = -EIO;
		goto out;
	}

	err = snprintf(str, sizeof(str), "%pI6", &secret->secret);
	if (err >= sizeof(str)) {
		err = -EIO;
		goto out;
	}

	err = proc_dostring(&lctl, write, buffer, lenp, ppos);
	if (err || !write)
		goto out;

	if (in6_pton(str, -1, addr.in6_u.u6_addr8, -1, NULL) != 1) {
		err = -EIO;
		goto out;
	}

	secret->initialized = true;
	secret->secret = addr;

	if (&net->ipv6.devconf_dflt->stable_secret == ctl->data) {
		struct net_device *dev;

		for_each_netdev(net, dev) {
			struct inet6_dev *idev = __in6_dev_get(dev);

			if (idev) {
				WRITE_ONCE(idev->cnf.addr_gen_mode,
					   IN6_ADDR_GEN_MODE_STABLE_PRIVACY);
			}
		}
	} else {
		struct inet6_dev *idev = ctl->extra1;

		WRITE_ONCE(idev->cnf.addr_gen_mode,
			   IN6_ADDR_GEN_MODE_STABLE_PRIVACY);
	}

out:
	rtnl_unlock();

	return err;
}

static
int addrconf_sysctl_ignore_routes_with_linkdown(struct ctl_table *ctl,
						int write, void *buffer,
						size_t *lenp,
						loff_t *ppos)
{
	int *valp = ctl->data;
	int val = *valp;
	loff_t pos = *ppos;
	struct ctl_table lctl;
	int ret;

	/* ctl->data points to idev->cnf.ignore_routes_when_linkdown
	 * we should not modify it until we get the rtnl lock.
	 */
	lctl = *ctl;
	lctl.data = &val;

	ret = proc_dointvec(&lctl, write, buffer, lenp, ppos);

	if (write)
		ret = addrconf_fixup_linkdown(ctl, valp, val);
	if (ret)
		*ppos = pos;
	return ret;
}

static
void addrconf_set_nopolicy(struct rt6_info *rt, int action)
{
	if (rt) {
		if (action)
			rt->dst.flags |= DST_NOPOLICY;
		else
			rt->dst.flags &= ~DST_NOPOLICY;
	}
}

static
void addrconf_disable_policy_idev(struct inet6_dev *idev, int val)
{
	struct inet6_ifaddr *ifa;

	read_lock_bh(&idev->lock);
	list_for_each_entry(ifa, &idev->addr_list, if_list) {
		spin_lock(&ifa->lock);
		if (ifa->rt) {
			/* host routes only use builtin fib6_nh */
			struct fib6_nh *nh = ifa->rt->fib6_nh;
			int cpu;

			rcu_read_lock();
			ifa->rt->dst_nopolicy = val ? true : false;
			if (nh->rt6i_pcpu) {
				for_each_possible_cpu(cpu) {
					struct rt6_info **rtp;

					rtp = per_cpu_ptr(nh->rt6i_pcpu, cpu);
					addrconf_set_nopolicy(*rtp, val);
				}
			}
			rcu_read_unlock();
		}
		spin_unlock(&ifa->lock);
	}
	read_unlock_bh(&idev->lock);
}

static
int addrconf_disable_policy(struct ctl_table *ctl, int *valp, int val)
{
	struct net *net = (struct net *)ctl->extra2;
	struct inet6_dev *idev;

	if (valp == &net->ipv6.devconf_dflt->disable_policy) {
		WRITE_ONCE(*valp, val);
		return 0;
	}

	if (!rtnl_trylock())
		return restart_syscall();

	WRITE_ONCE(*valp, val);

	if (valp == &net->ipv6.devconf_all->disable_policy)  {
		struct net_device *dev;

		for_each_netdev(net, dev) {
			idev = __in6_dev_get(dev);
			if (idev)
				addrconf_disable_policy_idev(idev, val);
		}
	} else {
		idev = (struct inet6_dev *)ctl->extra1;
		addrconf_disable_policy_idev(idev, val);
	}

	rtnl_unlock();
	return 0;
}

static int addrconf_sysctl_disable_policy(struct ctl_table *ctl, int write,
				   void *buffer, size_t *lenp, loff_t *ppos)
{
	int *valp = ctl->data;
	int val = *valp;
	loff_t pos = *ppos;
	struct ctl_table lctl;
	int ret;

	lctl = *ctl;
	lctl.data = &val;
	ret = proc_dointvec(&lctl, write, buffer, lenp, ppos);

	if (write && (*valp != val))
		ret = addrconf_disable_policy(ctl, valp, val);

	if (ret)
		*ppos = pos;

	return ret;
}

static int minus_one = -1;
static const int two_five_five = 255;
static u32 ioam6_if_id_max = U16_MAX;

static const struct ctl_table addrconf_sysctl[] = {
	{
		.procname	= "forwarding",
		.data		= &ipv6_devconf.forwarding,
		.maxlen		= sizeof(int),
		.mode		= 0644,
		.proc_handler	= addrconf_sysctl_forward,
	},
	{
		.procname	= "hop_limit",
		.data		= &ipv6_devconf.hop_limit,
		.maxlen		= sizeof(int),
		.mode		= 0644,
		.proc_handler	= proc_dointvec_minmax,
		.extra1		= (void *)SYSCTL_ONE,
		.extra2		= (void *)&two_five_five,
	},
	{
		.procname	= "mtu",
		.data		= &ipv6_devconf.mtu6,
		.maxlen		= sizeof(int),
		.mode		= 0644,
		.proc_handler	= addrconf_sysctl_mtu,
	},
	{
		.procname	= "accept_ra",
		.data		= &ipv6_devconf.accept_ra,
		.maxlen		= sizeof(int),
		.mode		= 0644,
		.proc_handler	= proc_dointvec,
	},
	{
		.procname	= "accept_redirects",
		.data		= &ipv6_devconf.accept_redirects,
		.maxlen		= sizeof(int),
		.mode		= 0644,
		.proc_handler	= proc_dointvec,
	},
	{
		.procname	= "autoconf",
		.data		= &ipv6_devconf.autoconf,
		.maxlen		= sizeof(int),
		.mode		= 0644,
		.proc_handler	= proc_dointvec,
	},
	{
		.procname	= "dad_transmits",
		.data		= &ipv6_devconf.dad_transmits,
		.maxlen		= sizeof(int),
		.mode		= 0644,
		.proc_handler	= proc_dointvec,
	},
	{
		.procname	= "router_solicitations",
		.data		= &ipv6_devconf.rtr_solicits,
		.maxlen		= sizeof(int),
		.mode		= 0644,
		.proc_handler	= proc_dointvec_minmax,
		.extra1		= &minus_one,
	},
	{
		.procname	= "router_solicitation_interval",
		.data		= &ipv6_devconf.rtr_solicit_interval,
		.maxlen		= sizeof(int),
		.mode		= 0644,
		.proc_handler	= proc_dointvec_jiffies,
	},
	{
		.procname	= "router_solicitation_max_interval",
		.data		= &ipv6_devconf.rtr_solicit_max_interval,
		.maxlen		= sizeof(int),
		.mode		= 0644,
		.proc_handler	= proc_dointvec_jiffies,
	},
	{
		.procname	= "router_solicitation_delay",
		.data		= &ipv6_devconf.rtr_solicit_delay,
		.maxlen		= sizeof(int),
		.mode		= 0644,
		.proc_handler	= proc_dointvec_jiffies,
	},
	{
		.procname	= "force_mld_version",
		.data		= &ipv6_devconf.force_mld_version,
		.maxlen		= sizeof(int),
		.mode		= 0644,
		.proc_handler	= proc_dointvec,
	},
	{
		.procname	= "mldv1_unsolicited_report_interval",
		.data		=
			&ipv6_devconf.mldv1_unsolicited_report_interval,
		.maxlen		= sizeof(int),
		.mode		= 0644,
		.proc_handler	= proc_dointvec_ms_jiffies,
	},
	{
		.procname	= "mldv2_unsolicited_report_interval",
		.data		=
			&ipv6_devconf.mldv2_unsolicited_report_interval,
		.maxlen		= sizeof(int),
		.mode		= 0644,
		.proc_handler	= proc_dointvec_ms_jiffies,
	},
	{
		.procname	= "use_tempaddr",
		.data		= &ipv6_devconf.use_tempaddr,
		.maxlen		= sizeof(int),
		.mode		= 0644,
		.proc_handler	= proc_dointvec,
	},
	{
		.procname	= "temp_valid_lft",
		.data		= &ipv6_devconf.temp_valid_lft,
		.maxlen		= sizeof(int),
		.mode		= 0644,
		.proc_handler	= proc_dointvec,
	},
	{
		.procname	= "temp_prefered_lft",
		.data		= &ipv6_devconf.temp_prefered_lft,
		.maxlen		= sizeof(int),
		.mode		= 0644,
		.proc_handler	= proc_dointvec,
	},
	{
		.procname       = "regen_min_advance",
		.data           = &ipv6_devconf.regen_min_advance,
		.maxlen         = sizeof(int),
		.mode           = 0644,
		.proc_handler   = proc_dointvec,
	},
	{
		.procname	= "regen_max_retry",
		.data		= &ipv6_devconf.regen_max_retry,
		.maxlen		= sizeof(int),
		.mode		= 0644,
		.proc_handler	= proc_dointvec,
	},
	{
		.procname	= "max_desync_factor",
		.data		= &ipv6_devconf.max_desync_factor,
		.maxlen		= sizeof(int),
		.mode		= 0644,
		.proc_handler	= proc_dointvec,
	},
	{
		.procname	= "max_addresses",
		.data		= &ipv6_devconf.max_addresses,
		.maxlen		= sizeof(int),
		.mode		= 0644,
		.proc_handler	= proc_dointvec,
	},
	{
		.procname	= "accept_ra_defrtr",
		.data		= &ipv6_devconf.accept_ra_defrtr,
		.maxlen		= sizeof(int),
		.mode		= 0644,
		.proc_handler	= proc_dointvec,
	},
	{
		.procname	= "ra_defrtr_metric",
		.data		= &ipv6_devconf.ra_defrtr_metric,
		.maxlen		= sizeof(u32),
		.mode		= 0644,
		.proc_handler	= proc_douintvec_minmax,
		.extra1		= (void *)SYSCTL_ONE,
	},
	{
		.procname	= "accept_ra_min_hop_limit",
		.data		= &ipv6_devconf.accept_ra_min_hop_limit,
		.maxlen		= sizeof(int),
		.mode		= 0644,
		.proc_handler	= proc_dointvec,
	},
	{
		.procname	= "accept_ra_min_lft",
		.data		= &ipv6_devconf.accept_ra_min_lft,
		.maxlen		= sizeof(int),
		.mode		= 0644,
		.proc_handler	= proc_dointvec,
	},
	{
		.procname	= "accept_ra_pinfo",
		.data		= &ipv6_devconf.accept_ra_pinfo,
		.maxlen		= sizeof(int),
		.mode		= 0644,
		.proc_handler	= proc_dointvec,
	},
	{
		.procname	= "ra_honor_pio_life",
		.data		= &ipv6_devconf.ra_honor_pio_life,
		.maxlen		= sizeof(u8),
		.mode		= 0644,
		.proc_handler	= proc_dou8vec_minmax,
		.extra1		= SYSCTL_ZERO,
		.extra2		= SYSCTL_ONE,
	},
#ifdef CONFIG_IPV6_ROUTER_PREF
	{
		.procname	= "accept_ra_rtr_pref",
		.data		= &ipv6_devconf.accept_ra_rtr_pref,
		.maxlen		= sizeof(int),
		.mode		= 0644,
		.proc_handler	= proc_dointvec,
	},
	{
		.procname	= "router_probe_interval",
		.data		= &ipv6_devconf.rtr_probe_interval,
		.maxlen		= sizeof(int),
		.mode		= 0644,
		.proc_handler	= proc_dointvec_jiffies,
	},
#ifdef CONFIG_IPV6_ROUTE_INFO
	{
		.procname	= "accept_ra_rt_info_min_plen",
		.data		= &ipv6_devconf.accept_ra_rt_info_min_plen,
		.maxlen		= sizeof(int),
		.mode		= 0644,
		.proc_handler	= proc_dointvec,
	},
	{
		.procname	= "accept_ra_rt_info_max_plen",
		.data		= &ipv6_devconf.accept_ra_rt_info_max_plen,
		.maxlen		= sizeof(int),
		.mode		= 0644,
		.proc_handler	= proc_dointvec,
	},
#endif
#endif
	{
		.procname	= "proxy_ndp",
		.data		= &ipv6_devconf.proxy_ndp,
		.maxlen		= sizeof(int),
		.mode		= 0644,
		.proc_handler	= addrconf_sysctl_proxy_ndp,
	},
	{
		.procname	= "accept_source_route",
		.data		= &ipv6_devconf.accept_source_route,
		.maxlen		= sizeof(int),
		.mode		= 0644,
		.proc_handler	= proc_dointvec,
	},
#ifdef CONFIG_IPV6_OPTIMISTIC_DAD
	{
		.procname	= "optimistic_dad",
		.data		= &ipv6_devconf.optimistic_dad,
		.maxlen		= sizeof(int),
		.mode		= 0644,
		.proc_handler   = proc_dointvec,
	},
	{
		.procname	= "use_optimistic",
		.data		= &ipv6_devconf.use_optimistic,
		.maxlen		= sizeof(int),
		.mode		= 0644,
		.proc_handler	= proc_dointvec,
	},
#endif
#ifdef CONFIG_IPV6_MROUTE
	{
		.procname	= "mc_forwarding",
		.data		= &ipv6_devconf.mc_forwarding,
		.maxlen		= sizeof(int),
		.mode		= 0444,
		.proc_handler	= proc_dointvec,
	},
#endif
	{
		.procname	= "disable_ipv6",
		.data		= &ipv6_devconf.disable_ipv6,
		.maxlen		= sizeof(int),
		.mode		= 0644,
		.proc_handler	= addrconf_sysctl_disable,
	},
	{
		.procname	= "accept_dad",
		.data		= &ipv6_devconf.accept_dad,
		.maxlen		= sizeof(int),
		.mode		= 0644,
		.proc_handler	= proc_dointvec,
	},
	{
		.procname	= "force_tllao",
		.data		= &ipv6_devconf.force_tllao,
		.maxlen		= sizeof(int),
		.mode		= 0644,
		.proc_handler	= proc_dointvec
	},
	{
		.procname	= "ndisc_notify",
		.data		= &ipv6_devconf.ndisc_notify,
		.maxlen		= sizeof(int),
		.mode		= 0644,
		.proc_handler	= proc_dointvec
	},
	{
		.procname	= "suppress_frag_ndisc",
		.data		= &ipv6_devconf.suppress_frag_ndisc,
		.maxlen		= sizeof(int),
		.mode		= 0644,
		.proc_handler	= proc_dointvec
	},
	{
		.procname	= "accept_ra_from_local",
		.data		= &ipv6_devconf.accept_ra_from_local,
		.maxlen		= sizeof(int),
		.mode		= 0644,
		.proc_handler	= proc_dointvec,
	},
	{
		.procname	= "accept_ra_mtu",
		.data		= &ipv6_devconf.accept_ra_mtu,
		.maxlen		= sizeof(int),
		.mode		= 0644,
		.proc_handler	= proc_dointvec,
	},
	{
		.procname	= "stable_secret",
		.data		= &ipv6_devconf.stable_secret,
		.maxlen		= IPV6_MAX_STRLEN,
		.mode		= 0600,
		.proc_handler	= addrconf_sysctl_stable_secret,
	},
	{
		.procname	= "use_oif_addrs_only",
		.data		= &ipv6_devconf.use_oif_addrs_only,
		.maxlen		= sizeof(int),
		.mode		= 0644,
		.proc_handler	= proc_dointvec,
	},
	{
		.procname	= "ignore_routes_with_linkdown",
		.data		= &ipv6_devconf.ignore_routes_with_linkdown,
		.maxlen		= sizeof(int),
		.mode		= 0644,
		.proc_handler	= addrconf_sysctl_ignore_routes_with_linkdown,
	},
	{
		.procname	= "drop_unicast_in_l2_multicast",
		.data		= &ipv6_devconf.drop_unicast_in_l2_multicast,
		.maxlen		= sizeof(int),
		.mode		= 0644,
		.proc_handler	= proc_dointvec,
	},
	{
		.procname	= "drop_unsolicited_na",
		.data		= &ipv6_devconf.drop_unsolicited_na,
		.maxlen		= sizeof(int),
		.mode		= 0644,
		.proc_handler	= proc_dointvec,
	},
	{
		.procname	= "keep_addr_on_down",
		.data		= &ipv6_devconf.keep_addr_on_down,
		.maxlen		= sizeof(int),
		.mode		= 0644,
		.proc_handler	= proc_dointvec,

	},
	{
		.procname	= "seg6_enabled",
		.data		= &ipv6_devconf.seg6_enabled,
		.maxlen		= sizeof(int),
		.mode		= 0644,
		.proc_handler	= proc_dointvec,
	},
#ifdef CONFIG_IPV6_SEG6_HMAC
	{
		.procname	= "seg6_require_hmac",
		.data		= &ipv6_devconf.seg6_require_hmac,
		.maxlen		= sizeof(int),
		.mode		= 0644,
		.proc_handler	= proc_dointvec,
	},
#endif
	{
		.procname       = "enhanced_dad",
		.data           = &ipv6_devconf.enhanced_dad,
		.maxlen         = sizeof(int),
		.mode           = 0644,
		.proc_handler   = proc_dointvec,
	},
	{
		.procname	= "addr_gen_mode",
		.data		= &ipv6_devconf.addr_gen_mode,
		.maxlen		= sizeof(int),
		.mode		= 0644,
		.proc_handler	= addrconf_sysctl_addr_gen_mode,
	},
	{
		.procname       = "disable_policy",
		.data           = &ipv6_devconf.disable_policy,
		.maxlen         = sizeof(int),
		.mode           = 0644,
		.proc_handler   = addrconf_sysctl_disable_policy,
	},
	{
		.procname	= "ndisc_tclass",
		.data		= &ipv6_devconf.ndisc_tclass,
		.maxlen		= sizeof(int),
		.mode		= 0644,
		.proc_handler	= proc_dointvec_minmax,
		.extra1		= (void *)SYSCTL_ZERO,
		.extra2		= (void *)&two_five_five,
	},
	{
		.procname	= "rpl_seg_enabled",
		.data		= &ipv6_devconf.rpl_seg_enabled,
		.maxlen		= sizeof(int),
		.mode		= 0644,
		.proc_handler	= proc_dointvec,
	},
	{
		.procname	= "ioam6_enabled",
		.data		= &ipv6_devconf.ioam6_enabled,
		.maxlen		= sizeof(u8),
		.mode		= 0644,
		.proc_handler	= proc_dou8vec_minmax,
		.extra1		= (void *)SYSCTL_ZERO,
		.extra2		= (void *)SYSCTL_ONE,
	},
	{
		.procname	= "ioam6_id",
		.data		= &ipv6_devconf.ioam6_id,
		.maxlen		= sizeof(u32),
		.mode		= 0644,
		.proc_handler	= proc_douintvec_minmax,
		.extra1		= (void *)SYSCTL_ZERO,
		.extra2		= (void *)&ioam6_if_id_max,
	},
	{
		.procname	= "ioam6_id_wide",
		.data		= &ipv6_devconf.ioam6_id_wide,
		.maxlen		= sizeof(u32),
		.mode		= 0644,
		.proc_handler	= proc_douintvec,
	},
	{
		.procname	= "ndisc_evict_nocarrier",
		.data		= &ipv6_devconf.ndisc_evict_nocarrier,
		.maxlen		= sizeof(u8),
		.mode		= 0644,
		.proc_handler	= proc_dou8vec_minmax,
		.extra1		= (void *)SYSCTL_ZERO,
		.extra2		= (void *)SYSCTL_ONE,
	},
	{
		.procname	= "accept_untracked_na",
		.data		= &ipv6_devconf.accept_untracked_na,
		.maxlen		= sizeof(int),
		.mode		= 0644,
		.proc_handler	= proc_dointvec_minmax,
		.extra1		= SYSCTL_ZERO,
		.extra2		= SYSCTL_TWO,
	},
};

static int __addrconf_sysctl_register(struct net *net, char *dev_name,
		struct inet6_dev *idev, struct ipv6_devconf *p)
{
	size_t table_size = ARRAY_SIZE(addrconf_sysctl);
	int i, ifindex;
	struct ctl_table *table;
	char path[sizeof("net/ipv6/conf/") + IFNAMSIZ];

	table = kmemdup(addrconf_sysctl, sizeof(addrconf_sysctl), GFP_KERNEL_ACCOUNT);
	if (!table)
		goto out;

	for (i = 0; i < table_size; i++) {
		table[i].data += (char *)p - (char *)&ipv6_devconf;
		/* If one of these is already set, then it is not safe to
		 * overwrite either of them: this makes proc_dointvec_minmax
		 * usable.
		 */
		if (!table[i].extra1 && !table[i].extra2) {
			table[i].extra1 = idev; /* embedded; no ref */
			table[i].extra2 = net;
		}
	}

	snprintf(path, sizeof(path), "net/ipv6/conf/%s", dev_name);

	p->sysctl_header = register_net_sysctl_sz(net, path, table,
<<<<<<< HEAD
						  ARRAY_SIZE(addrconf_sysctl));
=======
						  table_size);
>>>>>>> 0c383648
	if (!p->sysctl_header)
		goto free;

	if (!strcmp(dev_name, "all"))
		ifindex = NETCONFA_IFINDEX_ALL;
	else if (!strcmp(dev_name, "default"))
		ifindex = NETCONFA_IFINDEX_DEFAULT;
	else
		ifindex = idev->dev->ifindex;
	inet6_netconf_notify_devconf(net, RTM_NEWNETCONF, NETCONFA_ALL,
				     ifindex, p);
	return 0;

free:
	kfree(table);
out:
	return -ENOBUFS;
}

static void __addrconf_sysctl_unregister(struct net *net,
					 struct ipv6_devconf *p, int ifindex)
{
	const struct ctl_table *table;

	if (!p->sysctl_header)
		return;

	table = p->sysctl_header->ctl_table_arg;
	unregister_net_sysctl_table(p->sysctl_header);
	p->sysctl_header = NULL;
	kfree(table);

	inet6_netconf_notify_devconf(net, RTM_DELNETCONF, 0, ifindex, NULL);
}

static int addrconf_sysctl_register(struct inet6_dev *idev)
{
	int err;

	if (!sysctl_dev_name_is_allowed(idev->dev->name))
		return -EINVAL;

	err = neigh_sysctl_register(idev->dev, idev->nd_parms,
				    &ndisc_ifinfo_sysctl_change);
	if (err)
		return err;
	err = __addrconf_sysctl_register(dev_net(idev->dev), idev->dev->name,
					 idev, &idev->cnf);
	if (err)
		neigh_sysctl_unregister(idev->nd_parms);

	return err;
}

static void addrconf_sysctl_unregister(struct inet6_dev *idev)
{
	__addrconf_sysctl_unregister(dev_net(idev->dev), &idev->cnf,
				     idev->dev->ifindex);
	neigh_sysctl_unregister(idev->nd_parms);
}


#endif

static int __net_init addrconf_init_net(struct net *net)
{
	int err = -ENOMEM;
	struct ipv6_devconf *all, *dflt;

	spin_lock_init(&net->ipv6.addrconf_hash_lock);
	INIT_DEFERRABLE_WORK(&net->ipv6.addr_chk_work, addrconf_verify_work);
	net->ipv6.inet6_addr_lst = kcalloc(IN6_ADDR_HSIZE,
					   sizeof(struct hlist_head),
					   GFP_KERNEL);
	if (!net->ipv6.inet6_addr_lst)
		goto err_alloc_addr;

	all = kmemdup(&ipv6_devconf, sizeof(ipv6_devconf), GFP_KERNEL);
	if (!all)
		goto err_alloc_all;

	dflt = kmemdup(&ipv6_devconf_dflt, sizeof(ipv6_devconf_dflt), GFP_KERNEL);
	if (!dflt)
		goto err_alloc_dflt;

	if (!net_eq(net, &init_net)) {
		switch (net_inherit_devconf()) {
		case 1:  /* copy from init_net */
			memcpy(all, init_net.ipv6.devconf_all,
			       sizeof(ipv6_devconf));
			memcpy(dflt, init_net.ipv6.devconf_dflt,
			       sizeof(ipv6_devconf_dflt));
			break;
		case 3: /* copy from the current netns */
			memcpy(all, current->nsproxy->net_ns->ipv6.devconf_all,
			       sizeof(ipv6_devconf));
			memcpy(dflt,
			       current->nsproxy->net_ns->ipv6.devconf_dflt,
			       sizeof(ipv6_devconf_dflt));
			break;
		case 0:
		case 2:
			/* use compiled values */
			break;
		}
	}

	/* these will be inherited by all namespaces */
	dflt->autoconf = ipv6_defaults.autoconf;
	dflt->disable_ipv6 = ipv6_defaults.disable_ipv6;

	dflt->stable_secret.initialized = false;
	all->stable_secret.initialized = false;

	net->ipv6.devconf_all = all;
	net->ipv6.devconf_dflt = dflt;

#ifdef CONFIG_SYSCTL
	err = __addrconf_sysctl_register(net, "all", NULL, all);
	if (err < 0)
		goto err_reg_all;

	err = __addrconf_sysctl_register(net, "default", NULL, dflt);
	if (err < 0)
		goto err_reg_dflt;
#endif
	return 0;

#ifdef CONFIG_SYSCTL
err_reg_dflt:
	__addrconf_sysctl_unregister(net, all, NETCONFA_IFINDEX_ALL);
err_reg_all:
	kfree(dflt);
	net->ipv6.devconf_dflt = NULL;
#endif
err_alloc_dflt:
	kfree(all);
	net->ipv6.devconf_all = NULL;
err_alloc_all:
	kfree(net->ipv6.inet6_addr_lst);
err_alloc_addr:
	return err;
}

static void __net_exit addrconf_exit_net(struct net *net)
{
	int i;

#ifdef CONFIG_SYSCTL
	__addrconf_sysctl_unregister(net, net->ipv6.devconf_dflt,
				     NETCONFA_IFINDEX_DEFAULT);
	__addrconf_sysctl_unregister(net, net->ipv6.devconf_all,
				     NETCONFA_IFINDEX_ALL);
#endif
	kfree(net->ipv6.devconf_dflt);
	net->ipv6.devconf_dflt = NULL;
	kfree(net->ipv6.devconf_all);
	net->ipv6.devconf_all = NULL;

	cancel_delayed_work_sync(&net->ipv6.addr_chk_work);
	/*
	 *	Check hash table, then free it.
	 */
	for (i = 0; i < IN6_ADDR_HSIZE; i++)
		WARN_ON_ONCE(!hlist_empty(&net->ipv6.inet6_addr_lst[i]));

	kfree(net->ipv6.inet6_addr_lst);
	net->ipv6.inet6_addr_lst = NULL;
}

static struct pernet_operations addrconf_ops = {
	.init = addrconf_init_net,
	.exit = addrconf_exit_net,
};

static struct rtnl_af_ops inet6_ops __read_mostly = {
	.family		  = AF_INET6,
	.fill_link_af	  = inet6_fill_link_af,
	.get_link_af_size = inet6_get_link_af_size,
	.validate_link_af = inet6_validate_link_af,
	.set_link_af	  = inet6_set_link_af,
};

/*
 *	Init / cleanup code
 */

int __init addrconf_init(void)
{
	struct inet6_dev *idev;
	int err;

	err = ipv6_addr_label_init();
	if (err < 0) {
		pr_crit("%s: cannot initialize default policy table: %d\n",
			__func__, err);
		goto out;
	}

	err = register_pernet_subsys(&addrconf_ops);
	if (err < 0)
		goto out_addrlabel;

	/* All works using addrconf_wq need to lock rtnl. */
	addrconf_wq = create_singlethread_workqueue("ipv6_addrconf");
	if (!addrconf_wq) {
		err = -ENOMEM;
		goto out_nowq;
	}

	rtnl_lock();
	idev = ipv6_add_dev(blackhole_netdev);
	rtnl_unlock();
	if (IS_ERR(idev)) {
		err = PTR_ERR(idev);
		goto errlo;
	}

	ip6_route_init_special_entries();

	register_netdevice_notifier(&ipv6_dev_notf);

	addrconf_verify(&init_net);

	rtnl_af_register(&inet6_ops);

	err = rtnl_register_module(THIS_MODULE, PF_INET6, RTM_GETLINK,
				   NULL, inet6_dump_ifinfo, RTNL_FLAG_DUMP_UNLOCKED);
	if (err < 0)
		goto errout;

	err = rtnl_register_module(THIS_MODULE, PF_INET6, RTM_NEWADDR,
				   inet6_rtm_newaddr, NULL, 0);
	if (err < 0)
		goto errout;
	err = rtnl_register_module(THIS_MODULE, PF_INET6, RTM_DELADDR,
				   inet6_rtm_deladdr, NULL, 0);
	if (err < 0)
		goto errout;
	err = rtnl_register_module(THIS_MODULE, PF_INET6, RTM_GETADDR,
				   inet6_rtm_getaddr, inet6_dump_ifaddr,
				   RTNL_FLAG_DOIT_UNLOCKED |
				   RTNL_FLAG_DUMP_UNLOCKED);
	if (err < 0)
		goto errout;
	err = rtnl_register_module(THIS_MODULE, PF_INET6, RTM_GETMULTICAST,
				   NULL, inet6_dump_ifmcaddr,
				   RTNL_FLAG_DUMP_UNLOCKED);
	if (err < 0)
		goto errout;
	err = rtnl_register_module(THIS_MODULE, PF_INET6, RTM_GETANYCAST,
				   NULL, inet6_dump_ifacaddr,
				   RTNL_FLAG_DUMP_UNLOCKED);
	if (err < 0)
		goto errout;
	err = rtnl_register_module(THIS_MODULE, PF_INET6, RTM_GETNETCONF,
				   inet6_netconf_get_devconf,
				   inet6_netconf_dump_devconf,
				   RTNL_FLAG_DOIT_UNLOCKED |
				   RTNL_FLAG_DUMP_UNLOCKED);
	if (err < 0)
		goto errout;
	err = ipv6_addr_label_rtnl_register();
	if (err < 0)
		goto errout;

	return 0;
errout:
	rtnl_unregister_all(PF_INET6);
	rtnl_af_unregister(&inet6_ops);
	unregister_netdevice_notifier(&ipv6_dev_notf);
errlo:
	destroy_workqueue(addrconf_wq);
out_nowq:
	unregister_pernet_subsys(&addrconf_ops);
out_addrlabel:
	ipv6_addr_label_cleanup();
out:
	return err;
}

void addrconf_cleanup(void)
{
	struct net_device *dev;

	unregister_netdevice_notifier(&ipv6_dev_notf);
	unregister_pernet_subsys(&addrconf_ops);
	ipv6_addr_label_cleanup();

	rtnl_af_unregister(&inet6_ops);

	rtnl_lock();

	/* clean dev list */
	for_each_netdev(&init_net, dev) {
		if (__in6_dev_get(dev) == NULL)
			continue;
		addrconf_ifdown(dev, true);
	}
	addrconf_ifdown(init_net.loopback_dev, true);

	rtnl_unlock();

	destroy_workqueue(addrconf_wq);
}<|MERGE_RESOLUTION|>--- conflicted
+++ resolved
@@ -7213,11 +7213,7 @@
 	snprintf(path, sizeof(path), "net/ipv6/conf/%s", dev_name);
 
 	p->sysctl_header = register_net_sysctl_sz(net, path, table,
-<<<<<<< HEAD
-						  ARRAY_SIZE(addrconf_sysctl));
-=======
 						  table_size);
->>>>>>> 0c383648
 	if (!p->sysctl_header)
 		goto free;
 
