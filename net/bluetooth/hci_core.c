--- conflicted
+++ resolved
@@ -2604,25 +2604,7 @@
 	if (!hdev->open || !hdev->close || !hdev->send)
 		return -EINVAL;
 
-<<<<<<< HEAD
-	/* Do not allow HCI_AMP devices to register at index 0,
-	 * so the index can be used as the AMP controller ID.
-	 */
-	switch (hdev->dev_type) {
-	case HCI_PRIMARY:
-		id = ida_alloc_max(&hci_index_ida, HCI_MAX_ID - 1, GFP_KERNEL);
-		break;
-	case HCI_AMP:
-		id = ida_alloc_range(&hci_index_ida, 1, HCI_MAX_ID - 1,
-				     GFP_KERNEL);
-		break;
-	default:
-		return -EINVAL;
-	}
-
-=======
 	id = ida_alloc_max(&hci_index_ida, HCI_MAX_ID - 1, GFP_KERNEL);
->>>>>>> 0c383648
 	if (id < 0)
 		return id;
 
