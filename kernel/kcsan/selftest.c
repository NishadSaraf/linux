--- conflicted
+++ resolved
@@ -57,15 +57,9 @@
 
 		/* Check special watchpoints */
 		if (WARN_ON(decode_watchpoint(INVALID_WATCHPOINT, &verif_masked_addr, &verif_size, &verif_is_write)))
-<<<<<<< HEAD
 			return false;
 		if (WARN_ON(decode_watchpoint(CONSUMED_WATCHPOINT, &verif_masked_addr, &verif_size, &verif_is_write)))
 			return false;
-=======
-			return false;
-		if (WARN_ON(decode_watchpoint(CONSUMED_WATCHPOINT, &verif_masked_addr, &verif_size, &verif_is_write)))
-			return false;
->>>>>>> 754e0b0e
 
 		/* Check decoding watchpoint returns same data */
 		if (WARN_ON(!decode_watchpoint(encoded_watchpoint, &verif_masked_addr, &verif_size, &verif_is_write)))
