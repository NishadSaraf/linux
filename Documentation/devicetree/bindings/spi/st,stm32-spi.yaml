--- conflicted
+++ resolved
@@ -52,13 +52,10 @@
       - const: rx
       - const: tx
 
-<<<<<<< HEAD
-=======
   access-controllers:
     minItems: 1
     maxItems: 2
 
->>>>>>> 0c383648
 required:
   - compatible
   - reg
