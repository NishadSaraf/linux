--- conflicted
+++ resolved
@@ -67,11 +67,8 @@
 	IPI_CALL_FUNC,
 	IPI_CALL_FUNC_SINGLE,
 	IPI_CPU_STOP,
-<<<<<<< HEAD
 	IPI_IRQ_WORK,
-=======
 	IPI_COMPLETION,
->>>>>>> 70d42126
 };
 
 static DECLARE_COMPLETION(cpu_running);
@@ -470,11 +467,8 @@
 	S(IPI_CALL_FUNC, "Function call interrupts"),
 	S(IPI_CALL_FUNC_SINGLE, "Single function call interrupts"),
 	S(IPI_CPU_STOP, "CPU stop interrupts"),
-<<<<<<< HEAD
 	S(IPI_IRQ_WORK, "IRQ work interrupts"),
-=======
 	S(IPI_COMPLETION, "completion interrupts"),
->>>>>>> 70d42126
 };
 
 void show_ipi_list(struct seq_file *p, int prec)
@@ -597,7 +591,6 @@
 		irq_exit();
 		break;
 
-<<<<<<< HEAD
 #ifdef CONFIG_IRQ_WORK
 	case IPI_IRQ_WORK:
 		irq_enter();
@@ -605,13 +598,12 @@
 		irq_exit();
 		break;
 #endif
-=======
+
 	case IPI_COMPLETION:
 		irq_enter();
 		ipi_complete(cpu);
 		irq_exit();
 		break;
->>>>>>> 70d42126
 
 	default:
 		printk(KERN_CRIT "CPU%u: Unknown IPI message 0x%x\n",
