/* SPDX-License-Identifier: GPL-2.0-only */
/*
 * Copyright (C) 2009 Chen Liqin <liqin.chen@sunplusct.com>
 * Copyright (C) 2012 Regents of the University of California
 */

#ifndef _ASM_RISCV_PGALLOC_H
#define _ASM_RISCV_PGALLOC_H

#include <linux/mm.h>
#include <asm/sbi.h>
#include <asm/tlb.h>

#ifdef CONFIG_MMU
#define __HAVE_ARCH_PUD_ALLOC_ONE
#define __HAVE_ARCH_PUD_FREE
#include <asm-generic/pgalloc.h>

static inline void riscv_tlb_remove_ptdesc(struct mmu_gather *tlb, void *pt)
{
	if (riscv_use_sbi_for_rfence())
		tlb_remove_ptdesc(tlb, pt);
	else
		tlb_remove_page_ptdesc(tlb, pt);
}

static inline void pmd_populate_kernel(struct mm_struct *mm,
	pmd_t *pmd, pte_t *pte)
{
	unsigned long pfn = virt_to_pfn(pte);

	set_pmd(pmd, __pmd((pfn << _PAGE_PFN_SHIFT) | _PAGE_TABLE));
}

static inline void pmd_populate(struct mm_struct *mm,
	pmd_t *pmd, pgtable_t pte)
{
	unsigned long pfn = virt_to_pfn(page_address(pte));

	set_pmd(pmd, __pmd((pfn << _PAGE_PFN_SHIFT) | _PAGE_TABLE));
}

#ifndef __PAGETABLE_PMD_FOLDED
static inline void pud_populate(struct mm_struct *mm, pud_t *pud, pmd_t *pmd)
{
	unsigned long pfn = virt_to_pfn(pmd);

	set_pud(pud, __pud((pfn << _PAGE_PFN_SHIFT) | _PAGE_TABLE));
}

static inline void p4d_populate(struct mm_struct *mm, p4d_t *p4d, pud_t *pud)
{
	if (pgtable_l4_enabled) {
		unsigned long pfn = virt_to_pfn(pud);

		set_p4d(p4d, __p4d((pfn << _PAGE_PFN_SHIFT) | _PAGE_TABLE));
	}
}

static inline void p4d_populate_safe(struct mm_struct *mm, p4d_t *p4d,
				     pud_t *pud)
{
	if (pgtable_l4_enabled) {
		unsigned long pfn = virt_to_pfn(pud);

		set_p4d_safe(p4d,
			     __p4d((pfn << _PAGE_PFN_SHIFT) | _PAGE_TABLE));
	}
}

static inline void pgd_populate(struct mm_struct *mm, pgd_t *pgd, p4d_t *p4d)
{
	if (pgtable_l5_enabled) {
		unsigned long pfn = virt_to_pfn(p4d);

		set_pgd(pgd, __pgd((pfn << _PAGE_PFN_SHIFT) | _PAGE_TABLE));
	}
}

static inline void pgd_populate_safe(struct mm_struct *mm, pgd_t *pgd,
				     p4d_t *p4d)
{
	if (pgtable_l5_enabled) {
		unsigned long pfn = virt_to_pfn(p4d);

		set_pgd_safe(pgd,
			     __pgd((pfn << _PAGE_PFN_SHIFT) | _PAGE_TABLE));
	}
}

#define pud_alloc_one pud_alloc_one
static inline pud_t *pud_alloc_one(struct mm_struct *mm, unsigned long addr)
{
	if (pgtable_l4_enabled)
		return __pud_alloc_one(mm, addr);

	return NULL;
}

#define pud_free pud_free
static inline void pud_free(struct mm_struct *mm, pud_t *pud)
{
	if (pgtable_l4_enabled)
		__pud_free(mm, pud);
}

static inline void __pud_free_tlb(struct mmu_gather *tlb, pud_t *pud,
				  unsigned long addr)
{
	if (pgtable_l4_enabled) {
		struct ptdesc *ptdesc = virt_to_ptdesc(pud);

		pagetable_pud_dtor(ptdesc);
<<<<<<< HEAD
		if (riscv_use_ipi_for_rfence())
			tlb_remove_page_ptdesc(tlb, ptdesc);
		else
			tlb_remove_ptdesc(tlb, ptdesc);
=======
		riscv_tlb_remove_ptdesc(tlb, ptdesc);
>>>>>>> 92cce919
	}
}

#define p4d_alloc_one p4d_alloc_one
static inline p4d_t *p4d_alloc_one(struct mm_struct *mm, unsigned long addr)
{
	if (pgtable_l5_enabled) {
		gfp_t gfp = GFP_PGTABLE_USER;

		if (mm == &init_mm)
			gfp = GFP_PGTABLE_KERNEL;
		return (p4d_t *)get_zeroed_page(gfp);
	}

	return NULL;
}

static inline void __p4d_free(struct mm_struct *mm, p4d_t *p4d)
{
	BUG_ON((unsigned long)p4d & (PAGE_SIZE-1));
	free_page((unsigned long)p4d);
}

#define p4d_free p4d_free
static inline void p4d_free(struct mm_struct *mm, p4d_t *p4d)
{
	if (pgtable_l5_enabled)
		__p4d_free(mm, p4d);
}

static inline void __p4d_free_tlb(struct mmu_gather *tlb, p4d_t *p4d,
				  unsigned long addr)
{
<<<<<<< HEAD
	if (pgtable_l5_enabled) {
		if (riscv_use_ipi_for_rfence())
			tlb_remove_page_ptdesc(tlb, virt_to_ptdesc(p4d));
		else
			tlb_remove_ptdesc(tlb, virt_to_ptdesc(p4d));
	}
=======
	if (pgtable_l5_enabled)
		riscv_tlb_remove_ptdesc(tlb, virt_to_ptdesc(p4d));
>>>>>>> 92cce919
}
#endif /* __PAGETABLE_PMD_FOLDED */

static inline void sync_kernel_mappings(pgd_t *pgd)
{
	memcpy(pgd + USER_PTRS_PER_PGD,
	       init_mm.pgd + USER_PTRS_PER_PGD,
	       (PTRS_PER_PGD - USER_PTRS_PER_PGD) * sizeof(pgd_t));
}

static inline pgd_t *pgd_alloc(struct mm_struct *mm)
{
	pgd_t *pgd;

	pgd = (pgd_t *)__get_free_page(GFP_KERNEL);
	if (likely(pgd != NULL)) {
		memset(pgd, 0, USER_PTRS_PER_PGD * sizeof(pgd_t));
		/* Copy kernel mappings */
		sync_kernel_mappings(pgd);
	}
	return pgd;
}

#ifndef __PAGETABLE_PMD_FOLDED

static inline void __pmd_free_tlb(struct mmu_gather *tlb, pmd_t *pmd,
				  unsigned long addr)
{
	struct ptdesc *ptdesc = virt_to_ptdesc(pmd);

	pagetable_pmd_dtor(ptdesc);
<<<<<<< HEAD
	if (riscv_use_ipi_for_rfence())
		tlb_remove_page_ptdesc(tlb, ptdesc);
	else
		tlb_remove_ptdesc(tlb, ptdesc);
=======
	riscv_tlb_remove_ptdesc(tlb, ptdesc);
>>>>>>> 92cce919
}

#endif /* __PAGETABLE_PMD_FOLDED */

static inline void __pte_free_tlb(struct mmu_gather *tlb, pgtable_t pte,
				  unsigned long addr)
{
	struct ptdesc *ptdesc = page_ptdesc(pte);

	pagetable_pte_dtor(ptdesc);
<<<<<<< HEAD
	if (riscv_use_ipi_for_rfence())
		tlb_remove_page_ptdesc(tlb, ptdesc);
	else
		tlb_remove_ptdesc(tlb, ptdesc);
=======
	riscv_tlb_remove_ptdesc(tlb, ptdesc);
>>>>>>> 92cce919
}
#endif /* CONFIG_MMU */

#endif /* _ASM_RISCV_PGALLOC_H */<|MERGE_RESOLUTION|>--- conflicted
+++ resolved
@@ -111,14 +111,7 @@
 		struct ptdesc *ptdesc = virt_to_ptdesc(pud);
 
 		pagetable_pud_dtor(ptdesc);
-<<<<<<< HEAD
-		if (riscv_use_ipi_for_rfence())
-			tlb_remove_page_ptdesc(tlb, ptdesc);
-		else
-			tlb_remove_ptdesc(tlb, ptdesc);
-=======
 		riscv_tlb_remove_ptdesc(tlb, ptdesc);
->>>>>>> 92cce919
 	}
 }
 
@@ -152,17 +145,8 @@
 static inline void __p4d_free_tlb(struct mmu_gather *tlb, p4d_t *p4d,
 				  unsigned long addr)
 {
-<<<<<<< HEAD
-	if (pgtable_l5_enabled) {
-		if (riscv_use_ipi_for_rfence())
-			tlb_remove_page_ptdesc(tlb, virt_to_ptdesc(p4d));
-		else
-			tlb_remove_ptdesc(tlb, virt_to_ptdesc(p4d));
-	}
-=======
 	if (pgtable_l5_enabled)
 		riscv_tlb_remove_ptdesc(tlb, virt_to_ptdesc(p4d));
->>>>>>> 92cce919
 }
 #endif /* __PAGETABLE_PMD_FOLDED */
 
@@ -194,14 +178,7 @@
 	struct ptdesc *ptdesc = virt_to_ptdesc(pmd);
 
 	pagetable_pmd_dtor(ptdesc);
-<<<<<<< HEAD
-	if (riscv_use_ipi_for_rfence())
-		tlb_remove_page_ptdesc(tlb, ptdesc);
-	else
-		tlb_remove_ptdesc(tlb, ptdesc);
-=======
 	riscv_tlb_remove_ptdesc(tlb, ptdesc);
->>>>>>> 92cce919
 }
 
 #endif /* __PAGETABLE_PMD_FOLDED */
@@ -212,14 +189,7 @@
 	struct ptdesc *ptdesc = page_ptdesc(pte);
 
 	pagetable_pte_dtor(ptdesc);
-<<<<<<< HEAD
-	if (riscv_use_ipi_for_rfence())
-		tlb_remove_page_ptdesc(tlb, ptdesc);
-	else
-		tlb_remove_ptdesc(tlb, ptdesc);
-=======
 	riscv_tlb_remove_ptdesc(tlb, ptdesc);
->>>>>>> 92cce919
 }
 #endif /* CONFIG_MMU */
 
