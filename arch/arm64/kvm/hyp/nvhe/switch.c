// SPDX-License-Identifier: GPL-2.0-only
/*
 * Copyright (C) 2015 - ARM Ltd
 * Author: Marc Zyngier <marc.zyngier@arm.com>
 */

#include <hyp/switch.h>
#include <hyp/sysreg-sr.h>

#include <linux/arm-smccc.h>
#include <linux/kvm_host.h>
#include <linux/types.h>
#include <linux/jump_label.h>
#include <uapi/linux/psci.h>

#include <kvm/arm_psci.h>

#include <asm/barrier.h>
#include <asm/cpufeature.h>
#include <asm/kprobes.h>
#include <asm/kvm_asm.h>
#include <asm/kvm_emulate.h>
#include <asm/kvm_hyp.h>
#include <asm/kvm_mmu.h>
#include <asm/fpsimd.h>
#include <asm/debug-monitors.h>
#include <asm/processor.h>

#include <nvhe/fixed_config.h>
#include <nvhe/mem_protect.h>

/* Non-VHE specific context */
DEFINE_PER_CPU(struct kvm_host_data, kvm_host_data);
DEFINE_PER_CPU(struct kvm_cpu_context, kvm_hyp_ctxt);
DEFINE_PER_CPU(unsigned long, kvm_hyp_vector);

extern void kvm_nvhe_prepare_backtrace(unsigned long fp, unsigned long pc);

static void __activate_traps(struct kvm_vcpu *vcpu)
{
	u64 val;

	___activate_traps(vcpu, vcpu->arch.hcr_el2);
	__activate_traps_common(vcpu);

	val = vcpu->arch.cptr_el2;
	val |= CPTR_EL2_TAM;	/* Same bit irrespective of E2H */
	val |= has_hvhe() ? CPACR_EL1_TTA : CPTR_EL2_TTA;
	if (cpus_have_final_cap(ARM64_SME)) {
		if (has_hvhe())
			val &= ~CPACR_ELx_SMEN;
		else
			val |= CPTR_EL2_TSM;
	}

	if (!guest_owns_fp_regs()) {
		if (has_hvhe())
			val &= ~(CPACR_ELx_FPEN | CPACR_ELx_ZEN);
		else
			val |= CPTR_EL2_TFP | CPTR_EL2_TZ;

		__activate_traps_fpsimd32(vcpu);
	}

	kvm_write_cptr_el2(val);
	write_sysreg(__this_cpu_read(kvm_hyp_vector), vbar_el2);

	if (cpus_have_final_cap(ARM64_WORKAROUND_SPECULATIVE_AT)) {
		struct kvm_cpu_context *ctxt = &vcpu->arch.ctxt;

		isb();
		/*
		 * At this stage, and thanks to the above isb(), S2 is
		 * configured and enabled. We can now restore the guest's S1
		 * configuration: SCTLR, and only then TCR.
		 */
		write_sysreg_el1(ctxt_sys_reg(ctxt, SCTLR_EL1),	SYS_SCTLR);
		isb();
		write_sysreg_el1(ctxt_sys_reg(ctxt, TCR_EL1),	SYS_TCR);
	}
}

static void __deactivate_traps(struct kvm_vcpu *vcpu)
{
	extern char __kvm_hyp_host_vector[];

	___deactivate_traps(vcpu);

	if (cpus_have_final_cap(ARM64_WORKAROUND_SPECULATIVE_AT)) {
		u64 val;

		/*
		 * Set the TCR and SCTLR registers in the exact opposite
		 * sequence as __activate_traps (first prevent walks,
		 * then force the MMU on). A generous sprinkling of isb()
		 * ensure that things happen in this exact order.
		 */
		val = read_sysreg_el1(SYS_TCR);
		write_sysreg_el1(val | TCR_EPD1_MASK | TCR_EPD0_MASK, SYS_TCR);
		isb();
		val = read_sysreg_el1(SYS_SCTLR);
		write_sysreg_el1(val | SCTLR_ELx_M, SYS_SCTLR);
		isb();
	}

	__deactivate_traps_common(vcpu);

	write_sysreg(this_cpu_ptr(&kvm_init_params)->hcr_el2, hcr_el2);

	kvm_reset_cptr_el2(vcpu);
	write_sysreg(__kvm_hyp_host_vector, vbar_el2);
}

/* Save VGICv3 state on non-VHE systems */
static void __hyp_vgic_save_state(struct kvm_vcpu *vcpu)
{
	if (static_branch_unlikely(&kvm_vgic_global_state.gicv3_cpuif)) {
		__vgic_v3_save_state(&vcpu->arch.vgic_cpu.vgic_v3);
		__vgic_v3_deactivate_traps(&vcpu->arch.vgic_cpu.vgic_v3);
	}
}

/* Restore VGICv3 state on non-VHE systems */
static void __hyp_vgic_restore_state(struct kvm_vcpu *vcpu)
{
	if (static_branch_unlikely(&kvm_vgic_global_state.gicv3_cpuif)) {
		__vgic_v3_activate_traps(&vcpu->arch.vgic_cpu.vgic_v3);
		__vgic_v3_restore_state(&vcpu->arch.vgic_cpu.vgic_v3);
	}
}

/*
 * Disable host events, enable guest events
 */
#ifdef CONFIG_HW_PERF_EVENTS
static bool __pmu_switch_to_guest(struct kvm_vcpu *vcpu)
{
	struct kvm_pmu_events *pmu = &vcpu->arch.pmu.events;

	if (pmu->events_host)
		write_sysreg(pmu->events_host, pmcntenclr_el0);

	if (pmu->events_guest)
		write_sysreg(pmu->events_guest, pmcntenset_el0);

	return (pmu->events_host || pmu->events_guest);
}

/*
 * Disable guest events, enable host events
 */
static void __pmu_switch_to_host(struct kvm_vcpu *vcpu)
{
	struct kvm_pmu_events *pmu = &vcpu->arch.pmu.events;

	if (pmu->events_guest)
		write_sysreg(pmu->events_guest, pmcntenclr_el0);

	if (pmu->events_host)
		write_sysreg(pmu->events_host, pmcntenset_el0);
}
#else
#define __pmu_switch_to_guest(v)	({ false; })
#define __pmu_switch_to_host(v)		do {} while (0)
#endif

/*
 * Handler for protected VM MSR, MRS or System instruction execution in AArch64.
 *
 * Returns true if the hypervisor has handled the exit, and control should go
 * back to the guest, or false if it hasn't.
 */
static bool kvm_handle_pvm_sys64(struct kvm_vcpu *vcpu, u64 *exit_code)
{
	/*
	 * Make sure we handle the exit for workarounds and ptrauth
	 * before the pKVM handling, as the latter could decide to
	 * UNDEF.
	 */
	return (kvm_hyp_handle_sysreg(vcpu, exit_code) ||
		kvm_handle_pvm_sysreg(vcpu, exit_code));
}

static void kvm_hyp_save_fpsimd_host(struct kvm_vcpu *vcpu)
{
	/*
	 * Non-protected kvm relies on the host restoring its sve state.
	 * Protected kvm restores the host's sve state as not to reveal that
	 * fpsimd was used by a guest nor leak upper sve bits.
	 */
	if (unlikely(is_protected_kvm_enabled() && system_supports_sve())) {
		__hyp_sve_save_host();

		/* Re-enable SVE traps if not supported for the guest vcpu. */
		if (!vcpu_has_sve(vcpu))
			cpacr_clear_set(CPACR_ELx_ZEN, 0);

	} else {
		__fpsimd_save_state(*host_data_ptr(fpsimd_state));
	}
}

static const exit_handler_fn hyp_exit_handlers[] = {
	[0 ... ESR_ELx_EC_MAX]		= NULL,
	[ESR_ELx_EC_CP15_32]		= kvm_hyp_handle_cp15_32,
	[ESR_ELx_EC_SYS64]		= kvm_hyp_handle_sysreg,
	[ESR_ELx_EC_SVE]		= kvm_hyp_handle_fpsimd,
	[ESR_ELx_EC_FP_ASIMD]		= kvm_hyp_handle_fpsimd,
	[ESR_ELx_EC_IABT_LOW]		= kvm_hyp_handle_iabt_low,
	[ESR_ELx_EC_DABT_LOW]		= kvm_hyp_handle_dabt_low,
	[ESR_ELx_EC_WATCHPT_LOW]	= kvm_hyp_handle_watchpt_low,
<<<<<<< HEAD
	[ESR_ELx_EC_PAC]		= kvm_hyp_handle_ptrauth,
=======
>>>>>>> 0c383648
	[ESR_ELx_EC_MOPS]		= kvm_hyp_handle_mops,
};

static const exit_handler_fn pvm_exit_handlers[] = {
	[0 ... ESR_ELx_EC_MAX]		= NULL,
	[ESR_ELx_EC_SYS64]		= kvm_handle_pvm_sys64,
	[ESR_ELx_EC_SVE]		= kvm_handle_pvm_restricted,
	[ESR_ELx_EC_FP_ASIMD]		= kvm_hyp_handle_fpsimd,
	[ESR_ELx_EC_IABT_LOW]		= kvm_hyp_handle_iabt_low,
	[ESR_ELx_EC_DABT_LOW]		= kvm_hyp_handle_dabt_low,
	[ESR_ELx_EC_WATCHPT_LOW]	= kvm_hyp_handle_watchpt_low,
<<<<<<< HEAD
	[ESR_ELx_EC_PAC]		= kvm_hyp_handle_ptrauth,
=======
>>>>>>> 0c383648
	[ESR_ELx_EC_MOPS]		= kvm_hyp_handle_mops,
};

static const exit_handler_fn *kvm_get_exit_handler_array(struct kvm_vcpu *vcpu)
{
	if (unlikely(vcpu_is_protected(vcpu)))
		return pvm_exit_handlers;

	return hyp_exit_handlers;
}

/*
 * Some guests (e.g., protected VMs) are not be allowed to run in AArch32.
 * The ARMv8 architecture does not give the hypervisor a mechanism to prevent a
 * guest from dropping to AArch32 EL0 if implemented by the CPU. If the
 * hypervisor spots a guest in such a state ensure it is handled, and don't
 * trust the host to spot or fix it.  The check below is based on the one in
 * kvm_arch_vcpu_ioctl_run().
 *
 * Returns false if the guest ran in AArch32 when it shouldn't have, and
 * thus should exit to the host, or true if a the guest run loop can continue.
 */
static void early_exit_filter(struct kvm_vcpu *vcpu, u64 *exit_code)
{
	if (unlikely(vcpu_is_protected(vcpu) && vcpu_mode_is_32bit(vcpu))) {
		/*
		 * As we have caught the guest red-handed, decide that it isn't
		 * fit for purpose anymore by making the vcpu invalid. The VMM
		 * can try and fix it by re-initializing the vcpu with
		 * KVM_ARM_VCPU_INIT, however, this is likely not possible for
		 * protected VMs.
		 */
		vcpu_clear_flag(vcpu, VCPU_INITIALIZED);
		*exit_code &= BIT(ARM_EXIT_WITH_SERROR_BIT);
		*exit_code |= ARM_EXCEPTION_IL;
	}
}

/* Switch to the guest for legacy non-VHE systems */
int __kvm_vcpu_run(struct kvm_vcpu *vcpu)
{
	struct kvm_cpu_context *host_ctxt;
	struct kvm_cpu_context *guest_ctxt;
	struct kvm_s2_mmu *mmu;
	bool pmu_switch_needed;
	u64 exit_code;

	/*
	 * Having IRQs masked via PMR when entering the guest means the GIC
	 * will not signal the CPU of interrupts of lower priority, and the
	 * only way to get out will be via guest exceptions.
	 * Naturally, we want to avoid this.
	 */
	if (system_uses_irq_prio_masking()) {
		gic_write_pmr(GIC_PRIO_IRQON | GIC_PRIO_PSR_I_SET);
		pmr_sync();
	}

	host_ctxt = host_data_ptr(host_ctxt);
	host_ctxt->__hyp_running_vcpu = vcpu;
	guest_ctxt = &vcpu->arch.ctxt;

	pmu_switch_needed = __pmu_switch_to_guest(vcpu);

	__sysreg_save_state_nvhe(host_ctxt);
	/*
	 * We must flush and disable the SPE buffer for nVHE, as
	 * the translation regime(EL1&0) is going to be loaded with
	 * that of the guest. And we must do this before we change the
	 * translation regime to EL2 (via MDCR_EL2_E2PB == 0) and
	 * before we load guest Stage1.
	 */
	__debug_save_host_buffers_nvhe(vcpu);

	/*
	 * We're about to restore some new MMU state. Make sure
	 * ongoing page-table walks that have started before we
	 * trapped to EL2 have completed. This also synchronises the
	 * above disabling of SPE and TRBE.
	 *
	 * See DDI0487I.a D8.1.5 "Out-of-context translation regimes",
	 * rule R_LFHQG and subsequent information statements.
	 */
	dsb(nsh);

	__kvm_adjust_pc(vcpu);

	/*
	 * We must restore the 32-bit state before the sysregs, thanks
	 * to erratum #852523 (Cortex-A57) or #853709 (Cortex-A72).
	 *
	 * Also, and in order to be able to deal with erratum #1319537 (A57)
	 * and #1319367 (A72), we must ensure that all VM-related sysreg are
	 * restored before we enable S2 translation.
	 */
	__sysreg32_restore_state(vcpu);
	__sysreg_restore_state_nvhe(guest_ctxt);

	mmu = kern_hyp_va(vcpu->arch.hw_mmu);
	__load_stage2(mmu, kern_hyp_va(mmu->arch));
	__activate_traps(vcpu);

	__hyp_vgic_restore_state(vcpu);
	__timer_enable_traps(vcpu);

	__debug_switch_to_guest(vcpu);

	do {
		/* Jump in the fire! */
		exit_code = __guest_enter(vcpu);

		/* And we're baaack! */
	} while (fixup_guest_exit(vcpu, &exit_code));

	__sysreg_save_state_nvhe(guest_ctxt);
	__sysreg32_save_state(vcpu);
	__timer_disable_traps(vcpu);
	__hyp_vgic_save_state(vcpu);

	/*
	 * Same thing as before the guest run: we're about to switch
	 * the MMU context, so let's make sure we don't have any
	 * ongoing EL1&0 translations.
	 */
	dsb(nsh);

	__deactivate_traps(vcpu);
	__load_host_stage2();

	__sysreg_restore_state_nvhe(host_ctxt);

	if (guest_owns_fp_regs())
		__fpsimd_save_fpexc32(vcpu);

	__debug_switch_to_host(vcpu);
	/*
	 * This must come after restoring the host sysregs, since a non-VHE
	 * system may enable SPE here and make use of the TTBRs.
	 */
	__debug_restore_host_buffers_nvhe(vcpu);

	if (pmu_switch_needed)
		__pmu_switch_to_host(vcpu);

	/* Returning to host will clear PSR.I, remask PMR if needed */
	if (system_uses_irq_prio_masking())
		gic_write_pmr(GIC_PRIO_IRQOFF);

	host_ctxt->__hyp_running_vcpu = NULL;

	return exit_code;
}

asmlinkage void __noreturn hyp_panic(void)
{
	u64 spsr = read_sysreg_el2(SYS_SPSR);
	u64 elr = read_sysreg_el2(SYS_ELR);
	u64 par = read_sysreg_par();
	struct kvm_cpu_context *host_ctxt;
	struct kvm_vcpu *vcpu;

	host_ctxt = host_data_ptr(host_ctxt);
	vcpu = host_ctxt->__hyp_running_vcpu;

	if (vcpu) {
		__timer_disable_traps(vcpu);
		__deactivate_traps(vcpu);
		__load_host_stage2();
		__sysreg_restore_state_nvhe(host_ctxt);
	}

	/* Prepare to dump kvm nvhe hyp stacktrace */
	kvm_nvhe_prepare_backtrace((unsigned long)__builtin_frame_address(0),
				   _THIS_IP_);

	__hyp_do_panic(host_ctxt, spsr, elr, par);
	unreachable();
}

asmlinkage void __noreturn hyp_panic_bad_stack(void)
{
	hyp_panic();
}

asmlinkage void kvm_unexpected_el2_exception(void)
{
	__kvm_unexpected_el2_exception();
}<|MERGE_RESOLUTION|>--- conflicted
+++ resolved
@@ -209,10 +209,6 @@
 	[ESR_ELx_EC_IABT_LOW]		= kvm_hyp_handle_iabt_low,
 	[ESR_ELx_EC_DABT_LOW]		= kvm_hyp_handle_dabt_low,
 	[ESR_ELx_EC_WATCHPT_LOW]	= kvm_hyp_handle_watchpt_low,
-<<<<<<< HEAD
-	[ESR_ELx_EC_PAC]		= kvm_hyp_handle_ptrauth,
-=======
->>>>>>> 0c383648
 	[ESR_ELx_EC_MOPS]		= kvm_hyp_handle_mops,
 };
 
@@ -224,10 +220,6 @@
 	[ESR_ELx_EC_IABT_LOW]		= kvm_hyp_handle_iabt_low,
 	[ESR_ELx_EC_DABT_LOW]		= kvm_hyp_handle_dabt_low,
 	[ESR_ELx_EC_WATCHPT_LOW]	= kvm_hyp_handle_watchpt_low,
-<<<<<<< HEAD
-	[ESR_ELx_EC_PAC]		= kvm_hyp_handle_ptrauth,
-=======
->>>>>>> 0c383648
 	[ESR_ELx_EC_MOPS]		= kvm_hyp_handle_mops,
 };
 
