/* SPDX-License-Identifier: GPL-2.0-only */
/*
 * Copyright (C) 2012 ARM Ltd.
 */
#ifndef __ASM_PGTABLE_H
#define __ASM_PGTABLE_H

#include <asm/bug.h>
#include <asm/proc-fns.h>

#include <asm/memory.h>
#include <asm/pgtable-hwdef.h>
#include <asm/pgtable-prot.h>
#include <asm/tlbflush.h>

/*
 * VMALLOC range.
 *
 * VMALLOC_START: beginning of the kernel vmalloc space
 * VMALLOC_END: extends to the available space below vmemmap, PCI I/O space
 *	and fixed mappings
 */
#define VMALLOC_START		(MODULES_END)
#define VMALLOC_END		(- PUD_SIZE - VMEMMAP_SIZE - SZ_64K)

#define FIRST_USER_ADDRESS	0UL

#ifndef __ASSEMBLY__

#include <asm/cmpxchg.h>
#include <asm/fixmap.h>
#include <linux/mmdebug.h>
#include <linux/mm_types.h>
#include <linux/sched.h>

extern struct page *vmemmap;

extern void __pte_error(const char *file, int line, unsigned long val);
extern void __pmd_error(const char *file, int line, unsigned long val);
extern void __pud_error(const char *file, int line, unsigned long val);
extern void __pgd_error(const char *file, int line, unsigned long val);

/*
 * ZERO_PAGE is a global shared page that is always zero: used
 * for zero-mapped memory areas etc..
 */
extern unsigned long empty_zero_page[PAGE_SIZE / sizeof(unsigned long)];
#define ZERO_PAGE(vaddr)	phys_to_page(__pa_symbol(empty_zero_page))

#define pte_ERROR(pte)		__pte_error(__FILE__, __LINE__, pte_val(pte))

/*
 * Macros to convert between a physical address and its placement in a
 * page table entry, taking care of 52-bit addresses.
 */
#ifdef CONFIG_ARM64_PA_BITS_52
#define __pte_to_phys(pte)	\
	((pte_val(pte) & PTE_ADDR_LOW) | ((pte_val(pte) & PTE_ADDR_HIGH) << 36))
#define __phys_to_pte_val(phys)	(((phys) | ((phys) >> 36)) & PTE_ADDR_MASK)
#else
#define __pte_to_phys(pte)	(pte_val(pte) & PTE_ADDR_MASK)
#define __phys_to_pte_val(phys)	(phys)
#endif

#define pte_pfn(pte)		(__pte_to_phys(pte) >> PAGE_SHIFT)
#define pfn_pte(pfn,prot)	\
	__pte(__phys_to_pte_val((phys_addr_t)(pfn) << PAGE_SHIFT) | pgprot_val(prot))

#define pte_none(pte)		(!pte_val(pte))
#define pte_clear(mm,addr,ptep)	set_pte(ptep, __pte(0))
#define pte_page(pte)		(pfn_to_page(pte_pfn(pte)))

/*
 * The following only work if pte_present(). Undefined behaviour otherwise.
 */
#define pte_present(pte)	(!!(pte_val(pte) & (PTE_VALID | PTE_PROT_NONE)))
#define pte_young(pte)		(!!(pte_val(pte) & PTE_AF))
#define pte_special(pte)	(!!(pte_val(pte) & PTE_SPECIAL))
#define pte_write(pte)		(!!(pte_val(pte) & PTE_WRITE))
#define pte_user_exec(pte)	(!(pte_val(pte) & PTE_UXN))
#define pte_cont(pte)		(!!(pte_val(pte) & PTE_CONT))
#define pte_devmap(pte)		(!!(pte_val(pte) & PTE_DEVMAP))

#define pte_cont_addr_end(addr, end)						\
({	unsigned long __boundary = ((addr) + CONT_PTE_SIZE) & CONT_PTE_MASK;	\
	(__boundary - 1 < (end) - 1) ? __boundary : (end);			\
})

#define pmd_cont_addr_end(addr, end)						\
({	unsigned long __boundary = ((addr) + CONT_PMD_SIZE) & CONT_PMD_MASK;	\
	(__boundary - 1 < (end) - 1) ? __boundary : (end);			\
})

#define pte_hw_dirty(pte)	(pte_write(pte) && !(pte_val(pte) & PTE_RDONLY))
#define pte_sw_dirty(pte)	(!!(pte_val(pte) & PTE_DIRTY))
#define pte_dirty(pte)		(pte_sw_dirty(pte) || pte_hw_dirty(pte))

#define pte_valid(pte)		(!!(pte_val(pte) & PTE_VALID))
#define pte_valid_not_user(pte) \
	((pte_val(pte) & (PTE_VALID | PTE_USER)) == PTE_VALID)
#define pte_valid_young(pte) \
	((pte_val(pte) & (PTE_VALID | PTE_AF)) == (PTE_VALID | PTE_AF))
#define pte_valid_user(pte) \
	((pte_val(pte) & (PTE_VALID | PTE_USER)) == (PTE_VALID | PTE_USER))

/*
 * Could the pte be present in the TLB? We must check mm_tlb_flush_pending
 * so that we don't erroneously return false for pages that have been
 * remapped as PROT_NONE but are yet to be flushed from the TLB.
 */
#define pte_accessible(mm, pte)	\
	(mm_tlb_flush_pending(mm) ? pte_present(pte) : pte_valid_young(pte))

/*
 * p??_access_permitted() is true for valid user mappings (subject to the
 * write permission check). PROT_NONE mappings do not have the PTE_VALID bit
 * set.
 */
#define pte_access_permitted(pte, write) \
	(pte_valid_user(pte) && (!(write) || pte_write(pte)))
#define pmd_access_permitted(pmd, write) \
	(pte_access_permitted(pmd_pte(pmd), (write)))
#define pud_access_permitted(pud, write) \
	(pte_access_permitted(pud_pte(pud), (write)))

static inline pte_t clear_pte_bit(pte_t pte, pgprot_t prot)
{
	pte_val(pte) &= ~pgprot_val(prot);
	return pte;
}

static inline pte_t set_pte_bit(pte_t pte, pgprot_t prot)
{
	pte_val(pte) |= pgprot_val(prot);
	return pte;
}

static inline pte_t pte_wrprotect(pte_t pte)
{
	pte = clear_pte_bit(pte, __pgprot(PTE_WRITE));
	pte = set_pte_bit(pte, __pgprot(PTE_RDONLY));
	return pte;
}

static inline pte_t pte_mkwrite(pte_t pte)
{
	pte = set_pte_bit(pte, __pgprot(PTE_WRITE));
	pte = clear_pte_bit(pte, __pgprot(PTE_RDONLY));
	return pte;
}

static inline pte_t pte_mkclean(pte_t pte)
{
	pte = clear_pte_bit(pte, __pgprot(PTE_DIRTY));
	pte = set_pte_bit(pte, __pgprot(PTE_RDONLY));

	return pte;
}

static inline pte_t pte_mkdirty(pte_t pte)
{
	pte = set_pte_bit(pte, __pgprot(PTE_DIRTY));

	if (pte_write(pte))
		pte = clear_pte_bit(pte, __pgprot(PTE_RDONLY));

	return pte;
}

static inline pte_t pte_mkold(pte_t pte)
{
	return clear_pte_bit(pte, __pgprot(PTE_AF));
}

static inline pte_t pte_mkyoung(pte_t pte)
{
	return set_pte_bit(pte, __pgprot(PTE_AF));
}

static inline pte_t pte_mkspecial(pte_t pte)
{
	return set_pte_bit(pte, __pgprot(PTE_SPECIAL));
}

static inline pte_t pte_mkcont(pte_t pte)
{
	pte = set_pte_bit(pte, __pgprot(PTE_CONT));
	return set_pte_bit(pte, __pgprot(PTE_TYPE_PAGE));
}

static inline pte_t pte_mknoncont(pte_t pte)
{
	return clear_pte_bit(pte, __pgprot(PTE_CONT));
}

static inline pte_t pte_mkpresent(pte_t pte)
{
	return set_pte_bit(pte, __pgprot(PTE_VALID));
}

static inline pmd_t pmd_mkcont(pmd_t pmd)
{
	return __pmd(pmd_val(pmd) | PMD_SECT_CONT);
}

static inline pte_t pte_mkdevmap(pte_t pte)
{
	return set_pte_bit(pte, __pgprot(PTE_DEVMAP | PTE_SPECIAL));
}

static inline void set_pte(pte_t *ptep, pte_t pte)
{
	WRITE_ONCE(*ptep, pte);

	/*
	 * Only if the new pte is valid and kernel, otherwise TLB maintenance
	 * or update_mmu_cache() have the necessary barriers.
	 */
	if (pte_valid_not_user(pte)) {
		dsb(ishst);
		isb();
	}
}

extern void __sync_icache_dcache(pte_t pteval);

/*
 * PTE bits configuration in the presence of hardware Dirty Bit Management
 * (PTE_WRITE == PTE_DBM):
 *
 * Dirty  Writable | PTE_RDONLY  PTE_WRITE  PTE_DIRTY (sw)
 *   0      0      |   1           0          0
 *   0      1      |   1           1          0
 *   1      0      |   1           0          1
 *   1      1      |   0           1          x
 *
 * When hardware DBM is not present, the sofware PTE_DIRTY bit is updated via
 * the page fault mechanism. Checking the dirty status of a pte becomes:
 *
 *   PTE_DIRTY || (PTE_WRITE && !PTE_RDONLY)
 */

static inline void __check_racy_pte_update(struct mm_struct *mm, pte_t *ptep,
					   pte_t pte)
{
	pte_t old_pte;

	if (!IS_ENABLED(CONFIG_DEBUG_VM))
		return;

	old_pte = READ_ONCE(*ptep);

	if (!pte_valid(old_pte) || !pte_valid(pte))
		return;
	if (mm != current->active_mm && atomic_read(&mm->mm_users) <= 1)
		return;

	/*
	 * Check for potential race with hardware updates of the pte
	 * (ptep_set_access_flags safely changes valid ptes without going
	 * through an invalid entry).
	 */
	VM_WARN_ONCE(!pte_young(pte),
		     "%s: racy access flag clearing: 0x%016llx -> 0x%016llx",
		     __func__, pte_val(old_pte), pte_val(pte));
	VM_WARN_ONCE(pte_write(old_pte) && !pte_dirty(pte),
		     "%s: racy dirty state clearing: 0x%016llx -> 0x%016llx",
		     __func__, pte_val(old_pte), pte_val(pte));
}

static inline void set_pte_at(struct mm_struct *mm, unsigned long addr,
			      pte_t *ptep, pte_t pte)
{
	if (pte_present(pte) && pte_user_exec(pte) && !pte_special(pte))
		__sync_icache_dcache(pte);

	__check_racy_pte_update(mm, ptep, pte);

	set_pte(ptep, pte);
}

/*
 * Huge pte definitions.
 */
#define pte_mkhuge(pte)		(__pte(pte_val(pte) & ~PTE_TABLE_BIT))

/*
 * Hugetlb definitions.
 */
#define HUGE_MAX_HSTATE		4
#define HPAGE_SHIFT		PMD_SHIFT
#define HPAGE_SIZE		(_AC(1, UL) << HPAGE_SHIFT)
#define HPAGE_MASK		(~(HPAGE_SIZE - 1))
#define HUGETLB_PAGE_ORDER	(HPAGE_SHIFT - PAGE_SHIFT)

static inline pte_t pgd_pte(pgd_t pgd)
{
	return __pte(pgd_val(pgd));
}

static inline pte_t p4d_pte(p4d_t p4d)
{
	return __pte(p4d_val(p4d));
}

static inline pte_t pud_pte(pud_t pud)
{
	return __pte(pud_val(pud));
}

static inline pud_t pte_pud(pte_t pte)
{
	return __pud(pte_val(pte));
}

static inline pmd_t pud_pmd(pud_t pud)
{
	return __pmd(pud_val(pud));
}

static inline pte_t pmd_pte(pmd_t pmd)
{
	return __pte(pmd_val(pmd));
}

static inline pmd_t pte_pmd(pte_t pte)
{
	return __pmd(pte_val(pte));
}

static inline pgprot_t mk_pud_sect_prot(pgprot_t prot)
{
	return __pgprot((pgprot_val(prot) & ~PUD_TABLE_BIT) | PUD_TYPE_SECT);
}

static inline pgprot_t mk_pmd_sect_prot(pgprot_t prot)
{
	return __pgprot((pgprot_val(prot) & ~PMD_TABLE_BIT) | PMD_TYPE_SECT);
}

#ifdef CONFIG_NUMA_BALANCING
/*
 * See the comment in include/linux/pgtable.h
 */
static inline int pte_protnone(pte_t pte)
{
	return (pte_val(pte) & (PTE_VALID | PTE_PROT_NONE)) == PTE_PROT_NONE;
}

static inline int pmd_protnone(pmd_t pmd)
{
	return pte_protnone(pmd_pte(pmd));
}
#endif

/*
 * THP definitions.
 */

#ifdef CONFIG_TRANSPARENT_HUGEPAGE
#define pmd_trans_huge(pmd)	(pmd_val(pmd) && !(pmd_val(pmd) & PMD_TABLE_BIT))
#endif /* CONFIG_TRANSPARENT_HUGEPAGE */

#define pmd_present(pmd)	pte_present(pmd_pte(pmd))
#define pmd_dirty(pmd)		pte_dirty(pmd_pte(pmd))
#define pmd_young(pmd)		pte_young(pmd_pte(pmd))
#define pmd_valid(pmd)		pte_valid(pmd_pte(pmd))
#define pmd_wrprotect(pmd)	pte_pmd(pte_wrprotect(pmd_pte(pmd)))
#define pmd_mkold(pmd)		pte_pmd(pte_mkold(pmd_pte(pmd)))
#define pmd_mkwrite(pmd)	pte_pmd(pte_mkwrite(pmd_pte(pmd)))
#define pmd_mkclean(pmd)	pte_pmd(pte_mkclean(pmd_pte(pmd)))
#define pmd_mkdirty(pmd)	pte_pmd(pte_mkdirty(pmd_pte(pmd)))
#define pmd_mkyoung(pmd)	pte_pmd(pte_mkyoung(pmd_pte(pmd)))
#define pmd_mkinvalid(pmd)	(__pmd(pmd_val(pmd) & ~PMD_SECT_VALID))

#define pmd_thp_or_huge(pmd)	(pmd_huge(pmd) || pmd_trans_huge(pmd))

#define pmd_write(pmd)		pte_write(pmd_pte(pmd))

#define pmd_mkhuge(pmd)		(__pmd(pmd_val(pmd) & ~PMD_TABLE_BIT))

#ifdef CONFIG_TRANSPARENT_HUGEPAGE
#define pmd_devmap(pmd)		pte_devmap(pmd_pte(pmd))
#endif
static inline pmd_t pmd_mkdevmap(pmd_t pmd)
{
	return pte_pmd(set_pte_bit(pmd_pte(pmd), __pgprot(PTE_DEVMAP)));
}

#define __pmd_to_phys(pmd)	__pte_to_phys(pmd_pte(pmd))
#define __phys_to_pmd_val(phys)	__phys_to_pte_val(phys)
#define pmd_pfn(pmd)		((__pmd_to_phys(pmd) & PMD_MASK) >> PAGE_SHIFT)
#define pfn_pmd(pfn,prot)	__pmd(__phys_to_pmd_val((phys_addr_t)(pfn) << PAGE_SHIFT) | pgprot_val(prot))
#define mk_pmd(page,prot)	pfn_pmd(page_to_pfn(page),prot)

#define pud_young(pud)		pte_young(pud_pte(pud))
#define pud_mkyoung(pud)	pte_pud(pte_mkyoung(pud_pte(pud)))
#define pud_write(pud)		pte_write(pud_pte(pud))

#define pud_mkhuge(pud)		(__pud(pud_val(pud) & ~PUD_TABLE_BIT))

#define __pud_to_phys(pud)	__pte_to_phys(pud_pte(pud))
#define __phys_to_pud_val(phys)	__phys_to_pte_val(phys)
#define pud_pfn(pud)		((__pud_to_phys(pud) & PUD_MASK) >> PAGE_SHIFT)
#define pfn_pud(pfn,prot)	__pud(__phys_to_pud_val((phys_addr_t)(pfn) << PAGE_SHIFT) | pgprot_val(prot))

#define set_pmd_at(mm, addr, pmdp, pmd)	set_pte_at(mm, addr, (pte_t *)pmdp, pmd_pte(pmd))

#define __p4d_to_phys(p4d)	__pte_to_phys(p4d_pte(p4d))
#define __phys_to_p4d_val(phys)	__phys_to_pte_val(phys)

#define __pgd_to_phys(pgd)	__pte_to_phys(pgd_pte(pgd))
#define __phys_to_pgd_val(phys)	__phys_to_pte_val(phys)

#define __pgprot_modify(prot,mask,bits) \
	__pgprot((pgprot_val(prot) & ~(mask)) | (bits))

#define pgprot_nx(prot) \
<<<<<<< HEAD
	__pgprot_modify(prot, 0, PTE_PXN)
=======
	__pgprot_modify(prot, PTE_MAYBE_GP, PTE_PXN)
>>>>>>> 84569f32

/*
 * Mark the prot value as uncacheable and unbufferable.
 */
#define pgprot_noncached(prot) \
	__pgprot_modify(prot, PTE_ATTRINDX_MASK, PTE_ATTRINDX(MT_DEVICE_nGnRnE) | PTE_PXN | PTE_UXN)
#define pgprot_writecombine(prot) \
	__pgprot_modify(prot, PTE_ATTRINDX_MASK, PTE_ATTRINDX(MT_NORMAL_NC) | PTE_PXN | PTE_UXN)
#define pgprot_device(prot) \
	__pgprot_modify(prot, PTE_ATTRINDX_MASK, PTE_ATTRINDX(MT_DEVICE_nGnRE) | PTE_PXN | PTE_UXN)
/*
 * DMA allocations for non-coherent devices use what the Arm architecture calls
 * "Normal non-cacheable" memory, which permits speculation, unaligned accesses
 * and merging of writes.  This is different from "Device-nGnR[nE]" memory which
 * is intended for MMIO and thus forbids speculation, preserves access size,
 * requires strict alignment and can also force write responses to come from the
 * endpoint.
 */
#define pgprot_dmacoherent(prot) \
	__pgprot_modify(prot, PTE_ATTRINDX_MASK, \
			PTE_ATTRINDX(MT_NORMAL_NC) | PTE_PXN | PTE_UXN)

#define __HAVE_PHYS_MEM_ACCESS_PROT
struct file;
extern pgprot_t phys_mem_access_prot(struct file *file, unsigned long pfn,
				     unsigned long size, pgprot_t vma_prot);

#define pmd_none(pmd)		(!pmd_val(pmd))

#define pmd_bad(pmd)		(!(pmd_val(pmd) & PMD_TABLE_BIT))

#define pmd_table(pmd)		((pmd_val(pmd) & PMD_TYPE_MASK) == \
				 PMD_TYPE_TABLE)
#define pmd_sect(pmd)		((pmd_val(pmd) & PMD_TYPE_MASK) == \
				 PMD_TYPE_SECT)
#define pmd_leaf(pmd)		pmd_sect(pmd)

#if defined(CONFIG_ARM64_64K_PAGES) || CONFIG_PGTABLE_LEVELS < 3
static inline bool pud_sect(pud_t pud) { return false; }
static inline bool pud_table(pud_t pud) { return true; }
#else
#define pud_sect(pud)		((pud_val(pud) & PUD_TYPE_MASK) == \
				 PUD_TYPE_SECT)
#define pud_table(pud)		((pud_val(pud) & PUD_TYPE_MASK) == \
				 PUD_TYPE_TABLE)
#endif

extern pgd_t init_pg_dir[PTRS_PER_PGD];
extern pgd_t init_pg_end[];
extern pgd_t swapper_pg_dir[PTRS_PER_PGD];
extern pgd_t idmap_pg_dir[PTRS_PER_PGD];
extern pgd_t idmap_pg_end[];
extern pgd_t tramp_pg_dir[PTRS_PER_PGD];

extern void set_swapper_pgd(pgd_t *pgdp, pgd_t pgd);

static inline bool in_swapper_pgdir(void *addr)
{
	return ((unsigned long)addr & PAGE_MASK) ==
	        ((unsigned long)swapper_pg_dir & PAGE_MASK);
}

static inline void set_pmd(pmd_t *pmdp, pmd_t pmd)
{
#ifdef __PAGETABLE_PMD_FOLDED
	if (in_swapper_pgdir(pmdp)) {
		set_swapper_pgd((pgd_t *)pmdp, __pgd(pmd_val(pmd)));
		return;
	}
#endif /* __PAGETABLE_PMD_FOLDED */

	WRITE_ONCE(*pmdp, pmd);

	if (pmd_valid(pmd)) {
		dsb(ishst);
		isb();
	}
}

static inline void pmd_clear(pmd_t *pmdp)
{
	set_pmd(pmdp, __pmd(0));
}

static inline phys_addr_t pmd_page_paddr(pmd_t pmd)
{
	return __pmd_to_phys(pmd);
}

static inline unsigned long pmd_page_vaddr(pmd_t pmd)
{
	return (unsigned long)__va(pmd_page_paddr(pmd));
}

/* Find an entry in the third-level page table. */
#define pte_offset_phys(dir,addr)	(pmd_page_paddr(READ_ONCE(*(dir))) + pte_index(addr) * sizeof(pte_t))

#define pte_set_fixmap(addr)		((pte_t *)set_fixmap_offset(FIX_PTE, addr))
#define pte_set_fixmap_offset(pmd, addr)	pte_set_fixmap(pte_offset_phys(pmd, addr))
#define pte_clear_fixmap()		clear_fixmap(FIX_PTE)

#define pmd_page(pmd)			phys_to_page(__pmd_to_phys(pmd))

/* use ONLY for statically allocated translation tables */
#define pte_offset_kimg(dir,addr)	((pte_t *)__phys_to_kimg(pte_offset_phys((dir), (addr))))

/*
 * Conversion functions: convert a page and protection to a page entry,
 * and a page entry and page directory to the page they refer to.
 */
#define mk_pte(page,prot)	pfn_pte(page_to_pfn(page),prot)

#if CONFIG_PGTABLE_LEVELS > 2

#define pmd_ERROR(pmd)		__pmd_error(__FILE__, __LINE__, pmd_val(pmd))

#define pud_none(pud)		(!pud_val(pud))
#define pud_bad(pud)		(!(pud_val(pud) & PUD_TABLE_BIT))
#define pud_present(pud)	pte_present(pud_pte(pud))
#define pud_leaf(pud)		pud_sect(pud)
#define pud_valid(pud)		pte_valid(pud_pte(pud))

static inline void set_pud(pud_t *pudp, pud_t pud)
{
#ifdef __PAGETABLE_PUD_FOLDED
	if (in_swapper_pgdir(pudp)) {
		set_swapper_pgd((pgd_t *)pudp, __pgd(pud_val(pud)));
		return;
	}
#endif /* __PAGETABLE_PUD_FOLDED */

	WRITE_ONCE(*pudp, pud);

	if (pud_valid(pud)) {
		dsb(ishst);
		isb();
	}
}

static inline void pud_clear(pud_t *pudp)
{
	set_pud(pudp, __pud(0));
}

static inline phys_addr_t pud_page_paddr(pud_t pud)
{
	return __pud_to_phys(pud);
}

static inline unsigned long pud_page_vaddr(pud_t pud)
{
	return (unsigned long)__va(pud_page_paddr(pud));
}

/* Find an entry in the second-level page table. */
#define pmd_offset_phys(dir, addr)	(pud_page_paddr(READ_ONCE(*(dir))) + pmd_index(addr) * sizeof(pmd_t))

#define pmd_set_fixmap(addr)		((pmd_t *)set_fixmap_offset(FIX_PMD, addr))
#define pmd_set_fixmap_offset(pud, addr)	pmd_set_fixmap(pmd_offset_phys(pud, addr))
#define pmd_clear_fixmap()		clear_fixmap(FIX_PMD)

#define pud_page(pud)			phys_to_page(__pud_to_phys(pud))

/* use ONLY for statically allocated translation tables */
#define pmd_offset_kimg(dir,addr)	((pmd_t *)__phys_to_kimg(pmd_offset_phys((dir), (addr))))

#else

#define pud_page_paddr(pud)	({ BUILD_BUG(); 0; })

/* Match pmd_offset folding in <asm/generic/pgtable-nopmd.h> */
#define pmd_set_fixmap(addr)		NULL
#define pmd_set_fixmap_offset(pudp, addr)	((pmd_t *)pudp)
#define pmd_clear_fixmap()

#define pmd_offset_kimg(dir,addr)	((pmd_t *)dir)

#endif	/* CONFIG_PGTABLE_LEVELS > 2 */

#if CONFIG_PGTABLE_LEVELS > 3

#define pud_ERROR(pud)		__pud_error(__FILE__, __LINE__, pud_val(pud))

#define p4d_none(p4d)		(!p4d_val(p4d))
#define p4d_bad(p4d)		(!(p4d_val(p4d) & 2))
#define p4d_present(p4d)	(p4d_val(p4d))

static inline void set_p4d(p4d_t *p4dp, p4d_t p4d)
{
	if (in_swapper_pgdir(p4dp)) {
		set_swapper_pgd((pgd_t *)p4dp, __pgd(p4d_val(p4d)));
		return;
	}

	WRITE_ONCE(*p4dp, p4d);
	dsb(ishst);
	isb();
}

static inline void p4d_clear(p4d_t *p4dp)
{
	set_p4d(p4dp, __p4d(0));
}

static inline phys_addr_t p4d_page_paddr(p4d_t p4d)
{
	return __p4d_to_phys(p4d);
}

static inline unsigned long p4d_page_vaddr(p4d_t p4d)
{
	return (unsigned long)__va(p4d_page_paddr(p4d));
}

/* Find an entry in the frst-level page table. */
#define pud_offset_phys(dir, addr)	(p4d_page_paddr(READ_ONCE(*(dir))) + pud_index(addr) * sizeof(pud_t))

#define pud_set_fixmap(addr)		((pud_t *)set_fixmap_offset(FIX_PUD, addr))
#define pud_set_fixmap_offset(p4d, addr)	pud_set_fixmap(pud_offset_phys(p4d, addr))
#define pud_clear_fixmap()		clear_fixmap(FIX_PUD)

#define p4d_page(p4d)		pfn_to_page(__phys_to_pfn(__p4d_to_phys(p4d)))

/* use ONLY for statically allocated translation tables */
#define pud_offset_kimg(dir,addr)	((pud_t *)__phys_to_kimg(pud_offset_phys((dir), (addr))))

#else

#define p4d_page_paddr(p4d)	({ BUILD_BUG(); 0;})
#define pgd_page_paddr(pgd)	({ BUILD_BUG(); 0;})

/* Match pud_offset folding in <asm/generic/pgtable-nopud.h> */
#define pud_set_fixmap(addr)		NULL
#define pud_set_fixmap_offset(pgdp, addr)	((pud_t *)pgdp)
#define pud_clear_fixmap()

#define pud_offset_kimg(dir,addr)	((pud_t *)dir)

#endif  /* CONFIG_PGTABLE_LEVELS > 3 */

#define pgd_ERROR(pgd)		__pgd_error(__FILE__, __LINE__, pgd_val(pgd))

#define pgd_set_fixmap(addr)	((pgd_t *)set_fixmap_offset(FIX_PGD, addr))
#define pgd_clear_fixmap()	clear_fixmap(FIX_PGD)

static inline pte_t pte_modify(pte_t pte, pgprot_t newprot)
{
	const pteval_t mask = PTE_USER | PTE_PXN | PTE_UXN | PTE_RDONLY |
			      PTE_PROT_NONE | PTE_VALID | PTE_WRITE | PTE_GP;
	/* preserve the hardware dirty information */
	if (pte_hw_dirty(pte))
		pte = pte_mkdirty(pte);
	pte_val(pte) = (pte_val(pte) & ~mask) | (pgprot_val(newprot) & mask);
	return pte;
}

static inline pmd_t pmd_modify(pmd_t pmd, pgprot_t newprot)
{
	return pte_pmd(pte_modify(pmd_pte(pmd), newprot));
}

#define __HAVE_ARCH_PTEP_SET_ACCESS_FLAGS
extern int ptep_set_access_flags(struct vm_area_struct *vma,
				 unsigned long address, pte_t *ptep,
				 pte_t entry, int dirty);

#ifdef CONFIG_TRANSPARENT_HUGEPAGE
#define __HAVE_ARCH_PMDP_SET_ACCESS_FLAGS
static inline int pmdp_set_access_flags(struct vm_area_struct *vma,
					unsigned long address, pmd_t *pmdp,
					pmd_t entry, int dirty)
{
	return ptep_set_access_flags(vma, address, (pte_t *)pmdp, pmd_pte(entry), dirty);
}

static inline int pud_devmap(pud_t pud)
{
	return 0;
}

static inline int pgd_devmap(pgd_t pgd)
{
	return 0;
}
#endif

/*
 * Atomic pte/pmd modifications.
 */
#define __HAVE_ARCH_PTEP_TEST_AND_CLEAR_YOUNG
static inline int __ptep_test_and_clear_young(pte_t *ptep)
{
	pte_t old_pte, pte;

	pte = READ_ONCE(*ptep);
	do {
		old_pte = pte;
		pte = pte_mkold(pte);
		pte_val(pte) = cmpxchg_relaxed(&pte_val(*ptep),
					       pte_val(old_pte), pte_val(pte));
	} while (pte_val(pte) != pte_val(old_pte));

	return pte_young(pte);
}

static inline int ptep_test_and_clear_young(struct vm_area_struct *vma,
					    unsigned long address,
					    pte_t *ptep)
{
	return __ptep_test_and_clear_young(ptep);
}

#define __HAVE_ARCH_PTEP_CLEAR_YOUNG_FLUSH
static inline int ptep_clear_flush_young(struct vm_area_struct *vma,
					 unsigned long address, pte_t *ptep)
{
	int young = ptep_test_and_clear_young(vma, address, ptep);

	if (young) {
		/*
		 * We can elide the trailing DSB here since the worst that can
		 * happen is that a CPU continues to use the young entry in its
		 * TLB and we mistakenly reclaim the associated page. The
		 * window for such an event is bounded by the next
		 * context-switch, which provides a DSB to complete the TLB
		 * invalidation.
		 */
		flush_tlb_page_nosync(vma, address);
	}

	return young;
}

#ifdef CONFIG_TRANSPARENT_HUGEPAGE
#define __HAVE_ARCH_PMDP_TEST_AND_CLEAR_YOUNG
static inline int pmdp_test_and_clear_young(struct vm_area_struct *vma,
					    unsigned long address,
					    pmd_t *pmdp)
{
	return ptep_test_and_clear_young(vma, address, (pte_t *)pmdp);
}
#endif /* CONFIG_TRANSPARENT_HUGEPAGE */

#define __HAVE_ARCH_PTEP_GET_AND_CLEAR
static inline pte_t ptep_get_and_clear(struct mm_struct *mm,
				       unsigned long address, pte_t *ptep)
{
	return __pte(xchg_relaxed(&pte_val(*ptep), 0));
}

#ifdef CONFIG_TRANSPARENT_HUGEPAGE
#define __HAVE_ARCH_PMDP_HUGE_GET_AND_CLEAR
static inline pmd_t pmdp_huge_get_and_clear(struct mm_struct *mm,
					    unsigned long address, pmd_t *pmdp)
{
	return pte_pmd(ptep_get_and_clear(mm, address, (pte_t *)pmdp));
}
#endif /* CONFIG_TRANSPARENT_HUGEPAGE */

/*
 * ptep_set_wrprotect - mark read-only while trasferring potential hardware
 * dirty status (PTE_DBM && !PTE_RDONLY) to the software PTE_DIRTY bit.
 */
#define __HAVE_ARCH_PTEP_SET_WRPROTECT
static inline void ptep_set_wrprotect(struct mm_struct *mm, unsigned long address, pte_t *ptep)
{
	pte_t old_pte, pte;

	pte = READ_ONCE(*ptep);
	do {
		old_pte = pte;
		/*
		 * If hardware-dirty (PTE_WRITE/DBM bit set and PTE_RDONLY
		 * clear), set the PTE_DIRTY bit.
		 */
		if (pte_hw_dirty(pte))
			pte = pte_mkdirty(pte);
		pte = pte_wrprotect(pte);
		pte_val(pte) = cmpxchg_relaxed(&pte_val(*ptep),
					       pte_val(old_pte), pte_val(pte));
	} while (pte_val(pte) != pte_val(old_pte));
}

#ifdef CONFIG_TRANSPARENT_HUGEPAGE
#define __HAVE_ARCH_PMDP_SET_WRPROTECT
static inline void pmdp_set_wrprotect(struct mm_struct *mm,
				      unsigned long address, pmd_t *pmdp)
{
	ptep_set_wrprotect(mm, address, (pte_t *)pmdp);
}

#define pmdp_establish pmdp_establish
static inline pmd_t pmdp_establish(struct vm_area_struct *vma,
		unsigned long address, pmd_t *pmdp, pmd_t pmd)
{
	return __pmd(xchg_relaxed(&pmd_val(*pmdp), pmd_val(pmd)));
}
#endif

/*
 * Encode and decode a swap entry:
 *	bits 0-1:	present (must be zero)
 *	bits 2-7:	swap type
 *	bits 8-57:	swap offset
 *	bit  58:	PTE_PROT_NONE (must be zero)
 */
#define __SWP_TYPE_SHIFT	2
#define __SWP_TYPE_BITS		6
#define __SWP_OFFSET_BITS	50
#define __SWP_TYPE_MASK		((1 << __SWP_TYPE_BITS) - 1)
#define __SWP_OFFSET_SHIFT	(__SWP_TYPE_BITS + __SWP_TYPE_SHIFT)
#define __SWP_OFFSET_MASK	((1UL << __SWP_OFFSET_BITS) - 1)

#define __swp_type(x)		(((x).val >> __SWP_TYPE_SHIFT) & __SWP_TYPE_MASK)
#define __swp_offset(x)		(((x).val >> __SWP_OFFSET_SHIFT) & __SWP_OFFSET_MASK)
#define __swp_entry(type,offset) ((swp_entry_t) { ((type) << __SWP_TYPE_SHIFT) | ((offset) << __SWP_OFFSET_SHIFT) })

#define __pte_to_swp_entry(pte)	((swp_entry_t) { pte_val(pte) })
#define __swp_entry_to_pte(swp)	((pte_t) { (swp).val })

/*
 * Ensure that there are not more swap files than can be encoded in the kernel
 * PTEs.
 */
#define MAX_SWAPFILES_CHECK() BUILD_BUG_ON(MAX_SWAPFILES_SHIFT > __SWP_TYPE_BITS)

extern int kern_addr_valid(unsigned long addr);

/*
 * On AArch64, the cache coherency is handled via the set_pte_at() function.
 */
static inline void update_mmu_cache(struct vm_area_struct *vma,
				    unsigned long addr, pte_t *ptep)
{
	/*
	 * We don't do anything here, so there's a very small chance of
	 * us retaking a user fault which we just fixed up. The alternative
	 * is doing a dsb(ishst), but that penalises the fastpath.
	 */
}

#define update_mmu_cache_pmd(vma, address, pmd) do { } while (0)

#ifdef CONFIG_ARM64_PA_BITS_52
#define phys_to_ttbr(addr)	(((addr) | ((addr) >> 46)) & TTBR_BADDR_MASK_52)
#else
#define phys_to_ttbr(addr)	(addr)
#endif

/*
 * On arm64 without hardware Access Flag, copying from user will fail because
 * the pte is old and cannot be marked young. So we always end up with zeroed
 * page after fork() + CoW for pfn mappings. We don't always have a
 * hardware-managed access flag on arm64.
 */
static inline bool arch_faults_on_old_pte(void)
{
	WARN_ON(preemptible());

	return !cpu_has_hw_af();
}
#define arch_faults_on_old_pte arch_faults_on_old_pte

#endif /* !__ASSEMBLY__ */

#endif /* __ASM_PGTABLE_H */<|MERGE_RESOLUTION|>--- conflicted
+++ resolved
@@ -416,11 +416,7 @@
 	__pgprot((pgprot_val(prot) & ~(mask)) | (bits))
 
 #define pgprot_nx(prot) \
-<<<<<<< HEAD
-	__pgprot_modify(prot, 0, PTE_PXN)
-=======
 	__pgprot_modify(prot, PTE_MAYBE_GP, PTE_PXN)
->>>>>>> 84569f32
 
 /*
  * Mark the prot value as uncacheable and unbufferable.
