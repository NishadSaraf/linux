--- conflicted
+++ resolved
@@ -1347,15 +1347,10 @@
 		svm->avic_is_running = true;
 
 	svm->msrpm = svm_vcpu_alloc_msrpm();
-<<<<<<< HEAD
-	if (!svm->msrpm)
-		goto error_free_vmsa_page;
-=======
 	if (!svm->msrpm) {
 		err = -ENOMEM;
-		goto error_free_vmcb_page;
-	}
->>>>>>> 9aa41879
+		goto error_free_vmsa_page;
+	}
 
 	svm_vcpu_init_msrpm(vcpu, svm->msrpm);
 
