--- conflicted
+++ resolved
@@ -576,11 +576,7 @@
 		unsigned i = 0, drop = __fls(data_opts->kill_ptrs);
 
 		bch2_bkey_drop_ptrs_noerror(bkey_i_to_s(n), ptr, i++ == drop);
-<<<<<<< HEAD
-		data_opts.kill_ptrs ^= 1U << drop;
-=======
 		data_opts->kill_ptrs ^= 1U << drop;
->>>>>>> e8a05819
 	}
 
 	/*
