// SPDX-License-Identifier: GPL-2.0
/*
 * Copyright (C) 2010 Kent Overstreet <kent.overstreet@gmail.com>
 * Copyright (C) 2014 Datera Inc.
 */

#include "bcachefs.h"
#include "alloc_background.h"
#include "alloc_foreground.h"
#include "backpointers.h"
#include "bkey_methods.h"
#include "bkey_buf.h"
#include "btree_journal_iter.h"
#include "btree_key_cache.h"
#include "btree_locking.h"
#include "btree_node_scan.h"
#include "btree_update_interior.h"
#include "btree_io.h"
#include "btree_gc.h"
#include "buckets.h"
#include "clock.h"
#include "debug.h"
#include "disk_accounting.h"
#include "ec.h"
#include "error.h"
#include "extents.h"
#include "journal.h"
#include "keylist.h"
#include "move.h"
#include "recovery_passes.h"
#include "reflink.h"
#include "replicas.h"
#include "super-io.h"
#include "trace.h"

#include <linux/slab.h>
#include <linux/bitops.h>
#include <linux/freezer.h>
#include <linux/kthread.h>
#include <linux/preempt.h>
#include <linux/rcupdate.h>
#include <linux/sched/task.h>

#define DROP_THIS_NODE		10
#define DROP_PREV_NODE		11
#define DID_FILL_FROM_SCAN	12

static const char * const bch2_gc_phase_strs[] = {
#define x(n)	#n,
	GC_PHASES()
#undef x
	NULL
};

void bch2_gc_pos_to_text(struct printbuf *out, struct gc_pos *p)
{
	prt_str(out, bch2_gc_phase_strs[p->phase]);
	prt_char(out, ' ');
	bch2_btree_id_to_text(out, p->btree);
	prt_printf(out, " l=%u ", p->level);
	bch2_bpos_to_text(out, p->pos);
}

static struct bkey_s unsafe_bkey_s_c_to_s(struct bkey_s_c k)
{
	return (struct bkey_s) {{{
		(struct bkey *) k.k,
		(struct bch_val *) k.v
	}}};
}

static inline void __gc_pos_set(struct bch_fs *c, struct gc_pos new_pos)
{
	preempt_disable();
	write_seqcount_begin(&c->gc_pos_lock);
	c->gc_pos = new_pos;
	write_seqcount_end(&c->gc_pos_lock);
	preempt_enable();
}

static inline void gc_pos_set(struct bch_fs *c, struct gc_pos new_pos)
{
	BUG_ON(gc_pos_cmp(new_pos, c->gc_pos) < 0);
	__gc_pos_set(c, new_pos);
}

static void btree_ptr_to_v2(struct btree *b, struct bkey_i_btree_ptr_v2 *dst)
{
	switch (b->key.k.type) {
	case KEY_TYPE_btree_ptr: {
		struct bkey_i_btree_ptr *src = bkey_i_to_btree_ptr(&b->key);

		dst->k.p		= src->k.p;
		dst->v.mem_ptr		= 0;
		dst->v.seq		= b->data->keys.seq;
		dst->v.sectors_written	= 0;
		dst->v.flags		= 0;
		dst->v.min_key		= b->data->min_key;
		set_bkey_val_bytes(&dst->k, sizeof(dst->v) + bkey_val_bytes(&src->k));
		memcpy(dst->v.start, src->v.start, bkey_val_bytes(&src->k));
		break;
	}
	case KEY_TYPE_btree_ptr_v2:
		bkey_copy(&dst->k_i, &b->key);
		break;
	default:
		BUG();
	}
}

static int set_node_min(struct bch_fs *c, struct btree *b, struct bpos new_min)
{
	struct bkey_i_btree_ptr_v2 *new;
	int ret;

	if (c->opts.verbose) {
		struct printbuf buf = PRINTBUF;

		bch2_bkey_val_to_text(&buf, c, bkey_i_to_s_c(&b->key));
		prt_str(&buf, " -> ");
		bch2_bpos_to_text(&buf, new_min);

		bch_info(c, "%s(): %s", __func__, buf.buf);
		printbuf_exit(&buf);
	}

	new = kmalloc_array(BKEY_BTREE_PTR_U64s_MAX, sizeof(u64), GFP_KERNEL);
	if (!new)
		return -BCH_ERR_ENOMEM_gc_repair_key;

	btree_ptr_to_v2(b, new);
	b->data->min_key	= new_min;
	new->v.min_key		= new_min;
	SET_BTREE_PTR_RANGE_UPDATED(&new->v, true);

	ret = bch2_journal_key_insert_take(c, b->c.btree_id, b->c.level + 1, &new->k_i);
	if (ret) {
		kfree(new);
		return ret;
	}

	bch2_btree_node_drop_keys_outside_node(b);
	bkey_copy(&b->key, &new->k_i);
	return 0;
}

static int set_node_max(struct bch_fs *c, struct btree *b, struct bpos new_max)
{
	struct bkey_i_btree_ptr_v2 *new;
	int ret;

	if (c->opts.verbose) {
		struct printbuf buf = PRINTBUF;

		bch2_bkey_val_to_text(&buf, c, bkey_i_to_s_c(&b->key));
		prt_str(&buf, " -> ");
		bch2_bpos_to_text(&buf, new_max);

		bch_info(c, "%s(): %s", __func__, buf.buf);
		printbuf_exit(&buf);
	}

	ret = bch2_journal_key_delete(c, b->c.btree_id, b->c.level + 1, b->key.k.p);
	if (ret)
		return ret;

	new = kmalloc_array(BKEY_BTREE_PTR_U64s_MAX, sizeof(u64), GFP_KERNEL);
	if (!new)
		return -BCH_ERR_ENOMEM_gc_repair_key;

	btree_ptr_to_v2(b, new);
	b->data->max_key	= new_max;
	new->k.p		= new_max;
	SET_BTREE_PTR_RANGE_UPDATED(&new->v, true);

	ret = bch2_journal_key_insert_take(c, b->c.btree_id, b->c.level + 1, &new->k_i);
	if (ret) {
		kfree(new);
		return ret;
	}

	bch2_btree_node_drop_keys_outside_node(b);

	mutex_lock(&c->btree_cache.lock);
	bch2_btree_node_hash_remove(&c->btree_cache, b);

	bkey_copy(&b->key, &new->k_i);
	ret = __bch2_btree_node_hash_insert(&c->btree_cache, b);
	BUG_ON(ret);
	mutex_unlock(&c->btree_cache.lock);
	return 0;
}

static int btree_check_node_boundaries(struct btree_trans *trans, struct btree *b,
				       struct btree *prev, struct btree *cur,
				       struct bpos *pulled_from_scan)
{
	struct bch_fs *c = trans->c;
	struct bpos expected_start = !prev
		? b->data->min_key
		: bpos_successor(prev->key.k.p);
	struct printbuf buf = PRINTBUF;
	int ret = 0;

	BUG_ON(b->key.k.type == KEY_TYPE_btree_ptr_v2 &&
	       !bpos_eq(bkey_i_to_btree_ptr_v2(&b->key)->v.min_key,
			b->data->min_key));

	if (bpos_eq(expected_start, cur->data->min_key))
		return 0;

	prt_printf(&buf, "  at btree %s level %u:\n  parent: ",
		   bch2_btree_id_str(b->c.btree_id), b->c.level);
	bch2_bkey_val_to_text(&buf, c, bkey_i_to_s_c(&b->key));

	if (prev) {
		prt_printf(&buf, "\n  prev: ");
		bch2_bkey_val_to_text(&buf, c, bkey_i_to_s_c(&prev->key));
	}

	prt_str(&buf, "\n  next: ");
	bch2_bkey_val_to_text(&buf, c, bkey_i_to_s_c(&cur->key));

	if (bpos_lt(expected_start, cur->data->min_key)) {				/* gap */
		if (b->c.level == 1 &&
		    bpos_lt(*pulled_from_scan, cur->data->min_key)) {
			ret = bch2_get_scanned_nodes(c, b->c.btree_id, 0,
						     expected_start,
						     bpos_predecessor(cur->data->min_key));
			if (ret)
				goto err;

			*pulled_from_scan = cur->data->min_key;
			ret = DID_FILL_FROM_SCAN;
		} else {
			if (mustfix_fsck_err(trans, btree_node_topology_bad_min_key,
					     "btree node with incorrect min_key%s", buf.buf))
				ret = set_node_min(c, cur, expected_start);
		}
	} else {									/* overlap */
		if (prev && BTREE_NODE_SEQ(cur->data) > BTREE_NODE_SEQ(prev->data)) {	/* cur overwrites prev */
			if (bpos_ge(prev->data->min_key, cur->data->min_key)) {		/* fully? */
				if (mustfix_fsck_err(trans, btree_node_topology_overwritten_by_next_node,
						     "btree node overwritten by next node%s", buf.buf))
					ret = DROP_PREV_NODE;
			} else {
				if (mustfix_fsck_err(trans, btree_node_topology_bad_max_key,
						     "btree node with incorrect max_key%s", buf.buf))
					ret = set_node_max(c, prev,
							   bpos_predecessor(cur->data->min_key));
			}
		} else {
			if (bpos_ge(expected_start, cur->data->max_key)) {		/* fully? */
				if (mustfix_fsck_err(trans, btree_node_topology_overwritten_by_prev_node,
						     "btree node overwritten by prev node%s", buf.buf))
					ret = DROP_THIS_NODE;
			} else {
				if (mustfix_fsck_err(trans, btree_node_topology_bad_min_key,
						     "btree node with incorrect min_key%s", buf.buf))
					ret = set_node_min(c, cur, expected_start);
			}
		}
	}
err:
fsck_err:
	printbuf_exit(&buf);
	return ret;
}

static int btree_repair_node_end(struct btree_trans *trans, struct btree *b,
				 struct btree *child, struct bpos *pulled_from_scan)
{
	struct bch_fs *c = trans->c;
	struct printbuf buf = PRINTBUF;
	int ret = 0;

	if (bpos_eq(child->key.k.p, b->key.k.p))
		return 0;

	prt_printf(&buf, "at btree %s level %u:\n  parent: ",
		   bch2_btree_id_str(b->c.btree_id), b->c.level);
	bch2_bkey_val_to_text(&buf, c, bkey_i_to_s_c(&b->key));

	prt_str(&buf, "\n  child: ");
	bch2_bkey_val_to_text(&buf, c, bkey_i_to_s_c(&child->key));

	if (mustfix_fsck_err(trans, btree_node_topology_bad_max_key,
			     "btree node with incorrect max_key%s", buf.buf)) {
		if (b->c.level == 1 &&
		    bpos_lt(*pulled_from_scan, b->key.k.p)) {
			ret = bch2_get_scanned_nodes(c, b->c.btree_id, 0,
						bpos_successor(child->key.k.p), b->key.k.p);
			if (ret)
				goto err;

			*pulled_from_scan = b->key.k.p;
			ret = DID_FILL_FROM_SCAN;
		} else {
			ret = set_node_max(c, child, b->key.k.p);
		}
	}
err:
fsck_err:
	printbuf_exit(&buf);
	return ret;
}

static int bch2_btree_repair_topology_recurse(struct btree_trans *trans, struct btree *b,
					      struct bpos *pulled_from_scan)
{
	struct bch_fs *c = trans->c;
	struct btree_and_journal_iter iter;
	struct bkey_s_c k;
	struct bkey_buf prev_k, cur_k;
	struct btree *prev = NULL, *cur = NULL;
	bool have_child, new_pass = false;
	struct printbuf buf = PRINTBUF;
	int ret = 0;

	if (!b->c.level)
		return 0;

	bch2_bkey_buf_init(&prev_k);
	bch2_bkey_buf_init(&cur_k);
again:
	cur = prev = NULL;
	have_child = new_pass = false;
	bch2_btree_and_journal_iter_init_node_iter(trans, &iter, b);
	iter.prefetch = true;

	while ((k = bch2_btree_and_journal_iter_peek(&iter)).k) {
		BUG_ON(bpos_lt(k.k->p, b->data->min_key));
		BUG_ON(bpos_gt(k.k->p, b->data->max_key));

		bch2_btree_and_journal_iter_advance(&iter);
		bch2_bkey_buf_reassemble(&cur_k, c, k);

		cur = bch2_btree_node_get_noiter(trans, cur_k.k,
					b->c.btree_id, b->c.level - 1,
					false);
		ret = PTR_ERR_OR_ZERO(cur);

		printbuf_reset(&buf);
		bch2_bkey_val_to_text(&buf, c, bkey_i_to_s_c(cur_k.k));

		if (mustfix_fsck_err_on(bch2_err_matches(ret, EIO),
				trans, btree_node_unreadable,
				"Topology repair: unreadable btree node at btree %s level %u:\n"
				"  %s",
				bch2_btree_id_str(b->c.btree_id),
				b->c.level - 1,
				buf.buf)) {
			bch2_btree_node_evict(trans, cur_k.k);
			cur = NULL;
			ret = bch2_journal_key_delete(c, b->c.btree_id,
						      b->c.level, cur_k.k->k.p);
			if (ret)
				break;

			if (!btree_id_is_alloc(b->c.btree_id)) {
				ret = bch2_run_explicit_recovery_pass(c, BCH_RECOVERY_PASS_scan_for_btree_nodes);
				if (ret)
					break;
			}
			continue;
		}

		bch_err_msg(c, ret, "getting btree node");
		if (ret)
			break;

		if (bch2_btree_node_is_stale(c, cur)) {
			bch_info(c, "btree node %s older than nodes found by scanning", buf.buf);
			six_unlock_read(&cur->c.lock);
			bch2_btree_node_evict(trans, cur_k.k);
			ret = bch2_journal_key_delete(c, b->c.btree_id,
						      b->c.level, cur_k.k->k.p);
			cur = NULL;
			if (ret)
				break;
			continue;
		}

		ret = btree_check_node_boundaries(trans, b, prev, cur, pulled_from_scan);
		if (ret == DID_FILL_FROM_SCAN) {
			new_pass = true;
			ret = 0;
		}

		if (ret == DROP_THIS_NODE) {
			six_unlock_read(&cur->c.lock);
			bch2_btree_node_evict(trans, cur_k.k);
			ret = bch2_journal_key_delete(c, b->c.btree_id,
						      b->c.level, cur_k.k->k.p);
			cur = NULL;
			if (ret)
				break;
			continue;
		}

		if (prev)
			six_unlock_read(&prev->c.lock);
		prev = NULL;

		if (ret == DROP_PREV_NODE) {
			bch_info(c, "dropped prev node");
			bch2_btree_node_evict(trans, prev_k.k);
			ret = bch2_journal_key_delete(c, b->c.btree_id,
						      b->c.level, prev_k.k->k.p);
			if (ret)
				break;

			bch2_btree_and_journal_iter_exit(&iter);
			goto again;
		} else if (ret)
			break;

		prev = cur;
		cur = NULL;
		bch2_bkey_buf_copy(&prev_k, c, cur_k.k);
	}

	if (!ret && !IS_ERR_OR_NULL(prev)) {
		BUG_ON(cur);
		ret = btree_repair_node_end(trans, b, prev, pulled_from_scan);
		if (ret == DID_FILL_FROM_SCAN) {
			new_pass = true;
			ret = 0;
		}
	}

	if (!IS_ERR_OR_NULL(prev))
		six_unlock_read(&prev->c.lock);
	prev = NULL;
	if (!IS_ERR_OR_NULL(cur))
		six_unlock_read(&cur->c.lock);
	cur = NULL;

	if (ret)
		goto err;

	bch2_btree_and_journal_iter_exit(&iter);

	if (new_pass)
		goto again;

	bch2_btree_and_journal_iter_init_node_iter(trans, &iter, b);
	iter.prefetch = true;

	while ((k = bch2_btree_and_journal_iter_peek(&iter)).k) {
		bch2_bkey_buf_reassemble(&cur_k, c, k);
		bch2_btree_and_journal_iter_advance(&iter);

		cur = bch2_btree_node_get_noiter(trans, cur_k.k,
					b->c.btree_id, b->c.level - 1,
					false);
		ret = PTR_ERR_OR_ZERO(cur);

		bch_err_msg(c, ret, "getting btree node");
		if (ret)
			goto err;

		ret = bch2_btree_repair_topology_recurse(trans, cur, pulled_from_scan);
		six_unlock_read(&cur->c.lock);
		cur = NULL;

		if (ret == DROP_THIS_NODE) {
			bch2_btree_node_evict(trans, cur_k.k);
			ret = bch2_journal_key_delete(c, b->c.btree_id,
						      b->c.level, cur_k.k->k.p);
			new_pass = true;
		}

		if (ret)
			goto err;

		have_child = true;
	}

	printbuf_reset(&buf);
	bch2_bkey_val_to_text(&buf, c, bkey_i_to_s_c(&b->key));

	if (mustfix_fsck_err_on(!have_child,
			trans, btree_node_topology_interior_node_empty,
			"empty interior btree node at btree %s level %u\n"
			"  %s",
			bch2_btree_id_str(b->c.btree_id),
			b->c.level, buf.buf))
		ret = DROP_THIS_NODE;
err:
fsck_err:
	if (!IS_ERR_OR_NULL(prev))
		six_unlock_read(&prev->c.lock);
	if (!IS_ERR_OR_NULL(cur))
		six_unlock_read(&cur->c.lock);

	bch2_btree_and_journal_iter_exit(&iter);

	if (!ret && new_pass)
		goto again;

	BUG_ON(!ret && bch2_btree_node_check_topology(trans, b));

	bch2_bkey_buf_exit(&prev_k, c);
	bch2_bkey_buf_exit(&cur_k, c);
	printbuf_exit(&buf);
	return ret;
}

int bch2_check_topology(struct bch_fs *c)
{
	struct btree_trans *trans = bch2_trans_get(c);
	struct bpos pulled_from_scan = POS_MIN;
	int ret = 0;

	bch2_trans_srcu_unlock(trans);

	for (unsigned i = 0; i < btree_id_nr_alive(c) && !ret; i++) {
		struct btree_root *r = bch2_btree_id_root(c, i);
		bool reconstructed_root = false;

		if (r->error) {
			ret = bch2_run_explicit_recovery_pass(c, BCH_RECOVERY_PASS_scan_for_btree_nodes);
			if (ret)
				break;
reconstruct_root:
			bch_info(c, "btree root %s unreadable, must recover from scan", bch2_btree_id_str(i));

			r->alive = false;
			r->error = 0;

			if (!bch2_btree_has_scanned_nodes(c, i)) {
				mustfix_fsck_err(trans, btree_root_unreadable_and_scan_found_nothing,
						 "no nodes found for btree %s, continue?", bch2_btree_id_str(i));
				bch2_btree_root_alloc_fake_trans(trans, i, 0);
			} else {
				bch2_btree_root_alloc_fake_trans(trans, i, 1);
				bch2_shoot_down_journal_keys(c, i, 1, BTREE_MAX_DEPTH, POS_MIN, SPOS_MAX);
				ret = bch2_get_scanned_nodes(c, i, 0, POS_MIN, SPOS_MAX);
				if (ret)
					break;
			}

			reconstructed_root = true;
		}

		struct btree *b = r->b;

		btree_node_lock_nopath_nofail(trans, &b->c, SIX_LOCK_read);
		ret = bch2_btree_repair_topology_recurse(trans, b, &pulled_from_scan);
		six_unlock_read(&b->c.lock);

		if (ret == DROP_THIS_NODE) {
			mutex_lock(&c->btree_cache.lock);
			bch2_btree_node_hash_remove(&c->btree_cache, b);
			mutex_unlock(&c->btree_cache.lock);

			r->b = NULL;

			if (!reconstructed_root)
				goto reconstruct_root;

			bch_err(c, "empty btree root %s", bch2_btree_id_str(i));
			bch2_btree_root_alloc_fake_trans(trans, i, 0);
			r->alive = false;
			ret = 0;
		}
	}
fsck_err:
	bch2_trans_put(trans);
	return ret;
}

/* marking of btree keys/nodes: */

static int bch2_gc_mark_key(struct btree_trans *trans, enum btree_id btree_id,
			    unsigned level, struct btree **prev,
			    struct btree_iter *iter, struct bkey_s_c k,
			    bool initial)
{
	struct bch_fs *c = trans->c;

	if (iter) {
		struct btree_path *path = btree_iter_path(trans, iter);
		struct btree *b = path_l(path)->b;

		if (*prev != b) {
			int ret = bch2_btree_node_check_topology(trans, b);
			if (ret)
				return ret;
		}
		*prev = b;
	}

	struct bkey deleted = KEY(0, 0, 0);
	struct bkey_s_c old = (struct bkey_s_c) { &deleted, NULL };
	struct printbuf buf = PRINTBUF;
	int ret = 0;

	deleted.p = k.k->p;

	if (initial) {
		BUG_ON(bch2_journal_seq_verify &&
		       k.k->bversion.lo > atomic64_read(&c->journal.seq));

		if (fsck_err_on(btree_id != BTREE_ID_accounting &&
				k.k->bversion.lo > atomic64_read(&c->key_version),
				trans, bkey_version_in_future,
				"key version number higher than recorded %llu\n  %s",
				atomic64_read(&c->key_version),
				(bch2_bkey_val_to_text(&buf, c, k), buf.buf)))
			atomic64_set(&c->key_version, k.k->bversion.lo);
	}

	if (mustfix_fsck_err_on(level && !bch2_dev_btree_bitmap_marked(c, k),
				trans, btree_bitmap_not_marked,
				"btree ptr not marked in member info btree allocated bitmap\n  %s",
				(printbuf_reset(&buf),
				 bch2_bkey_val_to_text(&buf, c, k),
				 buf.buf))) {
		mutex_lock(&c->sb_lock);
		bch2_dev_btree_bitmap_mark(c, k);
		bch2_write_super(c);
		mutex_unlock(&c->sb_lock);
	}

	/*
	 * We require a commit before key_trigger() because
	 * key_trigger(BTREE_TRIGGER_GC) is not idempotant; we'll calculate the
	 * wrong result if we run it multiple times.
	 */
	unsigned flags = !iter ? BTREE_TRIGGER_is_root : 0;

	ret = bch2_key_trigger(trans, btree_id, level, old, unsafe_bkey_s_c_to_s(k),
			       BTREE_TRIGGER_check_repair|flags);
	if (ret)
		goto out;

	if (trans->nr_updates) {
		ret = bch2_trans_commit(trans, NULL, NULL, 0) ?:
			-BCH_ERR_transaction_restart_nested;
		goto out;
	}

	ret = bch2_key_trigger(trans, btree_id, level, old, unsafe_bkey_s_c_to_s(k),
			       BTREE_TRIGGER_gc|BTREE_TRIGGER_insert|flags);
out:
fsck_err:
	printbuf_exit(&buf);
	bch_err_fn(c, ret);
	return ret;
}

static int bch2_gc_btree(struct btree_trans *trans, enum btree_id btree, bool initial)
{
	struct bch_fs *c = trans->c;
	unsigned target_depth = btree_node_type_has_triggers(__btree_node_type(0, btree)) ? 0 : 1;
	int ret = 0;

	/* We need to make sure every leaf node is readable before going RW */
	if (initial)
		target_depth = 0;

	for (unsigned level = target_depth; level < BTREE_MAX_DEPTH; level++) {
		struct btree *prev = NULL;
		struct btree_iter iter;
		bch2_trans_node_iter_init(trans, &iter, btree, POS_MIN, 0, level,
					  BTREE_ITER_prefetch);

		ret = for_each_btree_key_continue(trans, iter, 0, k, ({
			gc_pos_set(c, gc_pos_btree(btree, level, k.k->p));
			bch2_gc_mark_key(trans, btree, level, &prev, &iter, k, initial);
		}));
		if (ret)
			goto err;
	}

	/* root */
	do {
retry_root:
		bch2_trans_begin(trans);

		struct btree_iter iter;
		bch2_trans_node_iter_init(trans, &iter, btree, POS_MIN,
					  0, bch2_btree_id_root(c, btree)->b->c.level, 0);
		struct btree *b = bch2_btree_iter_peek_node(&iter);
		ret = PTR_ERR_OR_ZERO(b);
		if (ret)
			goto err_root;

		if (b != btree_node_root(c, b)) {
			bch2_trans_iter_exit(trans, &iter);
			goto retry_root;
		}

		gc_pos_set(c, gc_pos_btree(btree, b->c.level + 1, SPOS_MAX));
		struct bkey_s_c k = bkey_i_to_s_c(&b->key);
		ret = bch2_gc_mark_key(trans, btree, b->c.level + 1, NULL, NULL, k, initial);
err_root:
		bch2_trans_iter_exit(trans, &iter);
	} while (bch2_err_matches(ret, BCH_ERR_transaction_restart));
err:
	bch_err_fn(c, ret);
	return ret;
}

static inline int btree_id_gc_phase_cmp(enum btree_id l, enum btree_id r)
{
	return cmp_int(gc_btree_order(l), gc_btree_order(r));
}

static int bch2_gc_btrees(struct bch_fs *c)
{
	struct btree_trans *trans = bch2_trans_get(c);
	enum btree_id ids[BTREE_ID_NR];
	unsigned i;
	int ret = 0;

	for (i = 0; i < BTREE_ID_NR; i++)
		ids[i] = i;
	bubble_sort(ids, BTREE_ID_NR, btree_id_gc_phase_cmp);

	for (i = 0; i < btree_id_nr_alive(c) && !ret; i++) {
		unsigned btree = i < BTREE_ID_NR ? ids[i] : i;

		if (IS_ERR_OR_NULL(bch2_btree_id_root(c, btree)->b))
			continue;

		ret = bch2_gc_btree(trans, btree, true);

		if (mustfix_fsck_err_on(bch2_err_matches(ret, EIO),
					trans, btree_node_read_error,
			       "btree node read error for %s",
			       bch2_btree_id_str(btree)))
			ret = bch2_run_explicit_recovery_pass(c, BCH_RECOVERY_PASS_check_topology);
	}
fsck_err:
	bch2_trans_put(trans);
	bch_err_fn(c, ret);
	return ret;
}

static int bch2_mark_superblocks(struct bch_fs *c)
{
	gc_pos_set(c, gc_phase(GC_PHASE_sb));

	return bch2_trans_mark_dev_sbs_flags(c, BTREE_TRIGGER_gc);
}

static void bch2_gc_free(struct bch_fs *c)
{
	bch2_accounting_gc_free(c);

	genradix_free(&c->reflink_gc_table);
	genradix_free(&c->gc_stripes);

	for_each_member_device(c, ca)
		genradix_free(&ca->buckets_gc);
}

static int bch2_gc_start(struct bch_fs *c)
{
	for_each_member_device(c, ca) {
		int ret = bch2_dev_usage_init(ca, true);
		if (ret) {
			bch2_dev_put(ca);
			return ret;
		}
	}

	return 0;
}

/* returns true if not equal */
static inline bool bch2_alloc_v4_cmp(struct bch_alloc_v4 l,
				     struct bch_alloc_v4 r)
{
	return  l.gen != r.gen				||
		l.oldest_gen != r.oldest_gen		||
		l.data_type != r.data_type		||
		l.dirty_sectors	!= r.dirty_sectors	||
		l.stripe_sectors != r.stripe_sectors	||
		l.cached_sectors != r.cached_sectors	 ||
		l.stripe_redundancy != r.stripe_redundancy ||
		l.stripe != r.stripe;
}

static int bch2_alloc_write_key(struct btree_trans *trans,
				struct btree_iter *iter,
				struct bch_dev *ca,
				struct bkey_s_c k)
{
	struct bch_fs *c = trans->c;
	struct bkey_i_alloc_v4 *a;
	struct bch_alloc_v4 old_gc, gc, old_convert, new;
	const struct bch_alloc_v4 *old;
	int ret;

	if (!bucket_valid(ca, k.k->p.offset))
		return 0;

	old = bch2_alloc_to_v4(k, &old_convert);
	gc = new = *old;

	percpu_down_read(&c->mark_lock);
	__bucket_m_to_alloc(&gc, *gc_bucket(ca, iter->pos.offset));

	old_gc = gc;

	if ((old->data_type == BCH_DATA_sb ||
	     old->data_type == BCH_DATA_journal) &&
	    !bch2_dev_is_online(ca)) {
		gc.data_type = old->data_type;
		gc.dirty_sectors = old->dirty_sectors;
	}
	percpu_up_read(&c->mark_lock);

	/*
	 * gc.data_type doesn't yet include need_discard & need_gc_gen states -
	 * fix that here:
	 */
	alloc_data_type_set(&gc, gc.data_type);
	if (gc.data_type != old_gc.data_type ||
	    gc.dirty_sectors != old_gc.dirty_sectors) {
		ret = bch2_alloc_key_to_dev_counters(trans, ca, &old_gc, &gc, BTREE_TRIGGER_gc);
		if (ret)
			return ret;

<<<<<<< HEAD
=======
		/*
		 * Ugly: alloc_key_to_dev_counters(..., BTREE_TRIGGER_gc) is not
		 * safe w.r.t. transaction restarts, so fixup the gc_bucket so
		 * we don't run it twice:
		 */
		percpu_down_read(&c->mark_lock);
		struct bucket *gc_m = gc_bucket(ca, iter->pos.offset);
		gc_m->data_type = gc.data_type;
		gc_m->dirty_sectors = gc.dirty_sectors;
		percpu_up_read(&c->mark_lock);
	}

>>>>>>> 8ee0f23e
	if (fsck_err_on(new.data_type != gc.data_type,
			trans, alloc_key_data_type_wrong,
			"bucket %llu:%llu gen %u has wrong data_type"
			": got %s, should be %s",
			iter->pos.inode, iter->pos.offset,
			gc.gen,
			bch2_data_type_str(new.data_type),
			bch2_data_type_str(gc.data_type)))
		new.data_type = gc.data_type;

#define copy_bucket_field(_errtype, _f)					\
	if (fsck_err_on(new._f != gc._f,				\
			trans, _errtype,				\
			"bucket %llu:%llu gen %u data type %s has wrong " #_f	\
			": got %llu, should be %llu",			\
			iter->pos.inode, iter->pos.offset,		\
			gc.gen,						\
			bch2_data_type_str(gc.data_type),		\
			(u64) new._f, (u64) gc._f))				\
		new._f = gc._f;						\

	copy_bucket_field(alloc_key_gen_wrong,			gen);
	copy_bucket_field(alloc_key_dirty_sectors_wrong,	dirty_sectors);
	copy_bucket_field(alloc_key_stripe_sectors_wrong,	stripe_sectors);
	copy_bucket_field(alloc_key_cached_sectors_wrong,	cached_sectors);
	copy_bucket_field(alloc_key_stripe_wrong,		stripe);
	copy_bucket_field(alloc_key_stripe_redundancy_wrong,	stripe_redundancy);
#undef copy_bucket_field

	if (!bch2_alloc_v4_cmp(*old, new))
		return 0;

	a = bch2_alloc_to_v4_mut(trans, k);
	ret = PTR_ERR_OR_ZERO(a);
	if (ret)
		return ret;

	a->v = new;

	/*
	 * The trigger normally makes sure these are set, but we're not running
	 * triggers:
	 */
	if (a->v.data_type == BCH_DATA_cached && !a->v.io_time[READ])
		a->v.io_time[READ] = max_t(u64, 1, atomic64_read(&c->io_clock[READ].now));

	ret = bch2_trans_update(trans, iter, &a->k_i, BTREE_TRIGGER_norun);
fsck_err:
	return ret;
}

static int bch2_gc_alloc_done(struct bch_fs *c)
{
	int ret = 0;

	for_each_member_device(c, ca) {
		ret = bch2_trans_run(c,
			for_each_btree_key_upto_commit(trans, iter, BTREE_ID_alloc,
					POS(ca->dev_idx, ca->mi.first_bucket),
					POS(ca->dev_idx, ca->mi.nbuckets - 1),
					BTREE_ITER_slots|BTREE_ITER_prefetch, k,
					NULL, NULL, BCH_TRANS_COMMIT_lazy_rw,
				bch2_alloc_write_key(trans, &iter, ca, k)));
		if (ret) {
			bch2_dev_put(ca);
			break;
		}
	}

	bch_err_fn(c, ret);
	return ret;
}

static int bch2_gc_alloc_start(struct bch_fs *c)
{
	int ret = 0;

	for_each_member_device(c, ca) {
		ret = genradix_prealloc(&ca->buckets_gc, ca->mi.nbuckets, GFP_KERNEL);
		if (ret) {
			bch2_dev_put(ca);
			ret = -BCH_ERR_ENOMEM_gc_alloc_start;
			break;
		}
	}

	bch_err_fn(c, ret);
	return ret;
}

static int bch2_gc_write_reflink_key(struct btree_trans *trans,
				     struct btree_iter *iter,
				     struct bkey_s_c k,
				     size_t *idx)
{
	struct bch_fs *c = trans->c;
	const __le64 *refcount = bkey_refcount_c(k);
	struct printbuf buf = PRINTBUF;
	struct reflink_gc *r;
	int ret = 0;

	if (!refcount)
		return 0;

	while ((r = genradix_ptr(&c->reflink_gc_table, *idx)) &&
	       r->offset < k.k->p.offset)
		++*idx;

	if (!r ||
	    r->offset != k.k->p.offset ||
	    r->size != k.k->size) {
		bch_err(c, "unexpected inconsistency walking reflink table at gc finish");
		return -EINVAL;
	}

	if (fsck_err_on(r->refcount != le64_to_cpu(*refcount),
			trans, reflink_v_refcount_wrong,
			"reflink key has wrong refcount:\n"
			"  %s\n"
			"  should be %u",
			(bch2_bkey_val_to_text(&buf, c, k), buf.buf),
			r->refcount)) {
		struct bkey_i *new = bch2_bkey_make_mut_noupdate(trans, k);
		ret = PTR_ERR_OR_ZERO(new);
		if (ret)
			goto out;

		if (!r->refcount)
			new->k.type = KEY_TYPE_deleted;
		else
			*bkey_refcount(bkey_i_to_s(new)) = cpu_to_le64(r->refcount);
		ret = bch2_trans_update(trans, iter, new, 0);
	}
out:
fsck_err:
	printbuf_exit(&buf);
	return ret;
}

static int bch2_gc_reflink_done(struct bch_fs *c)
{
	size_t idx = 0;

	int ret = bch2_trans_run(c,
		for_each_btree_key_commit(trans, iter,
				BTREE_ID_reflink, POS_MIN,
				BTREE_ITER_prefetch, k,
				NULL, NULL, BCH_TRANS_COMMIT_no_enospc,
			bch2_gc_write_reflink_key(trans, &iter, k, &idx)));
	c->reflink_gc_nr = 0;
	return ret;
}

static int bch2_gc_reflink_start(struct bch_fs *c)
{
	c->reflink_gc_nr = 0;

	int ret = bch2_trans_run(c,
		for_each_btree_key(trans, iter, BTREE_ID_reflink, POS_MIN,
				   BTREE_ITER_prefetch, k, ({
			const __le64 *refcount = bkey_refcount_c(k);

			if (!refcount)
				continue;

			struct reflink_gc *r = genradix_ptr_alloc(&c->reflink_gc_table,
							c->reflink_gc_nr++, GFP_KERNEL);
			if (!r) {
				ret = -BCH_ERR_ENOMEM_gc_reflink_start;
				break;
			}

			r->offset	= k.k->p.offset;
			r->size		= k.k->size;
			r->refcount	= 0;
			0;
		})));

	bch_err_fn(c, ret);
	return ret;
}

static int bch2_gc_write_stripes_key(struct btree_trans *trans,
				     struct btree_iter *iter,
				     struct bkey_s_c k)
{
	struct bch_fs *c = trans->c;
	struct printbuf buf = PRINTBUF;
	const struct bch_stripe *s;
	struct gc_stripe *m;
	bool bad = false;
	unsigned i;
	int ret = 0;

	if (k.k->type != KEY_TYPE_stripe)
		return 0;

	s = bkey_s_c_to_stripe(k).v;
	m = genradix_ptr(&c->gc_stripes, k.k->p.offset);

	for (i = 0; i < s->nr_blocks; i++) {
		u32 old = stripe_blockcount_get(s, i);
		u32 new = (m ? m->block_sectors[i] : 0);

		if (old != new) {
			prt_printf(&buf, "stripe block %u has wrong sector count: got %u, should be %u\n",
				   i, old, new);
			bad = true;
		}
	}

	if (bad)
		bch2_bkey_val_to_text(&buf, c, k);

	if (fsck_err_on(bad,
			trans, stripe_sector_count_wrong,
			"%s", buf.buf)) {
		struct bkey_i_stripe *new;

		new = bch2_trans_kmalloc(trans, bkey_bytes(k.k));
		ret = PTR_ERR_OR_ZERO(new);
		if (ret)
			return ret;

		bkey_reassemble(&new->k_i, k);

		for (i = 0; i < new->v.nr_blocks; i++)
			stripe_blockcount_set(&new->v, i, m ? m->block_sectors[i] : 0);

		ret = bch2_trans_update(trans, iter, &new->k_i, 0);
	}
fsck_err:
	printbuf_exit(&buf);
	return ret;
}

static int bch2_gc_stripes_done(struct bch_fs *c)
{
	return bch2_trans_run(c,
		for_each_btree_key_commit(trans, iter,
				BTREE_ID_stripes, POS_MIN,
				BTREE_ITER_prefetch, k,
				NULL, NULL, BCH_TRANS_COMMIT_no_enospc,
			bch2_gc_write_stripes_key(trans, &iter, k)));
}

/**
 * bch2_check_allocations - walk all references to buckets, and recompute them:
 *
 * @c:			filesystem object
 *
 * Returns: 0 on success, or standard errcode on failure
 *
 * Order matters here:
 *  - Concurrent GC relies on the fact that we have a total ordering for
 *    everything that GC walks - see  gc_will_visit_node(),
 *    gc_will_visit_root()
 *
 *  - also, references move around in the course of index updates and
 *    various other crap: everything needs to agree on the ordering
 *    references are allowed to move around in - e.g., we're allowed to
 *    start with a reference owned by an open_bucket (the allocator) and
 *    move it to the btree, but not the reverse.
 *
 *    This is necessary to ensure that gc doesn't miss references that
 *    move around - if references move backwards in the ordering GC
 *    uses, GC could skip past them
 */
int bch2_check_allocations(struct bch_fs *c)
{
	int ret;

	lockdep_assert_held(&c->state_lock);

	down_write(&c->gc_lock);

	bch2_btree_interior_updates_flush(c);

	ret   = bch2_gc_accounting_start(c) ?:
		bch2_gc_start(c) ?:
		bch2_gc_alloc_start(c) ?:
		bch2_gc_reflink_start(c);
	if (ret)
		goto out;

	gc_pos_set(c, gc_phase(GC_PHASE_start));

	ret = bch2_mark_superblocks(c);
	bch_err_msg(c, ret, "marking superblocks");
	if (ret)
		goto out;

	ret = bch2_gc_btrees(c);
	if (ret)
		goto out;

	c->gc_count++;

	ret   = bch2_gc_alloc_done(c) ?:
		bch2_gc_accounting_done(c) ?:
		bch2_gc_stripes_done(c) ?:
		bch2_gc_reflink_done(c);
out:
	percpu_down_write(&c->mark_lock);
	/* Indicates that gc is no longer in progress: */
	__gc_pos_set(c, gc_phase(GC_PHASE_not_running));

	bch2_gc_free(c);
	percpu_up_write(&c->mark_lock);

	up_write(&c->gc_lock);

	/*
	 * At startup, allocations can happen directly instead of via the
	 * allocator thread - issue wakeup in case they blocked on gc_lock:
	 */
	closure_wake_up(&c->freelist_wait);
	bch_err_fn(c, ret);
	return ret;
}

static int gc_btree_gens_key(struct btree_trans *trans,
			     struct btree_iter *iter,
			     struct bkey_s_c k)
{
	struct bch_fs *c = trans->c;
	struct bkey_ptrs_c ptrs = bch2_bkey_ptrs_c(k);
	struct bkey_i *u;
	int ret;

	if (unlikely(test_bit(BCH_FS_going_ro, &c->flags)))
		return -EROFS;

	percpu_down_read(&c->mark_lock);
	rcu_read_lock();
	bkey_for_each_ptr(ptrs, ptr) {
		struct bch_dev *ca = bch2_dev_rcu(c, ptr->dev);
		if (!ca)
			continue;

		if (dev_ptr_stale(ca, ptr) > 16) {
			rcu_read_unlock();
			percpu_up_read(&c->mark_lock);
			goto update;
		}
	}

	bkey_for_each_ptr(ptrs, ptr) {
		struct bch_dev *ca = bch2_dev_rcu(c, ptr->dev);
		if (!ca)
			continue;

		u8 *gen = &ca->oldest_gen[PTR_BUCKET_NR(ca, ptr)];
		if (gen_after(*gen, ptr->gen))
			*gen = ptr->gen;
	}
	rcu_read_unlock();
	percpu_up_read(&c->mark_lock);
	return 0;
update:
	u = bch2_bkey_make_mut(trans, iter, &k, 0);
	ret = PTR_ERR_OR_ZERO(u);
	if (ret)
		return ret;

	bch2_extent_normalize(c, bkey_i_to_s(u));
	return 0;
}

static int bch2_alloc_write_oldest_gen(struct btree_trans *trans, struct bch_dev *ca,
				       struct btree_iter *iter, struct bkey_s_c k)
{
	struct bch_alloc_v4 a_convert;
	const struct bch_alloc_v4 *a = bch2_alloc_to_v4(k, &a_convert);
	struct bkey_i_alloc_v4 *a_mut;
	int ret;

	if (a->oldest_gen == ca->oldest_gen[iter->pos.offset])
		return 0;

	a_mut = bch2_alloc_to_v4_mut(trans, k);
	ret = PTR_ERR_OR_ZERO(a_mut);
	if (ret)
		return ret;

	a_mut->v.oldest_gen = ca->oldest_gen[iter->pos.offset];
	alloc_data_type_set(&a_mut->v, a_mut->v.data_type);

	return bch2_trans_update(trans, iter, &a_mut->k_i, 0);
}

int bch2_gc_gens(struct bch_fs *c)
{
	u64 b, start_time = local_clock();
	int ret;

	if (!mutex_trylock(&c->gc_gens_lock))
		return 0;

	trace_and_count(c, gc_gens_start, c);

	/*
	 * We have to use trylock here. Otherwise, we would
	 * introduce a deadlock in the RO path - we take the
	 * state lock at the start of going RO.
	 */
	if (!down_read_trylock(&c->state_lock)) {
		mutex_unlock(&c->gc_gens_lock);
		return 0;
	}

	for_each_member_device(c, ca) {
		struct bucket_gens *gens = bucket_gens(ca);

		BUG_ON(ca->oldest_gen);

		ca->oldest_gen = kvmalloc(gens->nbuckets, GFP_KERNEL);
		if (!ca->oldest_gen) {
			bch2_dev_put(ca);
			ret = -BCH_ERR_ENOMEM_gc_gens;
			goto err;
		}

		for (b = gens->first_bucket;
		     b < gens->nbuckets; b++)
			ca->oldest_gen[b] = gens->b[b];
	}

	for (unsigned i = 0; i < BTREE_ID_NR; i++)
		if (btree_type_has_ptrs(i)) {
			c->gc_gens_btree = i;
			c->gc_gens_pos = POS_MIN;

			ret = bch2_trans_run(c,
				for_each_btree_key_commit(trans, iter, i,
						POS_MIN,
						BTREE_ITER_prefetch|BTREE_ITER_all_snapshots,
						k,
						NULL, NULL,
						BCH_TRANS_COMMIT_no_enospc,
					gc_btree_gens_key(trans, &iter, k)));
			if (ret)
				goto err;
		}

	struct bch_dev *ca = NULL;
	ret = bch2_trans_run(c,
		for_each_btree_key_commit(trans, iter, BTREE_ID_alloc,
				POS_MIN,
				BTREE_ITER_prefetch,
				k,
				NULL, NULL,
				BCH_TRANS_COMMIT_no_enospc, ({
			ca = bch2_dev_iterate(c, ca, k.k->p.inode);
			if (!ca) {
				bch2_btree_iter_set_pos(&iter, POS(k.k->p.inode + 1, 0));
				continue;
			}
			bch2_alloc_write_oldest_gen(trans, ca, &iter, k);
		})));
	bch2_dev_put(ca);

	if (ret)
		goto err;

	c->gc_gens_btree	= 0;
	c->gc_gens_pos		= POS_MIN;

	c->gc_count++;

	bch2_time_stats_update(&c->times[BCH_TIME_btree_gc], start_time);
	trace_and_count(c, gc_gens_end, c);
err:
	for_each_member_device(c, ca) {
		kvfree(ca->oldest_gen);
		ca->oldest_gen = NULL;
	}

	up_read(&c->state_lock);
	mutex_unlock(&c->gc_gens_lock);
	if (!bch2_err_matches(ret, EROFS))
		bch_err_fn(c, ret);
	return ret;
}

static void bch2_gc_gens_work(struct work_struct *work)
{
	struct bch_fs *c = container_of(work, struct bch_fs, gc_gens_work);
	bch2_gc_gens(c);
	bch2_write_ref_put(c, BCH_WRITE_REF_gc_gens);
}

void bch2_gc_gens_async(struct bch_fs *c)
{
	if (bch2_write_ref_tryget(c, BCH_WRITE_REF_gc_gens) &&
	    !queue_work(c->write_ref_wq, &c->gc_gens_work))
		bch2_write_ref_put(c, BCH_WRITE_REF_gc_gens);
}

void bch2_fs_gc_init(struct bch_fs *c)
{
	seqcount_init(&c->gc_pos_lock);

	INIT_WORK(&c->gc_gens_work, bch2_gc_gens_work);
}<|MERGE_RESOLUTION|>--- conflicted
+++ resolved
@@ -826,8 +826,6 @@
 		if (ret)
 			return ret;
 
-<<<<<<< HEAD
-=======
 		/*
 		 * Ugly: alloc_key_to_dev_counters(..., BTREE_TRIGGER_gc) is not
 		 * safe w.r.t. transaction restarts, so fixup the gc_bucket so
@@ -840,7 +838,6 @@
 		percpu_up_read(&c->mark_lock);
 	}
 
->>>>>>> 8ee0f23e
 	if (fsck_err_on(new.data_type != gc.data_type,
 			trans, alloc_key_data_type_wrong,
 			"bucket %llu:%llu gen %u has wrong data_type"
