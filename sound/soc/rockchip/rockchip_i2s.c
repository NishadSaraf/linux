--- conflicted
+++ resolved
@@ -65,12 +65,7 @@
 	int ret = 0;
 
 	if (!IS_ERR(i2s->pinctrl) && !IS_ERR_OR_NULL(i2s->bclk_on))
-<<<<<<< HEAD
-		ret = pinctrl_select_state(i2s->pinctrl,
-				     i2s->bclk_on);
-=======
 		ret = pinctrl_select_state(i2s->pinctrl, i2s->bclk_on);
->>>>>>> d92c3d13
 
 	if (ret)
 		dev_err(i2s->dev, "bclk enable failed %d\n", ret);
@@ -84,12 +79,7 @@
 	int ret = 0;
 
 	if (!IS_ERR(i2s->pinctrl) && !IS_ERR_OR_NULL(i2s->bclk_off))
-<<<<<<< HEAD
-		ret = pinctrl_select_state(i2s->pinctrl,
-				     i2s->bclk_off);
-=======
 		ret = pinctrl_select_state(i2s->pinctrl, i2s->bclk_off);
->>>>>>> d92c3d13
 
 	if (ret)
 		dev_err(i2s->dev, "bclk disable failed %d\n", ret);
@@ -142,18 +132,6 @@
 	spin_lock(&i2s->lock);
 	if (on) {
 		ret = regmap_update_bits(i2s->regmap, I2S_DMACR,
-<<<<<<< HEAD
-				I2S_DMACR_TDE_ENABLE, I2S_DMACR_TDE_ENABLE);
-		if (ret < 0)
-			goto end;
-
-		ret = regmap_update_bits(i2s->regmap, I2S_XFER,
-				I2S_XFER_TXS_START | I2S_XFER_RXS_START,
-				I2S_XFER_TXS_START | I2S_XFER_RXS_START);
-		if (ret < 0)
-			goto end;
-
-=======
 					 I2S_DMACR_TDE_ENABLE,
 					 I2S_DMACR_TDE_ENABLE);
 		if (ret < 0)
@@ -163,39 +141,18 @@
 					 I2S_XFER_TXS_START | I2S_XFER_RXS_START);
 		if (ret < 0)
 			goto end;
->>>>>>> d92c3d13
 		i2s->tx_start = true;
 	} else {
 		i2s->tx_start = false;
 
 		ret = regmap_update_bits(i2s->regmap, I2S_DMACR,
-<<<<<<< HEAD
-				I2S_DMACR_TDE_ENABLE, I2S_DMACR_TDE_DISABLE);
-=======
 					 I2S_DMACR_TDE_ENABLE,
 					 I2S_DMACR_TDE_DISABLE);
->>>>>>> d92c3d13
 		if (ret < 0)
 			goto end;
 
 		if (!i2s->rx_start) {
 			ret = regmap_update_bits(i2s->regmap, I2S_XFER,
-<<<<<<< HEAD
-					I2S_XFER_TXS_START |
-					I2S_XFER_RXS_START,
-					I2S_XFER_TXS_STOP |
-					I2S_XFER_RXS_STOP);
-			if (ret < 0)
-				goto end;
-
-			udelay(150);
-			ret = regmap_update_bits(i2s->regmap, I2S_CLR,
-					I2S_CLR_TXC | I2S_CLR_RXC,
-					I2S_CLR_TXC | I2S_CLR_RXC);
-			if (ret < 0)
-				goto end;
-
-=======
 						 I2S_XFER_TXS_START | I2S_XFER_RXS_START,
 						 I2S_XFER_TXS_STOP | I2S_XFER_RXS_STOP);
 			if (ret < 0)
@@ -206,7 +163,6 @@
 						 I2S_CLR_TXC | I2S_CLR_RXC);
 			if (ret < 0)
 				goto end;
->>>>>>> d92c3d13
 			regmap_read(i2s->regmap, I2S_CLR, &val);
 
 			/* Should wait for clear operation to finish */
@@ -237,64 +193,36 @@
 	spin_lock(&i2s->lock);
 	if (on) {
 		ret = regmap_update_bits(i2s->regmap, I2S_DMACR,
-<<<<<<< HEAD
-				   I2S_DMACR_RDE_ENABLE, I2S_DMACR_RDE_ENABLE);
-=======
 					 I2S_DMACR_RDE_ENABLE,
 					 I2S_DMACR_RDE_ENABLE);
->>>>>>> d92c3d13
 		if (ret < 0)
 			goto end;
 
 		ret = regmap_update_bits(i2s->regmap, I2S_XFER,
-<<<<<<< HEAD
-				   I2S_XFER_TXS_START | I2S_XFER_RXS_START,
-				   I2S_XFER_TXS_START | I2S_XFER_RXS_START);
-		if (ret < 0)
-			goto end;
-
-=======
 					 I2S_XFER_TXS_START | I2S_XFER_RXS_START,
 					 I2S_XFER_TXS_START | I2S_XFER_RXS_START);
 		if (ret < 0)
 			goto end;
->>>>>>> d92c3d13
 		i2s->rx_start = true;
 	} else {
 		i2s->rx_start = false;
 
 		ret = regmap_update_bits(i2s->regmap, I2S_DMACR,
-<<<<<<< HEAD
-				   I2S_DMACR_RDE_ENABLE, I2S_DMACR_RDE_DISABLE);
-=======
 					 I2S_DMACR_RDE_ENABLE,
 					 I2S_DMACR_RDE_DISABLE);
->>>>>>> d92c3d13
 		if (ret < 0)
 			goto end;
 
 		if (!i2s->tx_start) {
 			ret = regmap_update_bits(i2s->regmap, I2S_XFER,
-<<<<<<< HEAD
-					   I2S_XFER_TXS_START |
-					   I2S_XFER_RXS_START,
-					   I2S_XFER_TXS_STOP |
-					   I2S_XFER_RXS_STOP);
-=======
 						 I2S_XFER_TXS_START | I2S_XFER_RXS_START,
 						 I2S_XFER_TXS_STOP | I2S_XFER_RXS_STOP);
->>>>>>> d92c3d13
 			if (ret < 0)
 				goto end;
 			udelay(150);
 			ret = regmap_update_bits(i2s->regmap, I2S_CLR,
-<<<<<<< HEAD
-					   I2S_CLR_TXC | I2S_CLR_RXC,
-					   I2S_CLR_TXC | I2S_CLR_RXC);
-=======
 						 I2S_CLR_TXC | I2S_CLR_RXC,
 						 I2S_CLR_TXC | I2S_CLR_RXC);
->>>>>>> d92c3d13
 			if (ret < 0)
 				goto end;
 			regmap_read(i2s->regmap, I2S_CLR, &val);
@@ -555,10 +483,6 @@
 			ret = rockchip_snd_rxctrl(i2s, 1);
 		else
 			ret = rockchip_snd_txctrl(i2s, 1);
-<<<<<<< HEAD
-		/* Do not turn on bclk if lrclk open fails. */
-=======
->>>>>>> d92c3d13
 		if (ret < 0)
 			return ret;
 		i2s_pinctrl_select_bclk_on(i2s);
@@ -876,24 +800,21 @@
 
 	i2s->bclk_ratio = 64;
 	i2s->pinctrl = devm_pinctrl_get(&pdev->dev);
-<<<<<<< HEAD
-	if (IS_ERR(i2s->pinctrl)) {
+
+	if (!IS_ERR(i2s->pinctrl)) {
+		i2s->bclk_on = pinctrl_lookup_state(i2s->pinctrl, "bclk_on");
+		if (!IS_ERR_OR_NULL(i2s->bclk_on)) {
+			i2s->bclk_off = pinctrl_lookup_state(i2s->pinctrl, "bclk_off");
+			if (IS_ERR_OR_NULL(i2s->bclk_off)) {
+				dev_err(&pdev->dev, "failed to find i2s bclk_off\n");
+				goto err_clk;
+			}
+		}
+	} else {
 		dev_err(&pdev->dev, "failed to find i2s pinctrl\n");
-	} else {
-		i2s->bclk_on = pinctrl_lookup_state(i2s->pinctrl, "bclk_on");
-		if (IS_ERR_OR_NULL(i2s->bclk_on))
-			dev_err(&pdev->dev, "failed to find i2s default state\n");
-		else
-			dev_dbg(&pdev->dev, "find i2s bclk state\n");
-
-		i2s->bclk_off = pinctrl_lookup_state(i2s->pinctrl, "bclk_off");
-		if (IS_ERR_OR_NULL(i2s->bclk_off))
-			dev_err(&pdev->dev, "failed to find i2s gpio state\n");
-		else
-			dev_dbg(&pdev->dev, "find i2s bclk_off state\n");
-
-		i2s_pinctrl_select_bclk_off(i2s);
-	}
+	}
+
+	i2s_pinctrl_select_bclk_off(i2s);
 
 	i2s->playback_dma_data.addr = res->start + I2S_TXDR;
 	i2s->playback_dma_data.addr_width = DMA_SLAVE_BUSWIDTH_4_BYTES;
@@ -902,21 +823,6 @@
 	i2s->capture_dma_data.addr = res->start + I2S_RXDR;
 	i2s->capture_dma_data.addr_width = DMA_SLAVE_BUSWIDTH_4_BYTES;
 	i2s->capture_dma_data.maxburst = 4;
-=======
-	if (IS_ERR(i2s->pinctrl))
-		dev_err(&pdev->dev, "failed to find i2s pinctrl\n");
-
-	i2s->bclk_on = pinctrl_lookup_state(i2s->pinctrl, "bclk_on");
-	if (!IS_ERR_OR_NULL(i2s->bclk_on)) {
-		i2s->bclk_off = pinctrl_lookup_state(i2s->pinctrl, "bclk_off");
-		if (IS_ERR_OR_NULL(i2s->bclk_off)) {
-			dev_err(&pdev->dev, "failed to find i2s bclk_off\n");
-			goto err_clk;
-		}
-	}
-
-	i2s_pinctrl_select_bclk_off(i2s);
->>>>>>> d92c3d13
 
 	dev_set_drvdata(&pdev->dev, i2s);
 
