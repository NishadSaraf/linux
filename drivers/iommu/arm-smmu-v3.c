/*
 * IOMMU API for ARM architected SMMUv3 implementations.
 *
 * This program is free software; you can redistribute it and/or modify
 * it under the terms of the GNU General Public License version 2 as
 * published by the Free Software Foundation.
 *
 * This program is distributed in the hope that it will be useful,
 * but WITHOUT ANY WARRANTY; without even the implied warranty of
 * MERCHANTABILITY or FITNESS FOR A PARTICULAR PURPOSE.  See the
 * GNU General Public License for more details.
 *
 * You should have received a copy of the GNU General Public License
 * along with this program.  If not, see <http://www.gnu.org/licenses/>.
 *
 * Copyright (C) 2015 ARM Limited
 *
 * Author: Will Deacon <will.deacon@arm.com>
 *
 * This driver is powered by bad coffee and bombay mix.
 */

#include <linux/acpi.h>
#include <linux/acpi_iort.h>
#include <linux/delay.h>
#include <linux/dma-iommu.h>
#include <linux/err.h>
#include <linux/interrupt.h>
#include <linux/iommu.h>
#include <linux/iopoll.h>
#include <linux/module.h>
#include <linux/msi.h>
#include <linux/of.h>
#include <linux/of_address.h>
#include <linux/of_iommu.h>
#include <linux/of_platform.h>
#include <linux/pci.h>
#include <linux/platform_device.h>

#include <linux/amba/bus.h>

#include "io-pgtable.h"

/* MMIO registers */
#define ARM_SMMU_IDR0			0x0
#define IDR0_ST_LVL_SHIFT		27
#define IDR0_ST_LVL_MASK		0x3
#define IDR0_ST_LVL_2LVL		(1 << IDR0_ST_LVL_SHIFT)
#define IDR0_STALL_MODEL_SHIFT		24
#define IDR0_STALL_MODEL_MASK		0x3
#define IDR0_STALL_MODEL_STALL		(0 << IDR0_STALL_MODEL_SHIFT)
#define IDR0_STALL_MODEL_FORCE		(2 << IDR0_STALL_MODEL_SHIFT)
#define IDR0_TTENDIAN_SHIFT		21
#define IDR0_TTENDIAN_MASK		0x3
#define IDR0_TTENDIAN_LE		(2 << IDR0_TTENDIAN_SHIFT)
#define IDR0_TTENDIAN_BE		(3 << IDR0_TTENDIAN_SHIFT)
#define IDR0_TTENDIAN_MIXED		(0 << IDR0_TTENDIAN_SHIFT)
#define IDR0_CD2L			(1 << 19)
#define IDR0_VMID16			(1 << 18)
#define IDR0_PRI			(1 << 16)
#define IDR0_SEV			(1 << 14)
#define IDR0_MSI			(1 << 13)
#define IDR0_ASID16			(1 << 12)
#define IDR0_ATS			(1 << 10)
#define IDR0_HYP			(1 << 9)
#define IDR0_COHACC			(1 << 4)
#define IDR0_TTF_SHIFT			2
#define IDR0_TTF_MASK			0x3
#define IDR0_TTF_AARCH64		(2 << IDR0_TTF_SHIFT)
#define IDR0_TTF_AARCH32_64		(3 << IDR0_TTF_SHIFT)
#define IDR0_S1P			(1 << 1)
#define IDR0_S2P			(1 << 0)

#define ARM_SMMU_IDR1			0x4
#define IDR1_TABLES_PRESET		(1 << 30)
#define IDR1_QUEUES_PRESET		(1 << 29)
#define IDR1_REL			(1 << 28)
#define IDR1_CMDQ_SHIFT			21
#define IDR1_CMDQ_MASK			0x1f
#define IDR1_EVTQ_SHIFT			16
#define IDR1_EVTQ_MASK			0x1f
#define IDR1_PRIQ_SHIFT			11
#define IDR1_PRIQ_MASK			0x1f
#define IDR1_SSID_SHIFT			6
#define IDR1_SSID_MASK			0x1f
#define IDR1_SID_SHIFT			0
#define IDR1_SID_MASK			0x3f

#define ARM_SMMU_IDR5			0x14
#define IDR5_STALL_MAX_SHIFT		16
#define IDR5_STALL_MAX_MASK		0xffff
#define IDR5_GRAN64K			(1 << 6)
#define IDR5_GRAN16K			(1 << 5)
#define IDR5_GRAN4K			(1 << 4)
#define IDR5_OAS_SHIFT			0
#define IDR5_OAS_MASK			0x7
#define IDR5_OAS_32_BIT			(0 << IDR5_OAS_SHIFT)
#define IDR5_OAS_36_BIT			(1 << IDR5_OAS_SHIFT)
#define IDR5_OAS_40_BIT			(2 << IDR5_OAS_SHIFT)
#define IDR5_OAS_42_BIT			(3 << IDR5_OAS_SHIFT)
#define IDR5_OAS_44_BIT			(4 << IDR5_OAS_SHIFT)
#define IDR5_OAS_48_BIT			(5 << IDR5_OAS_SHIFT)

#define ARM_SMMU_CR0			0x20
#define CR0_CMDQEN			(1 << 3)
#define CR0_EVTQEN			(1 << 2)
#define CR0_PRIQEN			(1 << 1)
#define CR0_SMMUEN			(1 << 0)

#define ARM_SMMU_CR0ACK			0x24

#define ARM_SMMU_CR1			0x28
#define CR1_SH_NSH			0
#define CR1_SH_OSH			2
#define CR1_SH_ISH			3
#define CR1_CACHE_NC			0
#define CR1_CACHE_WB			1
#define CR1_CACHE_WT			2
#define CR1_TABLE_SH_SHIFT		10
#define CR1_TABLE_OC_SHIFT		8
#define CR1_TABLE_IC_SHIFT		6
#define CR1_QUEUE_SH_SHIFT		4
#define CR1_QUEUE_OC_SHIFT		2
#define CR1_QUEUE_IC_SHIFT		0

#define ARM_SMMU_CR2			0x2c
#define CR2_PTM				(1 << 2)
#define CR2_RECINVSID			(1 << 1)
#define CR2_E2H				(1 << 0)

#define ARM_SMMU_GBPA			0x44
#define GBPA_ABORT			(1 << 20)
#define GBPA_UPDATE			(1 << 31)

#define ARM_SMMU_IRQ_CTRL		0x50
#define IRQ_CTRL_EVTQ_IRQEN		(1 << 2)
#define IRQ_CTRL_PRIQ_IRQEN		(1 << 1)
#define IRQ_CTRL_GERROR_IRQEN		(1 << 0)

#define ARM_SMMU_IRQ_CTRLACK		0x54

#define ARM_SMMU_GERROR			0x60
#define GERROR_SFM_ERR			(1 << 8)
#define GERROR_MSI_GERROR_ABT_ERR	(1 << 7)
#define GERROR_MSI_PRIQ_ABT_ERR		(1 << 6)
#define GERROR_MSI_EVTQ_ABT_ERR		(1 << 5)
#define GERROR_MSI_CMDQ_ABT_ERR		(1 << 4)
#define GERROR_PRIQ_ABT_ERR		(1 << 3)
#define GERROR_EVTQ_ABT_ERR		(1 << 2)
#define GERROR_CMDQ_ERR			(1 << 0)
#define GERROR_ERR_MASK			0xfd

#define ARM_SMMU_GERRORN		0x64

#define ARM_SMMU_GERROR_IRQ_CFG0	0x68
#define ARM_SMMU_GERROR_IRQ_CFG1	0x70
#define ARM_SMMU_GERROR_IRQ_CFG2	0x74

#define ARM_SMMU_STRTAB_BASE		0x80
#define STRTAB_BASE_RA			(1UL << 62)
#define STRTAB_BASE_ADDR_SHIFT		6
#define STRTAB_BASE_ADDR_MASK		0x3ffffffffffUL

#define ARM_SMMU_STRTAB_BASE_CFG	0x88
#define STRTAB_BASE_CFG_LOG2SIZE_SHIFT	0
#define STRTAB_BASE_CFG_LOG2SIZE_MASK	0x3f
#define STRTAB_BASE_CFG_SPLIT_SHIFT	6
#define STRTAB_BASE_CFG_SPLIT_MASK	0x1f
#define STRTAB_BASE_CFG_FMT_SHIFT	16
#define STRTAB_BASE_CFG_FMT_MASK	0x3
#define STRTAB_BASE_CFG_FMT_LINEAR	(0 << STRTAB_BASE_CFG_FMT_SHIFT)
#define STRTAB_BASE_CFG_FMT_2LVL	(1 << STRTAB_BASE_CFG_FMT_SHIFT)

#define ARM_SMMU_CMDQ_BASE		0x90
#define ARM_SMMU_CMDQ_PROD		0x98
#define ARM_SMMU_CMDQ_CONS		0x9c

#define ARM_SMMU_EVTQ_BASE		0xa0
#define ARM_SMMU_EVTQ_PROD		0x100a8
#define ARM_SMMU_EVTQ_CONS		0x100ac
#define ARM_SMMU_EVTQ_IRQ_CFG0		0xb0
#define ARM_SMMU_EVTQ_IRQ_CFG1		0xb8
#define ARM_SMMU_EVTQ_IRQ_CFG2		0xbc

#define ARM_SMMU_PRIQ_BASE		0xc0
#define ARM_SMMU_PRIQ_PROD		0x100c8
#define ARM_SMMU_PRIQ_CONS		0x100cc
#define ARM_SMMU_PRIQ_IRQ_CFG0		0xd0
#define ARM_SMMU_PRIQ_IRQ_CFG1		0xd8
#define ARM_SMMU_PRIQ_IRQ_CFG2		0xdc

/* Common MSI config fields */
#define MSI_CFG0_ADDR_SHIFT		2
#define MSI_CFG0_ADDR_MASK		0x3fffffffffffUL
#define MSI_CFG2_SH_SHIFT		4
#define MSI_CFG2_SH_NSH			(0UL << MSI_CFG2_SH_SHIFT)
#define MSI_CFG2_SH_OSH			(2UL << MSI_CFG2_SH_SHIFT)
#define MSI_CFG2_SH_ISH			(3UL << MSI_CFG2_SH_SHIFT)
#define MSI_CFG2_MEMATTR_SHIFT		0
#define MSI_CFG2_MEMATTR_DEVICE_nGnRE	(0x1 << MSI_CFG2_MEMATTR_SHIFT)

#define Q_IDX(q, p)			((p) & ((1 << (q)->max_n_shift) - 1))
#define Q_WRP(q, p)			((p) & (1 << (q)->max_n_shift))
#define Q_OVERFLOW_FLAG			(1 << 31)
#define Q_OVF(q, p)			((p) & Q_OVERFLOW_FLAG)
#define Q_ENT(q, p)			((q)->base +			\
					 Q_IDX(q, p) * (q)->ent_dwords)

#define Q_BASE_RWA			(1UL << 62)
#define Q_BASE_ADDR_SHIFT		5
#define Q_BASE_ADDR_MASK		0xfffffffffffUL
#define Q_BASE_LOG2SIZE_SHIFT		0
#define Q_BASE_LOG2SIZE_MASK		0x1fUL

/*
 * Stream table.
 *
 * Linear: Enough to cover 1 << IDR1.SIDSIZE entries
 * 2lvl: 128k L1 entries,
 *       256 lazy entries per table (each table covers a PCI bus)
 */
#define STRTAB_L1_SZ_SHIFT		20
#define STRTAB_SPLIT			8

#define STRTAB_L1_DESC_DWORDS		1
#define STRTAB_L1_DESC_SPAN_SHIFT	0
#define STRTAB_L1_DESC_SPAN_MASK	0x1fUL
#define STRTAB_L1_DESC_L2PTR_SHIFT	6
#define STRTAB_L1_DESC_L2PTR_MASK	0x3ffffffffffUL

#define STRTAB_STE_DWORDS		8
#define STRTAB_STE_0_V			(1UL << 0)
#define STRTAB_STE_0_CFG_SHIFT		1
#define STRTAB_STE_0_CFG_MASK		0x7UL
#define STRTAB_STE_0_CFG_ABORT		(0UL << STRTAB_STE_0_CFG_SHIFT)
#define STRTAB_STE_0_CFG_BYPASS		(4UL << STRTAB_STE_0_CFG_SHIFT)
#define STRTAB_STE_0_CFG_S1_TRANS	(5UL << STRTAB_STE_0_CFG_SHIFT)
#define STRTAB_STE_0_CFG_S2_TRANS	(6UL << STRTAB_STE_0_CFG_SHIFT)

#define STRTAB_STE_0_S1FMT_SHIFT	4
#define STRTAB_STE_0_S1FMT_LINEAR	(0UL << STRTAB_STE_0_S1FMT_SHIFT)
#define STRTAB_STE_0_S1CTXPTR_SHIFT	6
#define STRTAB_STE_0_S1CTXPTR_MASK	0x3ffffffffffUL
#define STRTAB_STE_0_S1CDMAX_SHIFT	59
#define STRTAB_STE_0_S1CDMAX_MASK	0x1fUL

#define STRTAB_STE_1_S1C_CACHE_NC	0UL
#define STRTAB_STE_1_S1C_CACHE_WBRA	1UL
#define STRTAB_STE_1_S1C_CACHE_WT	2UL
#define STRTAB_STE_1_S1C_CACHE_WB	3UL
#define STRTAB_STE_1_S1C_SH_NSH		0UL
#define STRTAB_STE_1_S1C_SH_OSH		2UL
#define STRTAB_STE_1_S1C_SH_ISH		3UL
#define STRTAB_STE_1_S1CIR_SHIFT	2
#define STRTAB_STE_1_S1COR_SHIFT	4
#define STRTAB_STE_1_S1CSH_SHIFT	6

#define STRTAB_STE_1_S1STALLD		(1UL << 27)

#define STRTAB_STE_1_EATS_ABT		0UL
#define STRTAB_STE_1_EATS_TRANS		1UL
#define STRTAB_STE_1_EATS_S1CHK		2UL
#define STRTAB_STE_1_EATS_SHIFT		28

#define STRTAB_STE_1_STRW_NSEL1		0UL
#define STRTAB_STE_1_STRW_EL2		2UL
#define STRTAB_STE_1_STRW_SHIFT		30

#define STRTAB_STE_1_SHCFG_INCOMING	1UL
#define STRTAB_STE_1_SHCFG_SHIFT	44

#define STRTAB_STE_2_S2VMID_SHIFT	0
#define STRTAB_STE_2_S2VMID_MASK	0xffffUL
#define STRTAB_STE_2_VTCR_SHIFT		32
#define STRTAB_STE_2_VTCR_MASK		0x7ffffUL
#define STRTAB_STE_2_S2AA64		(1UL << 51)
#define STRTAB_STE_2_S2ENDI		(1UL << 52)
#define STRTAB_STE_2_S2PTW		(1UL << 54)
#define STRTAB_STE_2_S2R		(1UL << 58)

#define STRTAB_STE_3_S2TTB_SHIFT	4
#define STRTAB_STE_3_S2TTB_MASK		0xfffffffffffUL

/* Context descriptor (stage-1 only) */
#define CTXDESC_CD_DWORDS		8
#define CTXDESC_CD_0_TCR_T0SZ_SHIFT	0
#define ARM64_TCR_T0SZ_SHIFT		0
#define ARM64_TCR_T0SZ_MASK		0x1fUL
#define CTXDESC_CD_0_TCR_TG0_SHIFT	6
#define ARM64_TCR_TG0_SHIFT		14
#define ARM64_TCR_TG0_MASK		0x3UL
#define CTXDESC_CD_0_TCR_IRGN0_SHIFT	8
#define ARM64_TCR_IRGN0_SHIFT		8
#define ARM64_TCR_IRGN0_MASK		0x3UL
#define CTXDESC_CD_0_TCR_ORGN0_SHIFT	10
#define ARM64_TCR_ORGN0_SHIFT		10
#define ARM64_TCR_ORGN0_MASK		0x3UL
#define CTXDESC_CD_0_TCR_SH0_SHIFT	12
#define ARM64_TCR_SH0_SHIFT		12
#define ARM64_TCR_SH0_MASK		0x3UL
#define CTXDESC_CD_0_TCR_EPD0_SHIFT	14
#define ARM64_TCR_EPD0_SHIFT		7
#define ARM64_TCR_EPD0_MASK		0x1UL
#define CTXDESC_CD_0_TCR_EPD1_SHIFT	30
#define ARM64_TCR_EPD1_SHIFT		23
#define ARM64_TCR_EPD1_MASK		0x1UL

#define CTXDESC_CD_0_ENDI		(1UL << 15)
#define CTXDESC_CD_0_V			(1UL << 31)

#define CTXDESC_CD_0_TCR_IPS_SHIFT	32
#define ARM64_TCR_IPS_SHIFT		32
#define ARM64_TCR_IPS_MASK		0x7UL
#define CTXDESC_CD_0_TCR_TBI0_SHIFT	38
#define ARM64_TCR_TBI0_SHIFT		37
#define ARM64_TCR_TBI0_MASK		0x1UL

#define CTXDESC_CD_0_AA64		(1UL << 41)
#define CTXDESC_CD_0_R			(1UL << 45)
#define CTXDESC_CD_0_A			(1UL << 46)
#define CTXDESC_CD_0_ASET_SHIFT		47
#define CTXDESC_CD_0_ASET_SHARED	(0UL << CTXDESC_CD_0_ASET_SHIFT)
#define CTXDESC_CD_0_ASET_PRIVATE	(1UL << CTXDESC_CD_0_ASET_SHIFT)
#define CTXDESC_CD_0_ASID_SHIFT		48
#define CTXDESC_CD_0_ASID_MASK		0xffffUL

#define CTXDESC_CD_1_TTB0_SHIFT		4
#define CTXDESC_CD_1_TTB0_MASK		0xfffffffffffUL

#define CTXDESC_CD_3_MAIR_SHIFT		0

/* Convert between AArch64 (CPU) TCR format and SMMU CD format */
#define ARM_SMMU_TCR2CD(tcr, fld)					\
	(((tcr) >> ARM64_TCR_##fld##_SHIFT & ARM64_TCR_##fld##_MASK)	\
	 << CTXDESC_CD_0_TCR_##fld##_SHIFT)

/* Command queue */
#define CMDQ_ENT_DWORDS			2
#define CMDQ_MAX_SZ_SHIFT		8

#define CMDQ_ERR_SHIFT			24
#define CMDQ_ERR_MASK			0x7f
#define CMDQ_ERR_CERROR_NONE_IDX	0
#define CMDQ_ERR_CERROR_ILL_IDX		1
#define CMDQ_ERR_CERROR_ABT_IDX		2

#define CMDQ_0_OP_SHIFT			0
#define CMDQ_0_OP_MASK			0xffUL
#define CMDQ_0_SSV			(1UL << 11)

#define CMDQ_PREFETCH_0_SID_SHIFT	32
#define CMDQ_PREFETCH_1_SIZE_SHIFT	0
#define CMDQ_PREFETCH_1_ADDR_MASK	~0xfffUL

#define CMDQ_CFGI_0_SID_SHIFT		32
#define CMDQ_CFGI_0_SID_MASK		0xffffffffUL
#define CMDQ_CFGI_1_LEAF		(1UL << 0)
#define CMDQ_CFGI_1_RANGE_SHIFT		0
#define CMDQ_CFGI_1_RANGE_MASK		0x1fUL

#define CMDQ_TLBI_0_VMID_SHIFT		32
#define CMDQ_TLBI_0_ASID_SHIFT		48
#define CMDQ_TLBI_1_LEAF		(1UL << 0)
#define CMDQ_TLBI_1_VA_MASK		~0xfffUL
#define CMDQ_TLBI_1_IPA_MASK		0xfffffffff000UL

#define CMDQ_PRI_0_SSID_SHIFT		12
#define CMDQ_PRI_0_SSID_MASK		0xfffffUL
#define CMDQ_PRI_0_SID_SHIFT		32
#define CMDQ_PRI_0_SID_MASK		0xffffffffUL
#define CMDQ_PRI_1_GRPID_SHIFT		0
#define CMDQ_PRI_1_GRPID_MASK		0x1ffUL
#define CMDQ_PRI_1_RESP_SHIFT		12
#define CMDQ_PRI_1_RESP_DENY		(0UL << CMDQ_PRI_1_RESP_SHIFT)
#define CMDQ_PRI_1_RESP_FAIL		(1UL << CMDQ_PRI_1_RESP_SHIFT)
#define CMDQ_PRI_1_RESP_SUCC		(2UL << CMDQ_PRI_1_RESP_SHIFT)

#define CMDQ_SYNC_0_CS_SHIFT		12
#define CMDQ_SYNC_0_CS_NONE		(0UL << CMDQ_SYNC_0_CS_SHIFT)
#define CMDQ_SYNC_0_CS_SEV		(2UL << CMDQ_SYNC_0_CS_SHIFT)

/* Event queue */
#define EVTQ_ENT_DWORDS			4
#define EVTQ_MAX_SZ_SHIFT		7

#define EVTQ_0_ID_SHIFT			0
#define EVTQ_0_ID_MASK			0xffUL

/* PRI queue */
#define PRIQ_ENT_DWORDS			2
#define PRIQ_MAX_SZ_SHIFT		8

#define PRIQ_0_SID_SHIFT		0
#define PRIQ_0_SID_MASK			0xffffffffUL
#define PRIQ_0_SSID_SHIFT		32
#define PRIQ_0_SSID_MASK		0xfffffUL
#define PRIQ_0_PERM_PRIV		(1UL << 58)
#define PRIQ_0_PERM_EXEC		(1UL << 59)
#define PRIQ_0_PERM_READ		(1UL << 60)
#define PRIQ_0_PERM_WRITE		(1UL << 61)
#define PRIQ_0_PRG_LAST			(1UL << 62)
#define PRIQ_0_SSID_V			(1UL << 63)

#define PRIQ_1_PRG_IDX_SHIFT		0
#define PRIQ_1_PRG_IDX_MASK		0x1ffUL
#define PRIQ_1_ADDR_SHIFT		12
#define PRIQ_1_ADDR_MASK		0xfffffffffffffUL

/* High-level queue structures */
#define ARM_SMMU_POLL_TIMEOUT_US	100
#define ARM_SMMU_CMDQ_DRAIN_TIMEOUT_US	1000000 /* 1s! */

#define MSI_IOVA_BASE			0x8000000
#define MSI_IOVA_LENGTH			0x100000

/* Until ACPICA headers cover IORT rev. C */
#ifndef ACPI_IORT_SMMU_HISILICON_HI161X
#define ACPI_IORT_SMMU_HISILICON_HI161X		0x1
#endif

#ifndef ACPI_IORT_SMMU_V3_CAVIUM_CN99XX
#define ACPI_IORT_SMMU_V3_CAVIUM_CN99XX		0x2
#endif

static bool disable_bypass;
module_param_named(disable_bypass, disable_bypass, bool, S_IRUGO);
MODULE_PARM_DESC(disable_bypass,
	"Disable bypass streams such that incoming transactions from devices that are not attached to an iommu domain will report an abort back to the device and will not be allowed to pass through the SMMU.");

enum pri_resp {
	PRI_RESP_DENY,
	PRI_RESP_FAIL,
	PRI_RESP_SUCC,
};

enum arm_smmu_msi_index {
	EVTQ_MSI_INDEX,
	GERROR_MSI_INDEX,
	PRIQ_MSI_INDEX,
	ARM_SMMU_MAX_MSIS,
};

static phys_addr_t arm_smmu_msi_cfg[ARM_SMMU_MAX_MSIS][3] = {
	[EVTQ_MSI_INDEX] = {
		ARM_SMMU_EVTQ_IRQ_CFG0,
		ARM_SMMU_EVTQ_IRQ_CFG1,
		ARM_SMMU_EVTQ_IRQ_CFG2,
	},
	[GERROR_MSI_INDEX] = {
		ARM_SMMU_GERROR_IRQ_CFG0,
		ARM_SMMU_GERROR_IRQ_CFG1,
		ARM_SMMU_GERROR_IRQ_CFG2,
	},
	[PRIQ_MSI_INDEX] = {
		ARM_SMMU_PRIQ_IRQ_CFG0,
		ARM_SMMU_PRIQ_IRQ_CFG1,
		ARM_SMMU_PRIQ_IRQ_CFG2,
	},
};

struct arm_smmu_cmdq_ent {
	/* Common fields */
	u8				opcode;
	bool				substream_valid;

	/* Command-specific fields */
	union {
		#define CMDQ_OP_PREFETCH_CFG	0x1
		struct {
			u32			sid;
			u8			size;
			u64			addr;
		} prefetch;

		#define CMDQ_OP_CFGI_STE	0x3
		#define CMDQ_OP_CFGI_ALL	0x4
		struct {
			u32			sid;
			union {
				bool		leaf;
				u8		span;
			};
		} cfgi;

		#define CMDQ_OP_TLBI_NH_ASID	0x11
		#define CMDQ_OP_TLBI_NH_VA	0x12
		#define CMDQ_OP_TLBI_EL2_ALL	0x20
		#define CMDQ_OP_TLBI_S12_VMALL	0x28
		#define CMDQ_OP_TLBI_S2_IPA	0x2a
		#define CMDQ_OP_TLBI_NSNH_ALL	0x30
		struct {
			u16			asid;
			u16			vmid;
			bool			leaf;
			u64			addr;
		} tlbi;

		#define CMDQ_OP_PRI_RESP	0x41
		struct {
			u32			sid;
			u32			ssid;
			u16			grpid;
			enum pri_resp		resp;
		} pri;

		#define CMDQ_OP_CMD_SYNC	0x46
	};
};

struct arm_smmu_queue {
	int				irq; /* Wired interrupt */

	__le64				*base;
	dma_addr_t			base_dma;
	u64				q_base;

	size_t				ent_dwords;
	u32				max_n_shift;
	u32				prod;
	u32				cons;

	u32 __iomem			*prod_reg;
	u32 __iomem			*cons_reg;
};

struct arm_smmu_cmdq {
	struct arm_smmu_queue		q;
	spinlock_t			lock;
};

struct arm_smmu_evtq {
	struct arm_smmu_queue		q;
	u32				max_stalls;
};

struct arm_smmu_priq {
	struct arm_smmu_queue		q;
};

/* High-level stream table and context descriptor structures */
struct arm_smmu_strtab_l1_desc {
	u8				span;

	__le64				*l2ptr;
	dma_addr_t			l2ptr_dma;
};

struct arm_smmu_s1_cfg {
	__le64				*cdptr;
	dma_addr_t			cdptr_dma;

	struct arm_smmu_ctx_desc {
		u16	asid;
		u64	ttbr;
		u64	tcr;
		u64	mair;
	}				cd;
};

struct arm_smmu_s2_cfg {
	u16				vmid;
	u64				vttbr;
	u64				vtcr;
};

struct arm_smmu_strtab_ent {
	/*
	 * An STE is "assigned" if the master emitting the corresponding SID
	 * is attached to a domain. The behaviour of an unassigned STE is
	 * determined by the disable_bypass parameter, whereas an assigned
	 * STE behaves according to s1_cfg/s2_cfg, which themselves are
	 * configured according to the domain type.
	 */
	bool				assigned;
	struct arm_smmu_s1_cfg		*s1_cfg;
	struct arm_smmu_s2_cfg		*s2_cfg;
};

struct arm_smmu_strtab_cfg {
	__le64				*strtab;
	dma_addr_t			strtab_dma;
	struct arm_smmu_strtab_l1_desc	*l1_desc;
	unsigned int			num_l1_ents;

	u64				strtab_base;
	u32				strtab_base_cfg;
};

/* An SMMUv3 instance */
struct arm_smmu_device {
	struct device			*dev;
	void __iomem			*base;

#define ARM_SMMU_FEAT_2_LVL_STRTAB	(1 << 0)
#define ARM_SMMU_FEAT_2_LVL_CDTAB	(1 << 1)
#define ARM_SMMU_FEAT_TT_LE		(1 << 2)
#define ARM_SMMU_FEAT_TT_BE		(1 << 3)
#define ARM_SMMU_FEAT_PRI		(1 << 4)
#define ARM_SMMU_FEAT_ATS		(1 << 5)
#define ARM_SMMU_FEAT_SEV		(1 << 6)
#define ARM_SMMU_FEAT_MSI		(1 << 7)
#define ARM_SMMU_FEAT_COHERENCY		(1 << 8)
#define ARM_SMMU_FEAT_TRANS_S1		(1 << 9)
#define ARM_SMMU_FEAT_TRANS_S2		(1 << 10)
#define ARM_SMMU_FEAT_STALLS		(1 << 11)
#define ARM_SMMU_FEAT_HYP		(1 << 12)
	u32				features;

#define ARM_SMMU_OPT_SKIP_PREFETCH	(1 << 0)
#define ARM_SMMU_OPT_PAGE0_REGS_ONLY	(1 << 1)
	u32				options;

	struct arm_smmu_cmdq		cmdq;
	struct arm_smmu_evtq		evtq;
	struct arm_smmu_priq		priq;

	int				gerr_irq;
	int				combined_irq;

	unsigned long			ias; /* IPA */
	unsigned long			oas; /* PA */
	unsigned long			pgsize_bitmap;

#define ARM_SMMU_MAX_ASIDS		(1 << 16)
	unsigned int			asid_bits;
	DECLARE_BITMAP(asid_map, ARM_SMMU_MAX_ASIDS);

#define ARM_SMMU_MAX_VMIDS		(1 << 16)
	unsigned int			vmid_bits;
	DECLARE_BITMAP(vmid_map, ARM_SMMU_MAX_VMIDS);

	unsigned int			ssid_bits;
	unsigned int			sid_bits;

	struct arm_smmu_strtab_cfg	strtab_cfg;

	/* IOMMU core code handle */
	struct iommu_device		iommu;
};

/* SMMU private data for each master */
struct arm_smmu_master_data {
	struct arm_smmu_device		*smmu;
	struct arm_smmu_strtab_ent	ste;
};

/* SMMU private data for an IOMMU domain */
enum arm_smmu_domain_stage {
	ARM_SMMU_DOMAIN_S1 = 0,
	ARM_SMMU_DOMAIN_S2,
	ARM_SMMU_DOMAIN_NESTED,
	ARM_SMMU_DOMAIN_BYPASS,
};

struct arm_smmu_domain {
	struct arm_smmu_device		*smmu;
	struct mutex			init_mutex; /* Protects smmu pointer */

	struct io_pgtable_ops		*pgtbl_ops;

	enum arm_smmu_domain_stage	stage;
	union {
		struct arm_smmu_s1_cfg	s1_cfg;
		struct arm_smmu_s2_cfg	s2_cfg;
	};

	struct iommu_domain		domain;
};

struct arm_smmu_option_prop {
	u32 opt;
	const char *prop;
};

static struct arm_smmu_option_prop arm_smmu_options[] = {
	{ ARM_SMMU_OPT_SKIP_PREFETCH, "hisilicon,broken-prefetch-cmd" },
	{ ARM_SMMU_OPT_PAGE0_REGS_ONLY, "cavium,cn9900-broken-page1-regspace"},
	{ 0, NULL},
};

static inline void __iomem *arm_smmu_page1_fixup(unsigned long offset,
						 struct arm_smmu_device *smmu)
{
	if ((offset > SZ_64K) &&
	    (smmu->options & ARM_SMMU_OPT_PAGE0_REGS_ONLY))
		offset -= SZ_64K;

	return smmu->base + offset;
}

static struct arm_smmu_domain *to_smmu_domain(struct iommu_domain *dom)
{
	return container_of(dom, struct arm_smmu_domain, domain);
}

static void parse_driver_options(struct arm_smmu_device *smmu)
{
	int i = 0;

	do {
		if (of_property_read_bool(smmu->dev->of_node,
						arm_smmu_options[i].prop)) {
			smmu->options |= arm_smmu_options[i].opt;
			dev_notice(smmu->dev, "option %s\n",
				arm_smmu_options[i].prop);
		}
	} while (arm_smmu_options[++i].opt);
}

/* Low-level queue manipulation functions */
static bool queue_full(struct arm_smmu_queue *q)
{
	return Q_IDX(q, q->prod) == Q_IDX(q, q->cons) &&
	       Q_WRP(q, q->prod) != Q_WRP(q, q->cons);
}

static bool queue_empty(struct arm_smmu_queue *q)
{
	return Q_IDX(q, q->prod) == Q_IDX(q, q->cons) &&
	       Q_WRP(q, q->prod) == Q_WRP(q, q->cons);
}

static void queue_sync_cons(struct arm_smmu_queue *q)
{
	q->cons = readl_relaxed(q->cons_reg);
}

static void queue_inc_cons(struct arm_smmu_queue *q)
{
	u32 cons = (Q_WRP(q, q->cons) | Q_IDX(q, q->cons)) + 1;

	q->cons = Q_OVF(q, q->cons) | Q_WRP(q, cons) | Q_IDX(q, cons);
	writel(q->cons, q->cons_reg);
}

static int queue_sync_prod(struct arm_smmu_queue *q)
{
	int ret = 0;
	u32 prod = readl_relaxed(q->prod_reg);

	if (Q_OVF(q, prod) != Q_OVF(q, q->prod))
		ret = -EOVERFLOW;

	q->prod = prod;
	return ret;
}

static void queue_inc_prod(struct arm_smmu_queue *q)
{
	u32 prod = (Q_WRP(q, q->prod) | Q_IDX(q, q->prod)) + 1;

	q->prod = Q_OVF(q, q->prod) | Q_WRP(q, prod) | Q_IDX(q, prod);
	writel(q->prod, q->prod_reg);
}

/*
 * Wait for the SMMU to consume items. If drain is true, wait until the queue
 * is empty. Otherwise, wait until there is at least one free slot.
 */
static int queue_poll_cons(struct arm_smmu_queue *q, bool drain, bool wfe)
{
	ktime_t timeout;
	unsigned int delay = 1;

	/* Wait longer if it's queue drain */
	timeout = ktime_add_us(ktime_get(), drain ?
					    ARM_SMMU_CMDQ_DRAIN_TIMEOUT_US :
					    ARM_SMMU_POLL_TIMEOUT_US);

	while (queue_sync_cons(q), (drain ? !queue_empty(q) : queue_full(q))) {
		if (ktime_compare(ktime_get(), timeout) > 0)
			return -ETIMEDOUT;

		if (wfe) {
			wfe();
		} else {
			cpu_relax();
			udelay(delay);
			delay *= 2;
		}
	}

	return 0;
}

static void queue_write(__le64 *dst, u64 *src, size_t n_dwords)
{
	int i;

	for (i = 0; i < n_dwords; ++i)
		*dst++ = cpu_to_le64(*src++);
}

static int queue_insert_raw(struct arm_smmu_queue *q, u64 *ent)
{
	if (queue_full(q))
		return -ENOSPC;

	queue_write(Q_ENT(q, q->prod), ent, q->ent_dwords);
	queue_inc_prod(q);
	return 0;
}

static void queue_read(__le64 *dst, u64 *src, size_t n_dwords)
{
	int i;

	for (i = 0; i < n_dwords; ++i)
		*dst++ = le64_to_cpu(*src++);
}

static int queue_remove_raw(struct arm_smmu_queue *q, u64 *ent)
{
	if (queue_empty(q))
		return -EAGAIN;

	queue_read(ent, Q_ENT(q, q->cons), q->ent_dwords);
	queue_inc_cons(q);
	return 0;
}

/* High-level queue accessors */
static int arm_smmu_cmdq_build_cmd(u64 *cmd, struct arm_smmu_cmdq_ent *ent)
{
	memset(cmd, 0, CMDQ_ENT_DWORDS << 3);
	cmd[0] |= (ent->opcode & CMDQ_0_OP_MASK) << CMDQ_0_OP_SHIFT;

	switch (ent->opcode) {
	case CMDQ_OP_TLBI_EL2_ALL:
	case CMDQ_OP_TLBI_NSNH_ALL:
		break;
	case CMDQ_OP_PREFETCH_CFG:
		cmd[0] |= (u64)ent->prefetch.sid << CMDQ_PREFETCH_0_SID_SHIFT;
		cmd[1] |= ent->prefetch.size << CMDQ_PREFETCH_1_SIZE_SHIFT;
		cmd[1] |= ent->prefetch.addr & CMDQ_PREFETCH_1_ADDR_MASK;
		break;
	case CMDQ_OP_CFGI_STE:
		cmd[0] |= (u64)ent->cfgi.sid << CMDQ_CFGI_0_SID_SHIFT;
		cmd[1] |= ent->cfgi.leaf ? CMDQ_CFGI_1_LEAF : 0;
		break;
	case CMDQ_OP_CFGI_ALL:
		/* Cover the entire SID range */
		cmd[1] |= CMDQ_CFGI_1_RANGE_MASK << CMDQ_CFGI_1_RANGE_SHIFT;
		break;
	case CMDQ_OP_TLBI_NH_VA:
		cmd[0] |= (u64)ent->tlbi.asid << CMDQ_TLBI_0_ASID_SHIFT;
		cmd[1] |= ent->tlbi.leaf ? CMDQ_TLBI_1_LEAF : 0;
		cmd[1] |= ent->tlbi.addr & CMDQ_TLBI_1_VA_MASK;
		break;
	case CMDQ_OP_TLBI_S2_IPA:
		cmd[0] |= (u64)ent->tlbi.vmid << CMDQ_TLBI_0_VMID_SHIFT;
		cmd[1] |= ent->tlbi.leaf ? CMDQ_TLBI_1_LEAF : 0;
		cmd[1] |= ent->tlbi.addr & CMDQ_TLBI_1_IPA_MASK;
		break;
	case CMDQ_OP_TLBI_NH_ASID:
		cmd[0] |= (u64)ent->tlbi.asid << CMDQ_TLBI_0_ASID_SHIFT;
		/* Fallthrough */
	case CMDQ_OP_TLBI_S12_VMALL:
		cmd[0] |= (u64)ent->tlbi.vmid << CMDQ_TLBI_0_VMID_SHIFT;
		break;
	case CMDQ_OP_PRI_RESP:
		cmd[0] |= ent->substream_valid ? CMDQ_0_SSV : 0;
		cmd[0] |= ent->pri.ssid << CMDQ_PRI_0_SSID_SHIFT;
		cmd[0] |= (u64)ent->pri.sid << CMDQ_PRI_0_SID_SHIFT;
		cmd[1] |= ent->pri.grpid << CMDQ_PRI_1_GRPID_SHIFT;
		switch (ent->pri.resp) {
		case PRI_RESP_DENY:
			cmd[1] |= CMDQ_PRI_1_RESP_DENY;
			break;
		case PRI_RESP_FAIL:
			cmd[1] |= CMDQ_PRI_1_RESP_FAIL;
			break;
		case PRI_RESP_SUCC:
			cmd[1] |= CMDQ_PRI_1_RESP_SUCC;
			break;
		default:
			return -EINVAL;
		}
		break;
	case CMDQ_OP_CMD_SYNC:
		cmd[0] |= CMDQ_SYNC_0_CS_SEV;
		break;
	default:
		return -ENOENT;
	}

	return 0;
}

static void arm_smmu_cmdq_skip_err(struct arm_smmu_device *smmu)
{
	static const char *cerror_str[] = {
		[CMDQ_ERR_CERROR_NONE_IDX]	= "No error",
		[CMDQ_ERR_CERROR_ILL_IDX]	= "Illegal command",
		[CMDQ_ERR_CERROR_ABT_IDX]	= "Abort on command fetch",
	};

	int i;
	u64 cmd[CMDQ_ENT_DWORDS];
	struct arm_smmu_queue *q = &smmu->cmdq.q;
	u32 cons = readl_relaxed(q->cons_reg);
	u32 idx = cons >> CMDQ_ERR_SHIFT & CMDQ_ERR_MASK;
	struct arm_smmu_cmdq_ent cmd_sync = {
		.opcode = CMDQ_OP_CMD_SYNC,
	};

	dev_err(smmu->dev, "CMDQ error (cons 0x%08x): %s\n", cons,
		idx < ARRAY_SIZE(cerror_str) ?  cerror_str[idx] : "Unknown");

	switch (idx) {
	case CMDQ_ERR_CERROR_ABT_IDX:
		dev_err(smmu->dev, "retrying command fetch\n");
	case CMDQ_ERR_CERROR_NONE_IDX:
		return;
	case CMDQ_ERR_CERROR_ILL_IDX:
		/* Fallthrough */
	default:
		break;
	}

	/*
	 * We may have concurrent producers, so we need to be careful
	 * not to touch any of the shadow cmdq state.
	 */
	queue_read(cmd, Q_ENT(q, cons), q->ent_dwords);
	dev_err(smmu->dev, "skipping command in error state:\n");
	for (i = 0; i < ARRAY_SIZE(cmd); ++i)
		dev_err(smmu->dev, "\t0x%016llx\n", (unsigned long long)cmd[i]);

	/* Convert the erroneous command into a CMD_SYNC */
	if (arm_smmu_cmdq_build_cmd(cmd, &cmd_sync)) {
		dev_err(smmu->dev, "failed to convert to CMD_SYNC\n");
		return;
	}

	queue_write(Q_ENT(q, cons), cmd, q->ent_dwords);
}

static void arm_smmu_cmdq_issue_cmd(struct arm_smmu_device *smmu,
				    struct arm_smmu_cmdq_ent *ent)
{
	u64 cmd[CMDQ_ENT_DWORDS];
	unsigned long flags;
	bool wfe = !!(smmu->features & ARM_SMMU_FEAT_SEV);
	struct arm_smmu_queue *q = &smmu->cmdq.q;

	if (arm_smmu_cmdq_build_cmd(cmd, ent)) {
		dev_warn(smmu->dev, "ignoring unknown CMDQ opcode 0x%x\n",
			 ent->opcode);
		return;
	}

	spin_lock_irqsave(&smmu->cmdq.lock, flags);
	while (queue_insert_raw(q, cmd) == -ENOSPC) {
		if (queue_poll_cons(q, false, wfe))
			dev_err_ratelimited(smmu->dev, "CMDQ timeout\n");
	}

	if (ent->opcode == CMDQ_OP_CMD_SYNC && queue_poll_cons(q, true, wfe))
		dev_err_ratelimited(smmu->dev, "CMD_SYNC timeout\n");
	spin_unlock_irqrestore(&smmu->cmdq.lock, flags);
}

/* Context descriptor manipulation functions */
static u64 arm_smmu_cpu_tcr_to_cd(u64 tcr)
{
	u64 val = 0;

	/* Repack the TCR. Just care about TTBR0 for now */
	val |= ARM_SMMU_TCR2CD(tcr, T0SZ);
	val |= ARM_SMMU_TCR2CD(tcr, TG0);
	val |= ARM_SMMU_TCR2CD(tcr, IRGN0);
	val |= ARM_SMMU_TCR2CD(tcr, ORGN0);
	val |= ARM_SMMU_TCR2CD(tcr, SH0);
	val |= ARM_SMMU_TCR2CD(tcr, EPD0);
	val |= ARM_SMMU_TCR2CD(tcr, EPD1);
	val |= ARM_SMMU_TCR2CD(tcr, IPS);
	val |= ARM_SMMU_TCR2CD(tcr, TBI0);

	return val;
}

static void arm_smmu_write_ctx_desc(struct arm_smmu_device *smmu,
				    struct arm_smmu_s1_cfg *cfg)
{
	u64 val;

	/*
	 * We don't need to issue any invalidation here, as we'll invalidate
	 * the STE when installing the new entry anyway.
	 */
	val = arm_smmu_cpu_tcr_to_cd(cfg->cd.tcr) |
#ifdef __BIG_ENDIAN
	      CTXDESC_CD_0_ENDI |
#endif
	      CTXDESC_CD_0_R | CTXDESC_CD_0_A | CTXDESC_CD_0_ASET_PRIVATE |
	      CTXDESC_CD_0_AA64 | (u64)cfg->cd.asid << CTXDESC_CD_0_ASID_SHIFT |
	      CTXDESC_CD_0_V;
	cfg->cdptr[0] = cpu_to_le64(val);

	val = cfg->cd.ttbr & CTXDESC_CD_1_TTB0_MASK << CTXDESC_CD_1_TTB0_SHIFT;
	cfg->cdptr[1] = cpu_to_le64(val);

	cfg->cdptr[3] = cpu_to_le64(cfg->cd.mair << CTXDESC_CD_3_MAIR_SHIFT);
}

/* Stream table manipulation functions */
static void
arm_smmu_write_strtab_l1_desc(__le64 *dst, struct arm_smmu_strtab_l1_desc *desc)
{
	u64 val = 0;

	val |= (desc->span & STRTAB_L1_DESC_SPAN_MASK)
		<< STRTAB_L1_DESC_SPAN_SHIFT;
	val |= desc->l2ptr_dma &
	       STRTAB_L1_DESC_L2PTR_MASK << STRTAB_L1_DESC_L2PTR_SHIFT;

	*dst = cpu_to_le64(val);
}

static void arm_smmu_sync_ste_for_sid(struct arm_smmu_device *smmu, u32 sid)
{
	struct arm_smmu_cmdq_ent cmd = {
		.opcode	= CMDQ_OP_CFGI_STE,
		.cfgi	= {
			.sid	= sid,
			.leaf	= true,
		},
	};

	arm_smmu_cmdq_issue_cmd(smmu, &cmd);
	cmd.opcode = CMDQ_OP_CMD_SYNC;
	arm_smmu_cmdq_issue_cmd(smmu, &cmd);
}

static void arm_smmu_write_strtab_ent(struct arm_smmu_device *smmu, u32 sid,
				      __le64 *dst, struct arm_smmu_strtab_ent *ste)
{
	/*
	 * This is hideously complicated, but we only really care about
	 * three cases at the moment:
	 *
	 * 1. Invalid (all zero) -> bypass/fault (init)
	 * 2. Bypass/fault -> translation/bypass (attach)
	 * 3. Translation/bypass -> bypass/fault (detach)
	 *
	 * Given that we can't update the STE atomically and the SMMU
	 * doesn't read the thing in a defined order, that leaves us
	 * with the following maintenance requirements:
	 *
	 * 1. Update Config, return (init time STEs aren't live)
	 * 2. Write everything apart from dword 0, sync, write dword 0, sync
	 * 3. Update Config, sync
	 */
	u64 val = le64_to_cpu(dst[0]);
	bool ste_live = false;
	struct arm_smmu_cmdq_ent prefetch_cmd = {
		.opcode		= CMDQ_OP_PREFETCH_CFG,
		.prefetch	= {
			.sid	= sid,
		},
	};

	if (val & STRTAB_STE_0_V) {
		u64 cfg;

		cfg = val & STRTAB_STE_0_CFG_MASK << STRTAB_STE_0_CFG_SHIFT;
		switch (cfg) {
		case STRTAB_STE_0_CFG_BYPASS:
			break;
		case STRTAB_STE_0_CFG_S1_TRANS:
		case STRTAB_STE_0_CFG_S2_TRANS:
			ste_live = true;
			break;
		case STRTAB_STE_0_CFG_ABORT:
			if (disable_bypass)
				break;
		default:
			BUG(); /* STE corruption */
		}
	}

	/* Nuke the existing STE_0 value, as we're going to rewrite it */
	val = STRTAB_STE_0_V;

	/* Bypass/fault */
	if (!ste->assigned || !(ste->s1_cfg || ste->s2_cfg)) {
		if (!ste->assigned && disable_bypass)
			val |= STRTAB_STE_0_CFG_ABORT;
		else
			val |= STRTAB_STE_0_CFG_BYPASS;

		dst[0] = cpu_to_le64(val);
		dst[1] = cpu_to_le64(STRTAB_STE_1_SHCFG_INCOMING
			 << STRTAB_STE_1_SHCFG_SHIFT);
		dst[2] = 0; /* Nuke the VMID */
		if (ste_live)
			arm_smmu_sync_ste_for_sid(smmu, sid);
		return;
	}

	if (ste->s1_cfg) {
		BUG_ON(ste_live);
		dst[1] = cpu_to_le64(
			 STRTAB_STE_1_S1C_CACHE_WBRA
			 << STRTAB_STE_1_S1CIR_SHIFT |
			 STRTAB_STE_1_S1C_CACHE_WBRA
			 << STRTAB_STE_1_S1COR_SHIFT |
			 STRTAB_STE_1_S1C_SH_ISH << STRTAB_STE_1_S1CSH_SHIFT |
#ifdef CONFIG_PCI_ATS
			 STRTAB_STE_1_EATS_TRANS << STRTAB_STE_1_EATS_SHIFT |
#endif
			 STRTAB_STE_1_STRW_NSEL1 << STRTAB_STE_1_STRW_SHIFT);

		if (smmu->features & ARM_SMMU_FEAT_STALLS)
			dst[1] |= cpu_to_le64(STRTAB_STE_1_S1STALLD);

		val |= (ste->s1_cfg->cdptr_dma & STRTAB_STE_0_S1CTXPTR_MASK
		        << STRTAB_STE_0_S1CTXPTR_SHIFT) |
			STRTAB_STE_0_CFG_S1_TRANS;
	}

	if (ste->s2_cfg) {
		BUG_ON(ste_live);
		dst[2] = cpu_to_le64(
			 ste->s2_cfg->vmid << STRTAB_STE_2_S2VMID_SHIFT |
			 (ste->s2_cfg->vtcr & STRTAB_STE_2_VTCR_MASK)
			  << STRTAB_STE_2_VTCR_SHIFT |
#ifdef __BIG_ENDIAN
			 STRTAB_STE_2_S2ENDI |
#endif
			 STRTAB_STE_2_S2PTW | STRTAB_STE_2_S2AA64 |
			 STRTAB_STE_2_S2R);

		dst[3] = cpu_to_le64(ste->s2_cfg->vttbr &
			 STRTAB_STE_3_S2TTB_MASK << STRTAB_STE_3_S2TTB_SHIFT);

		val |= STRTAB_STE_0_CFG_S2_TRANS;
	}

	arm_smmu_sync_ste_for_sid(smmu, sid);
	dst[0] = cpu_to_le64(val);
	arm_smmu_sync_ste_for_sid(smmu, sid);

	/* It's likely that we'll want to use the new STE soon */
	if (!(smmu->options & ARM_SMMU_OPT_SKIP_PREFETCH))
		arm_smmu_cmdq_issue_cmd(smmu, &prefetch_cmd);
}

static void arm_smmu_init_bypass_stes(u64 *strtab, unsigned int nent)
{
	unsigned int i;
	struct arm_smmu_strtab_ent ste = { .assigned = false };

	for (i = 0; i < nent; ++i) {
		arm_smmu_write_strtab_ent(NULL, -1, strtab, &ste);
		strtab += STRTAB_STE_DWORDS;
	}
}

static int arm_smmu_init_l2_strtab(struct arm_smmu_device *smmu, u32 sid)
{
	size_t size;
	void *strtab;
	struct arm_smmu_strtab_cfg *cfg = &smmu->strtab_cfg;
	struct arm_smmu_strtab_l1_desc *desc = &cfg->l1_desc[sid >> STRTAB_SPLIT];

	if (desc->l2ptr)
		return 0;

	size = 1 << (STRTAB_SPLIT + ilog2(STRTAB_STE_DWORDS) + 3);
	strtab = &cfg->strtab[(sid >> STRTAB_SPLIT) * STRTAB_L1_DESC_DWORDS];

	desc->span = STRTAB_SPLIT + 1;
	desc->l2ptr = dmam_alloc_coherent(smmu->dev, size, &desc->l2ptr_dma,
					  GFP_KERNEL | __GFP_ZERO);
	if (!desc->l2ptr) {
		dev_err(smmu->dev,
			"failed to allocate l2 stream table for SID %u\n",
			sid);
		return -ENOMEM;
	}

	arm_smmu_init_bypass_stes(desc->l2ptr, 1 << STRTAB_SPLIT);
	arm_smmu_write_strtab_l1_desc(strtab, desc);
	return 0;
}

/* IRQ and event handlers */
static irqreturn_t arm_smmu_evtq_thread(int irq, void *dev)
{
	int i;
	struct arm_smmu_device *smmu = dev;
	struct arm_smmu_queue *q = &smmu->evtq.q;
	u64 evt[EVTQ_ENT_DWORDS];

	do {
		while (!queue_remove_raw(q, evt)) {
			u8 id = evt[0] >> EVTQ_0_ID_SHIFT & EVTQ_0_ID_MASK;

			dev_info(smmu->dev, "event 0x%02x received:\n", id);
			for (i = 0; i < ARRAY_SIZE(evt); ++i)
				dev_info(smmu->dev, "\t0x%016llx\n",
					 (unsigned long long)evt[i]);

		}

		/*
		 * Not much we can do on overflow, so scream and pretend we're
		 * trying harder.
		 */
		if (queue_sync_prod(q) == -EOVERFLOW)
			dev_err(smmu->dev, "EVTQ overflow detected -- events lost\n");
	} while (!queue_empty(q));

	/* Sync our overflow flag, as we believe we're up to speed */
	q->cons = Q_OVF(q, q->prod) | Q_WRP(q, q->cons) | Q_IDX(q, q->cons);
	return IRQ_HANDLED;
}

static void arm_smmu_handle_ppr(struct arm_smmu_device *smmu, u64 *evt)
{
	u32 sid, ssid;
	u16 grpid;
	bool ssv, last;

	sid = evt[0] >> PRIQ_0_SID_SHIFT & PRIQ_0_SID_MASK;
	ssv = evt[0] & PRIQ_0_SSID_V;
	ssid = ssv ? evt[0] >> PRIQ_0_SSID_SHIFT & PRIQ_0_SSID_MASK : 0;
	last = evt[0] & PRIQ_0_PRG_LAST;
	grpid = evt[1] >> PRIQ_1_PRG_IDX_SHIFT & PRIQ_1_PRG_IDX_MASK;

	dev_info(smmu->dev, "unexpected PRI request received:\n");
	dev_info(smmu->dev,
		 "\tsid 0x%08x.0x%05x: [%u%s] %sprivileged %s%s%s access at iova 0x%016llx\n",
		 sid, ssid, grpid, last ? "L" : "",
		 evt[0] & PRIQ_0_PERM_PRIV ? "" : "un",
		 evt[0] & PRIQ_0_PERM_READ ? "R" : "",
		 evt[0] & PRIQ_0_PERM_WRITE ? "W" : "",
		 evt[0] & PRIQ_0_PERM_EXEC ? "X" : "",
		 evt[1] & PRIQ_1_ADDR_MASK << PRIQ_1_ADDR_SHIFT);

	if (last) {
		struct arm_smmu_cmdq_ent cmd = {
			.opcode			= CMDQ_OP_PRI_RESP,
			.substream_valid	= ssv,
			.pri			= {
				.sid	= sid,
				.ssid	= ssid,
				.grpid	= grpid,
				.resp	= PRI_RESP_DENY,
			},
		};

		arm_smmu_cmdq_issue_cmd(smmu, &cmd);
	}
}

static irqreturn_t arm_smmu_priq_thread(int irq, void *dev)
{
	struct arm_smmu_device *smmu = dev;
	struct arm_smmu_queue *q = &smmu->priq.q;
	u64 evt[PRIQ_ENT_DWORDS];

	do {
		while (!queue_remove_raw(q, evt))
			arm_smmu_handle_ppr(smmu, evt);

		if (queue_sync_prod(q) == -EOVERFLOW)
			dev_err(smmu->dev, "PRIQ overflow detected -- requests lost\n");
	} while (!queue_empty(q));

	/* Sync our overflow flag, as we believe we're up to speed */
	q->cons = Q_OVF(q, q->prod) | Q_WRP(q, q->cons) | Q_IDX(q, q->cons);
	return IRQ_HANDLED;
}

static irqreturn_t arm_smmu_cmdq_sync_handler(int irq, void *dev)
{
	/* We don't actually use CMD_SYNC interrupts for anything */
	return IRQ_HANDLED;
}

static int arm_smmu_device_disable(struct arm_smmu_device *smmu);

static irqreturn_t arm_smmu_gerror_handler(int irq, void *dev)
{
	u32 gerror, gerrorn, active;
	struct arm_smmu_device *smmu = dev;

	gerror = readl_relaxed(smmu->base + ARM_SMMU_GERROR);
	gerrorn = readl_relaxed(smmu->base + ARM_SMMU_GERRORN);

	active = gerror ^ gerrorn;
	if (!(active & GERROR_ERR_MASK))
		return IRQ_NONE; /* No errors pending */

	dev_warn(smmu->dev,
		 "unexpected global error reported (0x%08x), this could be serious\n",
		 active);

	if (active & GERROR_SFM_ERR) {
		dev_err(smmu->dev, "device has entered Service Failure Mode!\n");
		arm_smmu_device_disable(smmu);
	}

	if (active & GERROR_MSI_GERROR_ABT_ERR)
		dev_warn(smmu->dev, "GERROR MSI write aborted\n");

	if (active & GERROR_MSI_PRIQ_ABT_ERR)
		dev_warn(smmu->dev, "PRIQ MSI write aborted\n");

	if (active & GERROR_MSI_EVTQ_ABT_ERR)
		dev_warn(smmu->dev, "EVTQ MSI write aborted\n");

	if (active & GERROR_MSI_CMDQ_ABT_ERR) {
		dev_warn(smmu->dev, "CMDQ MSI write aborted\n");
		arm_smmu_cmdq_sync_handler(irq, smmu->dev);
	}

	if (active & GERROR_PRIQ_ABT_ERR)
		dev_err(smmu->dev, "PRIQ write aborted -- events may have been lost\n");

	if (active & GERROR_EVTQ_ABT_ERR)
		dev_err(smmu->dev, "EVTQ write aborted -- events may have been lost\n");

	if (active & GERROR_CMDQ_ERR)
		arm_smmu_cmdq_skip_err(smmu);

	writel(gerror, smmu->base + ARM_SMMU_GERRORN);
	return IRQ_HANDLED;
}

static irqreturn_t arm_smmu_combined_irq_thread(int irq, void *dev)
{
	struct arm_smmu_device *smmu = dev;

	arm_smmu_evtq_thread(irq, dev);
	if (smmu->features & ARM_SMMU_FEAT_PRI)
		arm_smmu_priq_thread(irq, dev);

	return IRQ_HANDLED;
}

static irqreturn_t arm_smmu_combined_irq_handler(int irq, void *dev)
{
	arm_smmu_gerror_handler(irq, dev);
	arm_smmu_cmdq_sync_handler(irq, dev);
	return IRQ_WAKE_THREAD;
}

/* IO_PGTABLE API */
static void __arm_smmu_tlb_sync(struct arm_smmu_device *smmu)
{
	struct arm_smmu_cmdq_ent cmd;

	cmd.opcode = CMDQ_OP_CMD_SYNC;
	arm_smmu_cmdq_issue_cmd(smmu, &cmd);
}

static void arm_smmu_tlb_sync(void *cookie)
{
	struct arm_smmu_domain *smmu_domain = cookie;
	__arm_smmu_tlb_sync(smmu_domain->smmu);
}

static void arm_smmu_tlb_inv_context(void *cookie)
{
	struct arm_smmu_domain *smmu_domain = cookie;
	struct arm_smmu_device *smmu = smmu_domain->smmu;
	struct arm_smmu_cmdq_ent cmd;

	if (smmu_domain->stage == ARM_SMMU_DOMAIN_S1) {
		cmd.opcode	= CMDQ_OP_TLBI_NH_ASID;
		cmd.tlbi.asid	= smmu_domain->s1_cfg.cd.asid;
		cmd.tlbi.vmid	= 0;
	} else {
		cmd.opcode	= CMDQ_OP_TLBI_S12_VMALL;
		cmd.tlbi.vmid	= smmu_domain->s2_cfg.vmid;
	}

	arm_smmu_cmdq_issue_cmd(smmu, &cmd);
	__arm_smmu_tlb_sync(smmu);
}

static void arm_smmu_tlb_inv_range_nosync(unsigned long iova, size_t size,
					  size_t granule, bool leaf, void *cookie)
{
	struct arm_smmu_domain *smmu_domain = cookie;
	struct arm_smmu_device *smmu = smmu_domain->smmu;
	struct arm_smmu_cmdq_ent cmd = {
		.tlbi = {
			.leaf	= leaf,
			.addr	= iova,
		},
	};

	if (smmu_domain->stage == ARM_SMMU_DOMAIN_S1) {
		cmd.opcode	= CMDQ_OP_TLBI_NH_VA;
		cmd.tlbi.asid	= smmu_domain->s1_cfg.cd.asid;
	} else {
		cmd.opcode	= CMDQ_OP_TLBI_S2_IPA;
		cmd.tlbi.vmid	= smmu_domain->s2_cfg.vmid;
	}

	do {
		arm_smmu_cmdq_issue_cmd(smmu, &cmd);
		cmd.tlbi.addr += granule;
	} while (size -= granule);
}

static const struct iommu_gather_ops arm_smmu_gather_ops = {
	.tlb_flush_all	= arm_smmu_tlb_inv_context,
	.tlb_add_flush	= arm_smmu_tlb_inv_range_nosync,
	.tlb_sync	= arm_smmu_tlb_sync,
};

/* IOMMU API */
static bool arm_smmu_capable(enum iommu_cap cap)
{
	switch (cap) {
	case IOMMU_CAP_CACHE_COHERENCY:
		return true;
	case IOMMU_CAP_NOEXEC:
		return true;
	default:
		return false;
	}
}

static struct iommu_domain *arm_smmu_domain_alloc(unsigned type)
{
	struct arm_smmu_domain *smmu_domain;

	if (type != IOMMU_DOMAIN_UNMANAGED &&
	    type != IOMMU_DOMAIN_DMA &&
	    type != IOMMU_DOMAIN_IDENTITY)
		return NULL;

	/*
	 * Allocate the domain and initialise some of its data structures.
	 * We can't really do anything meaningful until we've added a
	 * master.
	 */
	smmu_domain = kzalloc(sizeof(*smmu_domain), GFP_KERNEL);
	if (!smmu_domain)
		return NULL;

	if (type == IOMMU_DOMAIN_DMA &&
	    iommu_get_dma_cookie(&smmu_domain->domain)) {
		kfree(smmu_domain);
		return NULL;
	}

	mutex_init(&smmu_domain->init_mutex);
	return &smmu_domain->domain;
}

static int arm_smmu_bitmap_alloc(unsigned long *map, int span)
{
	int idx, size = 1 << span;

	do {
		idx = find_first_zero_bit(map, size);
		if (idx == size)
			return -ENOSPC;
	} while (test_and_set_bit(idx, map));

	return idx;
}

static void arm_smmu_bitmap_free(unsigned long *map, int idx)
{
	clear_bit(idx, map);
}

static void arm_smmu_domain_free(struct iommu_domain *domain)
{
	struct arm_smmu_domain *smmu_domain = to_smmu_domain(domain);
	struct arm_smmu_device *smmu = smmu_domain->smmu;

	iommu_put_dma_cookie(domain);
	free_io_pgtable_ops(smmu_domain->pgtbl_ops);

	/* Free the CD and ASID, if we allocated them */
	if (smmu_domain->stage == ARM_SMMU_DOMAIN_S1) {
		struct arm_smmu_s1_cfg *cfg = &smmu_domain->s1_cfg;

		if (cfg->cdptr) {
			dmam_free_coherent(smmu_domain->smmu->dev,
					   CTXDESC_CD_DWORDS << 3,
					   cfg->cdptr,
					   cfg->cdptr_dma);

			arm_smmu_bitmap_free(smmu->asid_map, cfg->cd.asid);
		}
	} else {
		struct arm_smmu_s2_cfg *cfg = &smmu_domain->s2_cfg;
		if (cfg->vmid)
			arm_smmu_bitmap_free(smmu->vmid_map, cfg->vmid);
	}

	kfree(smmu_domain);
}

static int arm_smmu_domain_finalise_s1(struct arm_smmu_domain *smmu_domain,
				       struct io_pgtable_cfg *pgtbl_cfg)
{
	int ret;
	int asid;
	struct arm_smmu_device *smmu = smmu_domain->smmu;
	struct arm_smmu_s1_cfg *cfg = &smmu_domain->s1_cfg;

	asid = arm_smmu_bitmap_alloc(smmu->asid_map, smmu->asid_bits);
	if (asid < 0)
		return asid;

	cfg->cdptr = dmam_alloc_coherent(smmu->dev, CTXDESC_CD_DWORDS << 3,
					 &cfg->cdptr_dma,
					 GFP_KERNEL | __GFP_ZERO);
	if (!cfg->cdptr) {
		dev_warn(smmu->dev, "failed to allocate context descriptor\n");
		ret = -ENOMEM;
		goto out_free_asid;
	}

	cfg->cd.asid	= (u16)asid;
	cfg->cd.ttbr	= pgtbl_cfg->arm_lpae_s1_cfg.ttbr[0];
	cfg->cd.tcr	= pgtbl_cfg->arm_lpae_s1_cfg.tcr;
	cfg->cd.mair	= pgtbl_cfg->arm_lpae_s1_cfg.mair[0];
	return 0;

out_free_asid:
	arm_smmu_bitmap_free(smmu->asid_map, asid);
	return ret;
}

static int arm_smmu_domain_finalise_s2(struct arm_smmu_domain *smmu_domain,
				       struct io_pgtable_cfg *pgtbl_cfg)
{
	int vmid;
	struct arm_smmu_device *smmu = smmu_domain->smmu;
	struct arm_smmu_s2_cfg *cfg = &smmu_domain->s2_cfg;

	vmid = arm_smmu_bitmap_alloc(smmu->vmid_map, smmu->vmid_bits);
	if (vmid < 0)
		return vmid;

	cfg->vmid	= (u16)vmid;
	cfg->vttbr	= pgtbl_cfg->arm_lpae_s2_cfg.vttbr;
	cfg->vtcr	= pgtbl_cfg->arm_lpae_s2_cfg.vtcr;
	return 0;
}

static int arm_smmu_domain_finalise(struct iommu_domain *domain)
{
	int ret;
	unsigned long ias, oas;
	enum io_pgtable_fmt fmt;
	struct io_pgtable_cfg pgtbl_cfg;
	struct io_pgtable_ops *pgtbl_ops;
	int (*finalise_stage_fn)(struct arm_smmu_domain *,
				 struct io_pgtable_cfg *);
	struct arm_smmu_domain *smmu_domain = to_smmu_domain(domain);
	struct arm_smmu_device *smmu = smmu_domain->smmu;

	if (domain->type == IOMMU_DOMAIN_IDENTITY) {
		smmu_domain->stage = ARM_SMMU_DOMAIN_BYPASS;
		return 0;
	}

	/* Restrict the stage to what we can actually support */
	if (!(smmu->features & ARM_SMMU_FEAT_TRANS_S1))
		smmu_domain->stage = ARM_SMMU_DOMAIN_S2;
	if (!(smmu->features & ARM_SMMU_FEAT_TRANS_S2))
		smmu_domain->stage = ARM_SMMU_DOMAIN_S1;

	switch (smmu_domain->stage) {
	case ARM_SMMU_DOMAIN_S1:
		ias = VA_BITS;
		oas = smmu->ias;
		fmt = ARM_64_LPAE_S1;
		finalise_stage_fn = arm_smmu_domain_finalise_s1;
		break;
	case ARM_SMMU_DOMAIN_NESTED:
	case ARM_SMMU_DOMAIN_S2:
		ias = smmu->ias;
		oas = smmu->oas;
		fmt = ARM_64_LPAE_S2;
		finalise_stage_fn = arm_smmu_domain_finalise_s2;
		break;
	default:
		return -EINVAL;
	}

	pgtbl_cfg = (struct io_pgtable_cfg) {
		.pgsize_bitmap	= smmu->pgsize_bitmap,
		.ias		= ias,
		.oas		= oas,
		.tlb		= &arm_smmu_gather_ops,
		.iommu_dev	= smmu->dev,
	};

	if (smmu->features & ARM_SMMU_FEAT_COHERENCY)
		pgtbl_cfg.quirks = IO_PGTABLE_QUIRK_NO_DMA;

	pgtbl_ops = alloc_io_pgtable_ops(fmt, &pgtbl_cfg, smmu_domain);
	if (!pgtbl_ops)
		return -ENOMEM;

	domain->pgsize_bitmap = pgtbl_cfg.pgsize_bitmap;
	domain->geometry.aperture_end = (1UL << ias) - 1;
	domain->geometry.force_aperture = true;
	smmu_domain->pgtbl_ops = pgtbl_ops;

	ret = finalise_stage_fn(smmu_domain, &pgtbl_cfg);
	if (ret < 0)
		free_io_pgtable_ops(pgtbl_ops);

	return ret;
}

static __le64 *arm_smmu_get_step_for_sid(struct arm_smmu_device *smmu, u32 sid)
{
	__le64 *step;
	struct arm_smmu_strtab_cfg *cfg = &smmu->strtab_cfg;

	if (smmu->features & ARM_SMMU_FEAT_2_LVL_STRTAB) {
		struct arm_smmu_strtab_l1_desc *l1_desc;
		int idx;

		/* Two-level walk */
		idx = (sid >> STRTAB_SPLIT) * STRTAB_L1_DESC_DWORDS;
		l1_desc = &cfg->l1_desc[idx];
		idx = (sid & ((1 << STRTAB_SPLIT) - 1)) * STRTAB_STE_DWORDS;
		step = &l1_desc->l2ptr[idx];
	} else {
		/* Simple linear lookup */
		step = &cfg->strtab[sid * STRTAB_STE_DWORDS];
	}

	return step;
}

static void arm_smmu_install_ste_for_dev(struct iommu_fwspec *fwspec)
{
	int i;
	struct arm_smmu_master_data *master = fwspec->iommu_priv;
	struct arm_smmu_device *smmu = master->smmu;

	for (i = 0; i < fwspec->num_ids; ++i) {
		u32 sid = fwspec->ids[i];
		__le64 *step = arm_smmu_get_step_for_sid(smmu, sid);

		arm_smmu_write_strtab_ent(smmu, sid, step, &master->ste);
	}
}

static void arm_smmu_detach_dev(struct device *dev)
{
	struct arm_smmu_master_data *master = dev->iommu_fwspec->iommu_priv;

	master->ste.assigned = false;
	arm_smmu_install_ste_for_dev(dev->iommu_fwspec);
}

static int arm_smmu_attach_dev(struct iommu_domain *domain, struct device *dev)
{
	int ret = 0;
	struct arm_smmu_device *smmu;
	struct arm_smmu_domain *smmu_domain = to_smmu_domain(domain);
	struct arm_smmu_master_data *master;
	struct arm_smmu_strtab_ent *ste;

	if (!dev->iommu_fwspec)
		return -ENOENT;

	master = dev->iommu_fwspec->iommu_priv;
	smmu = master->smmu;
	ste = &master->ste;

	/* Already attached to a different domain? */
	if (ste->assigned)
		arm_smmu_detach_dev(dev);

	mutex_lock(&smmu_domain->init_mutex);

	if (!smmu_domain->smmu) {
		smmu_domain->smmu = smmu;
		ret = arm_smmu_domain_finalise(domain);
		if (ret) {
			smmu_domain->smmu = NULL;
			goto out_unlock;
		}
	} else if (smmu_domain->smmu != smmu) {
		dev_err(dev,
			"cannot attach to SMMU %s (upstream of %s)\n",
			dev_name(smmu_domain->smmu->dev),
			dev_name(smmu->dev));
		ret = -ENXIO;
		goto out_unlock;
	}

	ste->assigned = true;

	if (smmu_domain->stage == ARM_SMMU_DOMAIN_BYPASS) {
		ste->s1_cfg = NULL;
		ste->s2_cfg = NULL;
	} else if (smmu_domain->stage == ARM_SMMU_DOMAIN_S1) {
		ste->s1_cfg = &smmu_domain->s1_cfg;
		ste->s2_cfg = NULL;
		arm_smmu_write_ctx_desc(smmu, ste->s1_cfg);
	} else {
		ste->s1_cfg = NULL;
		ste->s2_cfg = &smmu_domain->s2_cfg;
	}

	arm_smmu_install_ste_for_dev(dev->iommu_fwspec);
out_unlock:
	mutex_unlock(&smmu_domain->init_mutex);
	return ret;
}

static int arm_smmu_map(struct iommu_domain *domain, unsigned long iova,
			phys_addr_t paddr, size_t size, int prot)
{
	struct io_pgtable_ops *ops = to_smmu_domain(domain)->pgtbl_ops;

	if (!ops)
		return -ENODEV;

	return ops->map(ops, iova, paddr, size, prot);
}

static size_t
arm_smmu_unmap(struct iommu_domain *domain, unsigned long iova, size_t size)
{
	struct io_pgtable_ops *ops = to_smmu_domain(domain)->pgtbl_ops;

	if (!ops)
		return 0;

	return ops->unmap(ops, iova, size);
}

static phys_addr_t
arm_smmu_iova_to_phys(struct iommu_domain *domain, dma_addr_t iova)
{
	struct io_pgtable_ops *ops = to_smmu_domain(domain)->pgtbl_ops;

	if (domain->type == IOMMU_DOMAIN_IDENTITY)
		return iova;

	if (!ops)
		return 0;

	return ops->iova_to_phys(ops, iova);
}

static struct platform_driver arm_smmu_driver;

static int arm_smmu_match_node(struct device *dev, void *data)
{
	return dev->fwnode == data;
}

static
struct arm_smmu_device *arm_smmu_get_by_fwnode(struct fwnode_handle *fwnode)
{
	struct device *dev = driver_find_device(&arm_smmu_driver.driver, NULL,
						fwnode, arm_smmu_match_node);
	put_device(dev);
	return dev ? dev_get_drvdata(dev) : NULL;
}

static bool arm_smmu_sid_in_range(struct arm_smmu_device *smmu, u32 sid)
{
	unsigned long limit = smmu->strtab_cfg.num_l1_ents;

	if (smmu->features & ARM_SMMU_FEAT_2_LVL_STRTAB)
		limit *= 1UL << STRTAB_SPLIT;

	return sid < limit;
}

static struct iommu_ops arm_smmu_ops;

static int arm_smmu_add_device(struct device *dev)
{
	int i, ret;
	struct arm_smmu_device *smmu;
	struct arm_smmu_master_data *master;
	struct iommu_fwspec *fwspec = dev->iommu_fwspec;
	struct iommu_group *group;

	if (!fwspec || fwspec->ops != &arm_smmu_ops)
		return -ENODEV;
	/*
	 * We _can_ actually withstand dodgy bus code re-calling add_device()
	 * without an intervening remove_device()/of_xlate() sequence, but
	 * we're not going to do so quietly...
	 */
	if (WARN_ON_ONCE(fwspec->iommu_priv)) {
		master = fwspec->iommu_priv;
		smmu = master->smmu;
	} else {
		smmu = arm_smmu_get_by_fwnode(fwspec->iommu_fwnode);
		if (!smmu)
			return -ENODEV;
		master = kzalloc(sizeof(*master), GFP_KERNEL);
		if (!master)
			return -ENOMEM;

		master->smmu = smmu;
		fwspec->iommu_priv = master;
	}

	/* Check the SIDs are in range of the SMMU and our stream table */
	for (i = 0; i < fwspec->num_ids; i++) {
		u32 sid = fwspec->ids[i];

		if (!arm_smmu_sid_in_range(smmu, sid))
			return -ERANGE;

		/* Ensure l2 strtab is initialised */
		if (smmu->features & ARM_SMMU_FEAT_2_LVL_STRTAB) {
			ret = arm_smmu_init_l2_strtab(smmu, sid);
			if (ret)
				return ret;
		}
	}

	group = iommu_group_get_for_dev(dev);
	if (!IS_ERR(group)) {
		iommu_group_put(group);
		iommu_device_link(&smmu->iommu, dev);
	}

	return PTR_ERR_OR_ZERO(group);
}

static void arm_smmu_remove_device(struct device *dev)
{
	struct iommu_fwspec *fwspec = dev->iommu_fwspec;
	struct arm_smmu_master_data *master;
	struct arm_smmu_device *smmu;

	if (!fwspec || fwspec->ops != &arm_smmu_ops)
		return;

	master = fwspec->iommu_priv;
	smmu = master->smmu;
	if (master && master->ste.assigned)
		arm_smmu_detach_dev(dev);
	iommu_group_remove_device(dev);
	iommu_device_unlink(&smmu->iommu, dev);
	kfree(master);
	iommu_fwspec_free(dev);
}

static struct iommu_group *arm_smmu_device_group(struct device *dev)
{
	struct iommu_group *group;

	/*
	 * We don't support devices sharing stream IDs other than PCI RID
	 * aliases, since the necessary ID-to-device lookup becomes rather
	 * impractical given a potential sparse 32-bit stream ID space.
	 */
	if (dev_is_pci(dev))
		group = pci_device_group(dev);
	else
		group = generic_device_group(dev);

	return group;
}

static int arm_smmu_domain_get_attr(struct iommu_domain *domain,
				    enum iommu_attr attr, void *data)
{
	struct arm_smmu_domain *smmu_domain = to_smmu_domain(domain);

	if (domain->type != IOMMU_DOMAIN_UNMANAGED)
		return -EINVAL;

	switch (attr) {
	case DOMAIN_ATTR_NESTING:
		*(int *)data = (smmu_domain->stage == ARM_SMMU_DOMAIN_NESTED);
		return 0;
	default:
		return -ENODEV;
	}
}

static int arm_smmu_domain_set_attr(struct iommu_domain *domain,
				    enum iommu_attr attr, void *data)
{
	int ret = 0;
	struct arm_smmu_domain *smmu_domain = to_smmu_domain(domain);

	if (domain->type != IOMMU_DOMAIN_UNMANAGED)
		return -EINVAL;

	mutex_lock(&smmu_domain->init_mutex);

	switch (attr) {
	case DOMAIN_ATTR_NESTING:
		if (smmu_domain->smmu) {
			ret = -EPERM;
			goto out_unlock;
		}

		if (*(int *)data)
			smmu_domain->stage = ARM_SMMU_DOMAIN_NESTED;
		else
			smmu_domain->stage = ARM_SMMU_DOMAIN_S1;

		break;
	default:
		ret = -ENODEV;
	}

out_unlock:
	mutex_unlock(&smmu_domain->init_mutex);
	return ret;
}

static int arm_smmu_of_xlate(struct device *dev, struct of_phandle_args *args)
{
	return iommu_fwspec_add_ids(dev, args->args, 1);
}

static void arm_smmu_get_resv_regions(struct device *dev,
				      struct list_head *head)
{
	struct iommu_resv_region *region;
	int prot = IOMMU_WRITE | IOMMU_NOEXEC | IOMMU_MMIO;

	region = iommu_alloc_resv_region(MSI_IOVA_BASE, MSI_IOVA_LENGTH,
					 prot, IOMMU_RESV_SW_MSI);
	if (!region)
		return;

	list_add_tail(&region->list, head);

	iommu_dma_get_resv_regions(dev, head);
}

static void arm_smmu_put_resv_regions(struct device *dev,
				      struct list_head *head)
{
	struct iommu_resv_region *entry, *next;

	list_for_each_entry_safe(entry, next, head, list)
		kfree(entry);
}

static struct iommu_ops arm_smmu_ops = {
	.capable		= arm_smmu_capable,
	.domain_alloc		= arm_smmu_domain_alloc,
	.domain_free		= arm_smmu_domain_free,
	.attach_dev		= arm_smmu_attach_dev,
	.map			= arm_smmu_map,
	.unmap			= arm_smmu_unmap,
	.map_sg			= default_iommu_map_sg,
	.iova_to_phys		= arm_smmu_iova_to_phys,
	.add_device		= arm_smmu_add_device,
	.remove_device		= arm_smmu_remove_device,
	.device_group		= arm_smmu_device_group,
	.domain_get_attr	= arm_smmu_domain_get_attr,
	.domain_set_attr	= arm_smmu_domain_set_attr,
	.of_xlate		= arm_smmu_of_xlate,
	.get_resv_regions	= arm_smmu_get_resv_regions,
	.put_resv_regions	= arm_smmu_put_resv_regions,
	.pgsize_bitmap		= -1UL, /* Restricted during device attach */
};

/* Probing and initialisation functions */
static int arm_smmu_init_one_queue(struct arm_smmu_device *smmu,
				   struct arm_smmu_queue *q,
				   unsigned long prod_off,
				   unsigned long cons_off,
				   size_t dwords)
{
	size_t qsz = ((1 << q->max_n_shift) * dwords) << 3;

	q->base = dmam_alloc_coherent(smmu->dev, qsz, &q->base_dma, GFP_KERNEL);
	if (!q->base) {
		dev_err(smmu->dev, "failed to allocate queue (0x%zx bytes)\n",
			qsz);
		return -ENOMEM;
	}

	q->prod_reg	= arm_smmu_page1_fixup(prod_off, smmu);
	q->cons_reg	= arm_smmu_page1_fixup(cons_off, smmu);
	q->ent_dwords	= dwords;

	q->q_base  = Q_BASE_RWA;
	q->q_base |= q->base_dma & Q_BASE_ADDR_MASK << Q_BASE_ADDR_SHIFT;
	q->q_base |= (q->max_n_shift & Q_BASE_LOG2SIZE_MASK)
		     << Q_BASE_LOG2SIZE_SHIFT;

	q->prod = q->cons = 0;
	return 0;
}

static int arm_smmu_init_queues(struct arm_smmu_device *smmu)
{
	int ret;

	/* cmdq */
	spin_lock_init(&smmu->cmdq.lock);
	ret = arm_smmu_init_one_queue(smmu, &smmu->cmdq.q, ARM_SMMU_CMDQ_PROD,
				      ARM_SMMU_CMDQ_CONS, CMDQ_ENT_DWORDS);
	if (ret)
		return ret;

	/* evtq */
	ret = arm_smmu_init_one_queue(smmu, &smmu->evtq.q, ARM_SMMU_EVTQ_PROD,
				      ARM_SMMU_EVTQ_CONS, EVTQ_ENT_DWORDS);
	if (ret)
		return ret;

	/* priq */
	if (!(smmu->features & ARM_SMMU_FEAT_PRI))
		return 0;

	return arm_smmu_init_one_queue(smmu, &smmu->priq.q, ARM_SMMU_PRIQ_PROD,
				       ARM_SMMU_PRIQ_CONS, PRIQ_ENT_DWORDS);
}

static int arm_smmu_init_l1_strtab(struct arm_smmu_device *smmu)
{
	unsigned int i;
	struct arm_smmu_strtab_cfg *cfg = &smmu->strtab_cfg;
	size_t size = sizeof(*cfg->l1_desc) * cfg->num_l1_ents;
	void *strtab = smmu->strtab_cfg.strtab;

	cfg->l1_desc = devm_kzalloc(smmu->dev, size, GFP_KERNEL);
	if (!cfg->l1_desc) {
		dev_err(smmu->dev, "failed to allocate l1 stream table desc\n");
		return -ENOMEM;
	}

	for (i = 0; i < cfg->num_l1_ents; ++i) {
		arm_smmu_write_strtab_l1_desc(strtab, &cfg->l1_desc[i]);
		strtab += STRTAB_L1_DESC_DWORDS << 3;
	}

	return 0;
}

static int arm_smmu_init_strtab_2lvl(struct arm_smmu_device *smmu)
{
	void *strtab;
	u64 reg;
	u32 size, l1size;
	struct arm_smmu_strtab_cfg *cfg = &smmu->strtab_cfg;

	/* Calculate the L1 size, capped to the SIDSIZE. */
	size = STRTAB_L1_SZ_SHIFT - (ilog2(STRTAB_L1_DESC_DWORDS) + 3);
	size = min(size, smmu->sid_bits - STRTAB_SPLIT);
	cfg->num_l1_ents = 1 << size;

	size += STRTAB_SPLIT;
	if (size < smmu->sid_bits)
		dev_warn(smmu->dev,
			 "2-level strtab only covers %u/%u bits of SID\n",
			 size, smmu->sid_bits);

	l1size = cfg->num_l1_ents * (STRTAB_L1_DESC_DWORDS << 3);
	strtab = dmam_alloc_coherent(smmu->dev, l1size, &cfg->strtab_dma,
				     GFP_KERNEL | __GFP_ZERO);
	if (!strtab) {
		dev_err(smmu->dev,
			"failed to allocate l1 stream table (%u bytes)\n",
			size);
		return -ENOMEM;
	}
	cfg->strtab = strtab;

	/* Configure strtab_base_cfg for 2 levels */
	reg  = STRTAB_BASE_CFG_FMT_2LVL;
	reg |= (size & STRTAB_BASE_CFG_LOG2SIZE_MASK)
		<< STRTAB_BASE_CFG_LOG2SIZE_SHIFT;
	reg |= (STRTAB_SPLIT & STRTAB_BASE_CFG_SPLIT_MASK)
		<< STRTAB_BASE_CFG_SPLIT_SHIFT;
	cfg->strtab_base_cfg = reg;

	return arm_smmu_init_l1_strtab(smmu);
}

static int arm_smmu_init_strtab_linear(struct arm_smmu_device *smmu)
{
	void *strtab;
	u64 reg;
	u32 size;
	struct arm_smmu_strtab_cfg *cfg = &smmu->strtab_cfg;

	size = (1 << smmu->sid_bits) * (STRTAB_STE_DWORDS << 3);
	strtab = dmam_alloc_coherent(smmu->dev, size, &cfg->strtab_dma,
				     GFP_KERNEL | __GFP_ZERO);
	if (!strtab) {
		dev_err(smmu->dev,
			"failed to allocate linear stream table (%u bytes)\n",
			size);
		return -ENOMEM;
	}
	cfg->strtab = strtab;
	cfg->num_l1_ents = 1 << smmu->sid_bits;

	/* Configure strtab_base_cfg for a linear table covering all SIDs */
	reg  = STRTAB_BASE_CFG_FMT_LINEAR;
	reg |= (smmu->sid_bits & STRTAB_BASE_CFG_LOG2SIZE_MASK)
		<< STRTAB_BASE_CFG_LOG2SIZE_SHIFT;
	cfg->strtab_base_cfg = reg;

	arm_smmu_init_bypass_stes(strtab, cfg->num_l1_ents);
	return 0;
}

static int arm_smmu_init_strtab(struct arm_smmu_device *smmu)
{
	u64 reg;
	int ret;

	if (smmu->features & ARM_SMMU_FEAT_2_LVL_STRTAB)
		ret = arm_smmu_init_strtab_2lvl(smmu);
	else
		ret = arm_smmu_init_strtab_linear(smmu);

	if (ret)
		return ret;

	/* Set the strtab base address */
	reg  = smmu->strtab_cfg.strtab_dma &
	       STRTAB_BASE_ADDR_MASK << STRTAB_BASE_ADDR_SHIFT;
	reg |= STRTAB_BASE_RA;
	smmu->strtab_cfg.strtab_base = reg;

	/* Allocate the first VMID for stage-2 bypass STEs */
	set_bit(0, smmu->vmid_map);
	return 0;
}

static int arm_smmu_init_structures(struct arm_smmu_device *smmu)
{
	int ret;

	ret = arm_smmu_init_queues(smmu);
	if (ret)
		return ret;

	return arm_smmu_init_strtab(smmu);
}

static int arm_smmu_write_reg_sync(struct arm_smmu_device *smmu, u32 val,
				   unsigned int reg_off, unsigned int ack_off)
{
	u32 reg;

	writel_relaxed(val, smmu->base + reg_off);
	return readl_relaxed_poll_timeout(smmu->base + ack_off, reg, reg == val,
					  1, ARM_SMMU_POLL_TIMEOUT_US);
}

/* GBPA is "special" */
static int arm_smmu_update_gbpa(struct arm_smmu_device *smmu, u32 set, u32 clr)
{
	int ret;
	u32 reg, __iomem *gbpa = smmu->base + ARM_SMMU_GBPA;

	ret = readl_relaxed_poll_timeout(gbpa, reg, !(reg & GBPA_UPDATE),
					 1, ARM_SMMU_POLL_TIMEOUT_US);
	if (ret)
		return ret;

	reg &= ~clr;
	reg |= set;
	writel_relaxed(reg | GBPA_UPDATE, gbpa);
	return readl_relaxed_poll_timeout(gbpa, reg, !(reg & GBPA_UPDATE),
					  1, ARM_SMMU_POLL_TIMEOUT_US);
}

static void arm_smmu_free_msis(void *data)
{
	struct device *dev = data;
	platform_msi_domain_free_irqs(dev);
}

static void arm_smmu_write_msi_msg(struct msi_desc *desc, struct msi_msg *msg)
{
	phys_addr_t doorbell;
	struct device *dev = msi_desc_to_dev(desc);
	struct arm_smmu_device *smmu = dev_get_drvdata(dev);
	phys_addr_t *cfg = arm_smmu_msi_cfg[desc->platform.msi_index];

	doorbell = (((u64)msg->address_hi) << 32) | msg->address_lo;
	doorbell &= MSI_CFG0_ADDR_MASK << MSI_CFG0_ADDR_SHIFT;

	writeq_relaxed(doorbell, smmu->base + cfg[0]);
	writel_relaxed(msg->data, smmu->base + cfg[1]);
	writel_relaxed(MSI_CFG2_MEMATTR_DEVICE_nGnRE, smmu->base + cfg[2]);
}

static void arm_smmu_setup_msis(struct arm_smmu_device *smmu)
{
	struct msi_desc *desc;
	int ret, nvec = ARM_SMMU_MAX_MSIS;
	struct device *dev = smmu->dev;

	/* Clear the MSI address regs */
	writeq_relaxed(0, smmu->base + ARM_SMMU_GERROR_IRQ_CFG0);
	writeq_relaxed(0, smmu->base + ARM_SMMU_EVTQ_IRQ_CFG0);

	if (smmu->features & ARM_SMMU_FEAT_PRI)
		writeq_relaxed(0, smmu->base + ARM_SMMU_PRIQ_IRQ_CFG0);
	else
		nvec--;

	if (!(smmu->features & ARM_SMMU_FEAT_MSI))
		return;

	/* Allocate MSIs for evtq, gerror and priq. Ignore cmdq */
	ret = platform_msi_domain_alloc_irqs(dev, nvec, arm_smmu_write_msi_msg);
	if (ret) {
		dev_warn(dev, "failed to allocate MSIs\n");
		return;
	}

	for_each_msi_entry(desc, dev) {
		switch (desc->platform.msi_index) {
		case EVTQ_MSI_INDEX:
			smmu->evtq.q.irq = desc->irq;
			break;
		case GERROR_MSI_INDEX:
			smmu->gerr_irq = desc->irq;
			break;
		case PRIQ_MSI_INDEX:
			smmu->priq.q.irq = desc->irq;
			break;
		default:	/* Unknown */
			continue;
		}
	}

	/* Add callback to free MSIs on teardown */
	devm_add_action(dev, arm_smmu_free_msis, dev);
}

static void arm_smmu_setup_unique_irqs(struct arm_smmu_device *smmu)
{
	int irq, ret;

	arm_smmu_setup_msis(smmu);

	/* Request interrupt lines */
	irq = smmu->evtq.q.irq;
	if (irq) {
		ret = devm_request_threaded_irq(smmu->dev, irq, NULL,
						arm_smmu_evtq_thread,
						IRQF_ONESHOT,
						"arm-smmu-v3-evtq", smmu);
		if (ret < 0)
			dev_warn(smmu->dev, "failed to enable evtq irq\n");
	}

	irq = smmu->cmdq.q.irq;
	if (irq) {
		ret = devm_request_irq(smmu->dev, irq,
				       arm_smmu_cmdq_sync_handler, 0,
				       "arm-smmu-v3-cmdq-sync", smmu);
		if (ret < 0)
			dev_warn(smmu->dev, "failed to enable cmdq-sync irq\n");
	}

	irq = smmu->gerr_irq;
	if (irq) {
		ret = devm_request_irq(smmu->dev, irq, arm_smmu_gerror_handler,
				       0, "arm-smmu-v3-gerror", smmu);
		if (ret < 0)
			dev_warn(smmu->dev, "failed to enable gerror irq\n");
	}

	if (smmu->features & ARM_SMMU_FEAT_PRI) {
		irq = smmu->priq.q.irq;
		if (irq) {
			ret = devm_request_threaded_irq(smmu->dev, irq, NULL,
							arm_smmu_priq_thread,
							IRQF_ONESHOT,
							"arm-smmu-v3-priq",
							smmu);
			if (ret < 0)
				dev_warn(smmu->dev,
					 "failed to enable priq irq\n");
		}
	}
}

static int arm_smmu_setup_irqs(struct arm_smmu_device *smmu)
{
	int ret, irq;
	u32 irqen_flags = IRQ_CTRL_EVTQ_IRQEN | IRQ_CTRL_GERROR_IRQEN;

	/* Disable IRQs first */
	ret = arm_smmu_write_reg_sync(smmu, 0, ARM_SMMU_IRQ_CTRL,
				      ARM_SMMU_IRQ_CTRLACK);
	if (ret) {
		dev_err(smmu->dev, "failed to disable irqs\n");
		return ret;
	}

	irq = smmu->combined_irq;
	if (irq) {
		/*
		 * Cavium ThunderX2 implementation doesn't not support unique
		 * irq lines. Use single irq line for all the SMMUv3 interrupts.
		 */
		ret = devm_request_threaded_irq(smmu->dev, irq,
					arm_smmu_combined_irq_handler,
					arm_smmu_combined_irq_thread,
					IRQF_ONESHOT,
					"arm-smmu-v3-combined-irq", smmu);
		if (ret < 0)
			dev_warn(smmu->dev, "failed to enable combined irq\n");
	} else
		arm_smmu_setup_unique_irqs(smmu);

	if (smmu->features & ARM_SMMU_FEAT_PRI)
		irqen_flags |= IRQ_CTRL_PRIQ_IRQEN;

	/* Enable interrupt generation on the SMMU */
	ret = arm_smmu_write_reg_sync(smmu, irqen_flags,
				      ARM_SMMU_IRQ_CTRL, ARM_SMMU_IRQ_CTRLACK);
	if (ret)
		dev_warn(smmu->dev, "failed to enable irqs\n");

	return 0;
}

static int arm_smmu_device_disable(struct arm_smmu_device *smmu)
{
	int ret;

	ret = arm_smmu_write_reg_sync(smmu, 0, ARM_SMMU_CR0, ARM_SMMU_CR0ACK);
	if (ret)
		dev_err(smmu->dev, "failed to clear cr0\n");

	return ret;
}

static int arm_smmu_device_reset(struct arm_smmu_device *smmu, bool bypass)
{
	int ret;
	u32 reg, enables;
	struct arm_smmu_cmdq_ent cmd;

	/* Clear CR0 and sync (disables SMMU and queue processing) */
	reg = readl_relaxed(smmu->base + ARM_SMMU_CR0);
	if (reg & CR0_SMMUEN)
		dev_warn(smmu->dev, "SMMU currently enabled! Resetting...\n");

	ret = arm_smmu_device_disable(smmu);
	if (ret)
		return ret;

	/* CR1 (table and queue memory attributes) */
	reg = (CR1_SH_ISH << CR1_TABLE_SH_SHIFT) |
	      (CR1_CACHE_WB << CR1_TABLE_OC_SHIFT) |
	      (CR1_CACHE_WB << CR1_TABLE_IC_SHIFT) |
	      (CR1_SH_ISH << CR1_QUEUE_SH_SHIFT) |
	      (CR1_CACHE_WB << CR1_QUEUE_OC_SHIFT) |
	      (CR1_CACHE_WB << CR1_QUEUE_IC_SHIFT);
	writel_relaxed(reg, smmu->base + ARM_SMMU_CR1);

	/* CR2 (random crap) */
	reg = CR2_PTM | CR2_RECINVSID | CR2_E2H;
	writel_relaxed(reg, smmu->base + ARM_SMMU_CR2);

	/* Stream table */
	writeq_relaxed(smmu->strtab_cfg.strtab_base,
		       smmu->base + ARM_SMMU_STRTAB_BASE);
	writel_relaxed(smmu->strtab_cfg.strtab_base_cfg,
		       smmu->base + ARM_SMMU_STRTAB_BASE_CFG);

	/* Command queue */
	writeq_relaxed(smmu->cmdq.q.q_base, smmu->base + ARM_SMMU_CMDQ_BASE);
	writel_relaxed(smmu->cmdq.q.prod, smmu->base + ARM_SMMU_CMDQ_PROD);
	writel_relaxed(smmu->cmdq.q.cons, smmu->base + ARM_SMMU_CMDQ_CONS);

	enables = CR0_CMDQEN;
	ret = arm_smmu_write_reg_sync(smmu, enables, ARM_SMMU_CR0,
				      ARM_SMMU_CR0ACK);
	if (ret) {
		dev_err(smmu->dev, "failed to enable command queue\n");
		return ret;
	}

	/* Invalidate any cached configuration */
	cmd.opcode = CMDQ_OP_CFGI_ALL;
	arm_smmu_cmdq_issue_cmd(smmu, &cmd);
	cmd.opcode = CMDQ_OP_CMD_SYNC;
	arm_smmu_cmdq_issue_cmd(smmu, &cmd);

	/* Invalidate any stale TLB entries */
	if (smmu->features & ARM_SMMU_FEAT_HYP) {
		cmd.opcode = CMDQ_OP_TLBI_EL2_ALL;
		arm_smmu_cmdq_issue_cmd(smmu, &cmd);
	}

	cmd.opcode = CMDQ_OP_TLBI_NSNH_ALL;
	arm_smmu_cmdq_issue_cmd(smmu, &cmd);
	cmd.opcode = CMDQ_OP_CMD_SYNC;
	arm_smmu_cmdq_issue_cmd(smmu, &cmd);

	/* Event queue */
	writeq_relaxed(smmu->evtq.q.q_base, smmu->base + ARM_SMMU_EVTQ_BASE);
	writel_relaxed(smmu->evtq.q.prod,
		       arm_smmu_page1_fixup(ARM_SMMU_EVTQ_PROD, smmu));
	writel_relaxed(smmu->evtq.q.cons,
		       arm_smmu_page1_fixup(ARM_SMMU_EVTQ_CONS, smmu));

	enables |= CR0_EVTQEN;
	ret = arm_smmu_write_reg_sync(smmu, enables, ARM_SMMU_CR0,
				      ARM_SMMU_CR0ACK);
	if (ret) {
		dev_err(smmu->dev, "failed to enable event queue\n");
		return ret;
	}

	/* PRI queue */
	if (smmu->features & ARM_SMMU_FEAT_PRI) {
		writeq_relaxed(smmu->priq.q.q_base,
			       smmu->base + ARM_SMMU_PRIQ_BASE);
		writel_relaxed(smmu->priq.q.prod,
			       arm_smmu_page1_fixup(ARM_SMMU_PRIQ_PROD, smmu));
		writel_relaxed(smmu->priq.q.cons,
			       arm_smmu_page1_fixup(ARM_SMMU_PRIQ_CONS, smmu));

		enables |= CR0_PRIQEN;
		ret = arm_smmu_write_reg_sync(smmu, enables, ARM_SMMU_CR0,
					      ARM_SMMU_CR0ACK);
		if (ret) {
			dev_err(smmu->dev, "failed to enable PRI queue\n");
			return ret;
		}
	}

	ret = arm_smmu_setup_irqs(smmu);
	if (ret) {
		dev_err(smmu->dev, "failed to setup irqs\n");
		return ret;
	}


	/* Enable the SMMU interface, or ensure bypass */
	if (!bypass || disable_bypass) {
		enables |= CR0_SMMUEN;
	} else {
		ret = arm_smmu_update_gbpa(smmu, 0, GBPA_ABORT);
		if (ret) {
			dev_err(smmu->dev, "GBPA not responding to update\n");
			return ret;
		}
	}
	ret = arm_smmu_write_reg_sync(smmu, enables, ARM_SMMU_CR0,
				      ARM_SMMU_CR0ACK);
	if (ret) {
		dev_err(smmu->dev, "failed to enable SMMU interface\n");
		return ret;
	}

	return 0;
}

static int arm_smmu_device_hw_probe(struct arm_smmu_device *smmu)
{
	u32 reg;
	bool coherent = smmu->features & ARM_SMMU_FEAT_COHERENCY;

	/* IDR0 */
	reg = readl_relaxed(smmu->base + ARM_SMMU_IDR0);

	/* 2-level structures */
	if ((reg & IDR0_ST_LVL_MASK << IDR0_ST_LVL_SHIFT) == IDR0_ST_LVL_2LVL)
		smmu->features |= ARM_SMMU_FEAT_2_LVL_STRTAB;

	if (reg & IDR0_CD2L)
		smmu->features |= ARM_SMMU_FEAT_2_LVL_CDTAB;

	/*
	 * Translation table endianness.
	 * We currently require the same endianness as the CPU, but this
	 * could be changed later by adding a new IO_PGTABLE_QUIRK.
	 */
	switch (reg & IDR0_TTENDIAN_MASK << IDR0_TTENDIAN_SHIFT) {
	case IDR0_TTENDIAN_MIXED:
		smmu->features |= ARM_SMMU_FEAT_TT_LE | ARM_SMMU_FEAT_TT_BE;
		break;
#ifdef __BIG_ENDIAN
	case IDR0_TTENDIAN_BE:
		smmu->features |= ARM_SMMU_FEAT_TT_BE;
		break;
#else
	case IDR0_TTENDIAN_LE:
		smmu->features |= ARM_SMMU_FEAT_TT_LE;
		break;
#endif
	default:
		dev_err(smmu->dev, "unknown/unsupported TT endianness!\n");
		return -ENXIO;
	}

	/* Boolean feature flags */
	if (IS_ENABLED(CONFIG_PCI_PRI) && reg & IDR0_PRI)
		smmu->features |= ARM_SMMU_FEAT_PRI;

	if (IS_ENABLED(CONFIG_PCI_ATS) && reg & IDR0_ATS)
		smmu->features |= ARM_SMMU_FEAT_ATS;

	if (reg & IDR0_SEV)
		smmu->features |= ARM_SMMU_FEAT_SEV;

	if (reg & IDR0_MSI)
		smmu->features |= ARM_SMMU_FEAT_MSI;

	if (reg & IDR0_HYP)
		smmu->features |= ARM_SMMU_FEAT_HYP;

	/*
	 * The coherency feature as set by FW is used in preference to the ID
	 * register, but warn on mismatch.
	 */
	if (!!(reg & IDR0_COHACC) != coherent)
		dev_warn(smmu->dev, "IDR0.COHACC overridden by dma-coherent property (%s)\n",
			 coherent ? "true" : "false");

	switch (reg & IDR0_STALL_MODEL_MASK << IDR0_STALL_MODEL_SHIFT) {
	case IDR0_STALL_MODEL_STALL:
		/* Fallthrough */
	case IDR0_STALL_MODEL_FORCE:
		smmu->features |= ARM_SMMU_FEAT_STALLS;
	}

	if (reg & IDR0_S1P)
		smmu->features |= ARM_SMMU_FEAT_TRANS_S1;

	if (reg & IDR0_S2P)
		smmu->features |= ARM_SMMU_FEAT_TRANS_S2;

	if (!(reg & (IDR0_S1P | IDR0_S2P))) {
		dev_err(smmu->dev, "no translation support!\n");
		return -ENXIO;
	}

	/* We only support the AArch64 table format at present */
	switch (reg & IDR0_TTF_MASK << IDR0_TTF_SHIFT) {
	case IDR0_TTF_AARCH32_64:
		smmu->ias = 40;
		/* Fallthrough */
	case IDR0_TTF_AARCH64:
		break;
	default:
		dev_err(smmu->dev, "AArch64 table format not supported!\n");
		return -ENXIO;
	}

	/* ASID/VMID sizes */
	smmu->asid_bits = reg & IDR0_ASID16 ? 16 : 8;
	smmu->vmid_bits = reg & IDR0_VMID16 ? 16 : 8;

	/* IDR1 */
	reg = readl_relaxed(smmu->base + ARM_SMMU_IDR1);
	if (reg & (IDR1_TABLES_PRESET | IDR1_QUEUES_PRESET | IDR1_REL)) {
		dev_err(smmu->dev, "embedded implementation not supported\n");
		return -ENXIO;
	}

	/* Queue sizes, capped at 4k */
	smmu->cmdq.q.max_n_shift = min((u32)CMDQ_MAX_SZ_SHIFT,
				       reg >> IDR1_CMDQ_SHIFT & IDR1_CMDQ_MASK);
	if (!smmu->cmdq.q.max_n_shift) {
		/* Odd alignment restrictions on the base, so ignore for now */
		dev_err(smmu->dev, "unit-length command queue not supported\n");
		return -ENXIO;
	}

	smmu->evtq.q.max_n_shift = min((u32)EVTQ_MAX_SZ_SHIFT,
				       reg >> IDR1_EVTQ_SHIFT & IDR1_EVTQ_MASK);
	smmu->priq.q.max_n_shift = min((u32)PRIQ_MAX_SZ_SHIFT,
				       reg >> IDR1_PRIQ_SHIFT & IDR1_PRIQ_MASK);

	/* SID/SSID sizes */
	smmu->ssid_bits = reg >> IDR1_SSID_SHIFT & IDR1_SSID_MASK;
	smmu->sid_bits = reg >> IDR1_SID_SHIFT & IDR1_SID_MASK;

	/*
	 * If the SMMU supports fewer bits than would fill a single L2 stream
	 * table, use a linear table instead.
	 */
	if (smmu->sid_bits <= STRTAB_SPLIT)
		smmu->features &= ~ARM_SMMU_FEAT_2_LVL_STRTAB;

	/* IDR5 */
	reg = readl_relaxed(smmu->base + ARM_SMMU_IDR5);

	/* Maximum number of outstanding stalls */
	smmu->evtq.max_stalls = reg >> IDR5_STALL_MAX_SHIFT
				& IDR5_STALL_MAX_MASK;

	/* Page sizes */
	if (reg & IDR5_GRAN64K)
		smmu->pgsize_bitmap |= SZ_64K | SZ_512M;
	if (reg & IDR5_GRAN16K)
		smmu->pgsize_bitmap |= SZ_16K | SZ_32M;
	if (reg & IDR5_GRAN4K)
		smmu->pgsize_bitmap |= SZ_4K | SZ_2M | SZ_1G;

	if (arm_smmu_ops.pgsize_bitmap == -1UL)
		arm_smmu_ops.pgsize_bitmap = smmu->pgsize_bitmap;
	else
		arm_smmu_ops.pgsize_bitmap |= smmu->pgsize_bitmap;

	/* Output address size */
	switch (reg & IDR5_OAS_MASK << IDR5_OAS_SHIFT) {
	case IDR5_OAS_32_BIT:
		smmu->oas = 32;
		break;
	case IDR5_OAS_36_BIT:
		smmu->oas = 36;
		break;
	case IDR5_OAS_40_BIT:
		smmu->oas = 40;
		break;
	case IDR5_OAS_42_BIT:
		smmu->oas = 42;
		break;
	case IDR5_OAS_44_BIT:
		smmu->oas = 44;
		break;
	default:
		dev_info(smmu->dev,
			"unknown output address size. Truncating to 48-bit\n");
		/* Fallthrough */
	case IDR5_OAS_48_BIT:
		smmu->oas = 48;
	}

	/* Set the DMA mask for our table walker */
	if (dma_set_mask_and_coherent(smmu->dev, DMA_BIT_MASK(smmu->oas)))
		dev_warn(smmu->dev,
			 "failed to set DMA mask for table walker\n");

	smmu->ias = max(smmu->ias, smmu->oas);

	dev_info(smmu->dev, "ias %lu-bit, oas %lu-bit (features 0x%08x)\n",
		 smmu->ias, smmu->oas, smmu->features);
	return 0;
}

#ifdef CONFIG_ACPI
static void acpi_smmu_get_options(u32 model, struct arm_smmu_device *smmu)
{
	switch (model) {
	case ACPI_IORT_SMMU_V3_CAVIUM_CN99XX:
		smmu->options |= ARM_SMMU_OPT_PAGE0_REGS_ONLY;
		break;
	case ACPI_IORT_SMMU_HISILICON_HI161X:
		smmu->options |= ARM_SMMU_OPT_SKIP_PREFETCH;
		break;
	}

	dev_notice(smmu->dev, "option mask 0x%x\n", smmu->options);
}

static int arm_smmu_device_acpi_probe(struct platform_device *pdev,
				      struct arm_smmu_device *smmu)
{
	struct acpi_iort_smmu_v3 *iort_smmu;
	struct device *dev = smmu->dev;
	struct acpi_iort_node *node;

	node = *(struct acpi_iort_node **)dev_get_platdata(dev);

	/* Retrieve SMMUv3 specific data */
	iort_smmu = (struct acpi_iort_smmu_v3 *)node->node_data;

	acpi_smmu_get_options(iort_smmu->model, smmu);

	if (iort_smmu->flags & ACPI_IORT_SMMU_V3_COHACC_OVERRIDE)
		smmu->features |= ARM_SMMU_FEAT_COHERENCY;

	return 0;
}
#else
static inline int arm_smmu_device_acpi_probe(struct platform_device *pdev,
					     struct arm_smmu_device *smmu)
{
	return -ENODEV;
}
#endif

static int arm_smmu_device_dt_probe(struct platform_device *pdev,
				    struct arm_smmu_device *smmu)
{
	struct device *dev = &pdev->dev;
	u32 cells;
	int ret = -EINVAL;

	if (of_property_read_u32(dev->of_node, "#iommu-cells", &cells))
		dev_err(dev, "missing #iommu-cells property\n");
	else if (cells != 1)
		dev_err(dev, "invalid #iommu-cells value (%d)\n", cells);
	else
		ret = 0;

	parse_driver_options(smmu);

	if (of_dma_is_coherent(dev->of_node))
		smmu->features |= ARM_SMMU_FEAT_COHERENCY;

	return ret;
}

static unsigned long arm_smmu_resource_size(struct arm_smmu_device *smmu)
{
	if (smmu->options & ARM_SMMU_OPT_PAGE0_REGS_ONLY)
		return SZ_64K;
	else
		return SZ_128K;
}

static int arm_smmu_device_probe(struct platform_device *pdev)
{
	int irq, ret;
	struct resource *res;
	resource_size_t ioaddr;
	struct arm_smmu_device *smmu;
	struct device *dev = &pdev->dev;
	bool bypass;

	smmu = devm_kzalloc(dev, sizeof(*smmu), GFP_KERNEL);
	if (!smmu) {
		dev_err(dev, "failed to allocate arm_smmu_device\n");
		return -ENOMEM;
	}
	smmu->dev = dev;

	if (dev->of_node) {
		ret = arm_smmu_device_dt_probe(pdev, smmu);
	} else {
		ret = arm_smmu_device_acpi_probe(pdev, smmu);
		if (ret == -ENODEV)
			return ret;
	}

	/* Set bypass mode according to firmware probing result */
	bypass = !!ret;

	/* Base address */
	res = platform_get_resource(pdev, IORESOURCE_MEM, 0);
	if (resource_size(res) + 1 < arm_smmu_resource_size(smmu)) {
		dev_err(dev, "MMIO region too small (%pr)\n", res);
		return -EINVAL;
	}
	ioaddr = res->start;

	smmu->base = devm_ioremap_resource(dev, res);
	if (IS_ERR(smmu->base))
		return PTR_ERR(smmu->base);

	/* Interrupt lines */

	irq = platform_get_irq_byname(pdev, "combined");
	if (irq > 0)
		smmu->combined_irq = irq;
	else {
		irq = platform_get_irq_byname(pdev, "eventq");
		if (irq > 0)
			smmu->evtq.q.irq = irq;

		irq = platform_get_irq_byname(pdev, "priq");
		if (irq > 0)
			smmu->priq.q.irq = irq;

		irq = platform_get_irq_byname(pdev, "cmdq-sync");
		if (irq > 0)
			smmu->cmdq.q.irq = irq;

		irq = platform_get_irq_byname(pdev, "gerror");
		if (irq > 0)
			smmu->gerr_irq = irq;
	}
	/* Probe the h/w */
	ret = arm_smmu_device_hw_probe(smmu);
	if (ret)
		return ret;

	/* Initialise in-memory data structures */
	ret = arm_smmu_init_structures(smmu);
	if (ret)
		return ret;

	/* Record our private device structure */
	platform_set_drvdata(pdev, smmu);

	/* Reset the device */
	ret = arm_smmu_device_reset(smmu, bypass);
	if (ret)
		return ret;

	/* And we're up. Go go go! */
	ret = iommu_device_sysfs_add(&smmu->iommu, dev, NULL,
				     "smmu3.%pa", &ioaddr);
	if (ret)
		return ret;

	iommu_device_set_ops(&smmu->iommu, &arm_smmu_ops);
	iommu_device_set_fwnode(&smmu->iommu, dev->fwnode);

	ret = iommu_device_register(&smmu->iommu);
	if (ret) {
		dev_err(dev, "Failed to register iommu\n");
		return ret;
	}

#ifdef CONFIG_PCI
	if (pci_bus_type.iommu_ops != &arm_smmu_ops) {
		pci_request_acs();
		ret = bus_set_iommu(&pci_bus_type, &arm_smmu_ops);
		if (ret)
			return ret;
	}
#endif
#ifdef CONFIG_ARM_AMBA
	if (amba_bustype.iommu_ops != &arm_smmu_ops) {
		ret = bus_set_iommu(&amba_bustype, &arm_smmu_ops);
		if (ret)
			return ret;
	}
#endif
	if (platform_bus_type.iommu_ops != &arm_smmu_ops) {
		ret = bus_set_iommu(&platform_bus_type, &arm_smmu_ops);
		if (ret)
			return ret;
	}
	return 0;
}

static int arm_smmu_device_remove(struct platform_device *pdev)
{
	struct arm_smmu_device *smmu = platform_get_drvdata(pdev);

	arm_smmu_device_disable(smmu);

	return 0;
}

<<<<<<< HEAD
=======
static void arm_smmu_device_shutdown(struct platform_device *pdev)
{
	arm_smmu_device_remove(pdev);
}

>>>>>>> bb176f67
static const struct of_device_id arm_smmu_of_match[] = {
	{ .compatible = "arm,smmu-v3", },
	{ },
};
MODULE_DEVICE_TABLE(of, arm_smmu_of_match);

static struct platform_driver arm_smmu_driver = {
	.driver	= {
		.name		= "arm-smmu-v3",
		.of_match_table	= of_match_ptr(arm_smmu_of_match),
	},
	.probe	= arm_smmu_device_probe,
	.remove	= arm_smmu_device_remove,
	.shutdown = arm_smmu_device_shutdown,
};
module_platform_driver(arm_smmu_driver);

IOMMU_OF_DECLARE(arm_smmuv3, "arm,smmu-v3", NULL);

MODULE_DESCRIPTION("IOMMU API for ARM architected SMMUv3 implementations");
MODULE_AUTHOR("Will Deacon <will.deacon@arm.com>");
MODULE_LICENSE("GPL v2");<|MERGE_RESOLUTION|>--- conflicted
+++ resolved
@@ -2856,14 +2856,11 @@
 	return 0;
 }
 
-<<<<<<< HEAD
-=======
 static void arm_smmu_device_shutdown(struct platform_device *pdev)
 {
 	arm_smmu_device_remove(pdev);
 }
 
->>>>>>> bb176f67
 static const struct of_device_id arm_smmu_of_match[] = {
 	{ .compatible = "arm,smmu-v3", },
 	{ },
