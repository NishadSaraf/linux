/*
 * Copyright 2014 Advanced Micro Devices, Inc.
 *
 * Permission is hereby granted, free of charge, to any person obtaining a
 * copy of this software and associated documentation files (the "Software"),
 * to deal in the Software without restriction, including without limitation
 * the rights to use, copy, modify, merge, publish, distribute, sublicense,
 * and/or sell copies of the Software, and to permit persons to whom the
 * Software is furnished to do so, subject to the following conditions:
 *
 * The above copyright notice and this permission notice shall be included in
 * all copies or substantial portions of the Software.
 *
 * THE SOFTWARE IS PROVIDED "AS IS", WITHOUT WARRANTY OF ANY KIND, EXPRESS OR
 * IMPLIED, INCLUDING BUT NOT LIMITED TO THE WARRANTIES OF MERCHANTABILITY,
 * FITNESS FOR A PARTICULAR PURPOSE AND NONINFRINGEMENT.  IN NO EVENT SHALL
 * THE COPYRIGHT HOLDER(S) OR AUTHOR(S) BE LIABLE FOR ANY CLAIM, DAMAGES OR
 * OTHER LIABILITY, WHETHER IN AN ACTION OF CONTRACT, TORT OR OTHERWISE,
 * ARISING FROM, OUT OF OR IN CONNECTION WITH THE SOFTWARE OR THE USE OR
 * OTHER DEALINGS IN THE SOFTWARE.
 */

/* amdgpu_amdkfd.h defines the private interface between amdgpu and amdkfd. */

#ifndef AMDGPU_AMDKFD_H_INCLUDED
#define AMDGPU_AMDKFD_H_INCLUDED

#include <linux/types.h>
#include <linux/mm.h>
#include <linux/mmu_context.h>
#include <linux/workqueue.h>
#include <kgd_kfd_interface.h>
#include <drm/ttm/ttm_execbuf_util.h>
#include "amdgpu_sync.h"
#include "amdgpu_vm.h"

extern const struct kgd2kfd_calls *kgd2kfd;

struct amdgpu_device;

struct kfd_bo_va_list {
	struct list_head bo_list;
	struct amdgpu_bo_va *bo_va;
	void *kgd_dev;
	bool is_mapped;
	uint64_t va;
	uint64_t pte_flags;
};

struct kgd_mem {
	struct mutex lock;
	struct amdgpu_bo *bo;
	struct list_head bo_va_list;
	/* protected by amdkfd_process_info.lock */
	struct ttm_validate_buffer validate_list;
	struct ttm_validate_buffer resv_list;
	uint32_t domain;
	unsigned int mapped_to_gpu_memory;
	uint64_t va;

	uint32_t mapping_flags;

	atomic_t invalid;
	struct amdkfd_process_info *process_info;
	struct page **user_pages;

	struct amdgpu_sync sync;

	bool aql_queue;
};

/* KFD Memory Eviction */
struct amdgpu_amdkfd_fence {
	struct dma_fence base;
	struct mm_struct *mm;
	spinlock_t lock;
	char timeline_name[TASK_COMM_LEN];
};

struct amdgpu_amdkfd_fence *amdgpu_amdkfd_fence_create(u64 context,
						       struct mm_struct *mm);
bool amdkfd_fence_check_mm(struct dma_fence *f, struct mm_struct *mm);
struct amdgpu_amdkfd_fence *to_amdgpu_amdkfd_fence(struct dma_fence *f);

struct amdkfd_process_info {
	/* List head of all VMs that belong to a KFD process */
	struct list_head vm_list_head;
	/* List head for all KFD BOs that belong to a KFD process. */
	struct list_head kfd_bo_list;
	/* List of userptr BOs that are valid or invalid */
	struct list_head userptr_valid_list;
	struct list_head userptr_inval_list;
	/* Lock to protect kfd_bo_list */
	struct mutex lock;

	/* Number of VMs */
	unsigned int n_vms;
	/* Eviction Fence */
	struct amdgpu_amdkfd_fence *eviction_fence;

	/* MMU-notifier related fields */
	atomic_t evicted_bos;
	struct delayed_work restore_userptr_work;
	struct pid *pid;
};

int amdgpu_amdkfd_init(void);
void amdgpu_amdkfd_fini(void);

void amdgpu_amdkfd_suspend(struct amdgpu_device *adev);
int amdgpu_amdkfd_resume(struct amdgpu_device *adev);
void amdgpu_amdkfd_interrupt(struct amdgpu_device *adev,
			const void *ih_ring_entry);
void amdgpu_amdkfd_device_probe(struct amdgpu_device *adev);
void amdgpu_amdkfd_device_init(struct amdgpu_device *adev);
void amdgpu_amdkfd_device_fini(struct amdgpu_device *adev);

int amdgpu_amdkfd_evict_userptr(struct kgd_mem *mem, struct mm_struct *mm);
int amdgpu_amdkfd_submit_ib(struct kgd_dev *kgd, enum kgd_engine_type engine,
				uint32_t vmid, uint64_t gpu_addr,
				uint32_t *ib_cmd, uint32_t ib_len);
void amdgpu_amdkfd_set_compute_idle(struct kgd_dev *kgd, bool idle);

struct kfd2kgd_calls *amdgpu_amdkfd_gfx_7_get_functions(void);
struct kfd2kgd_calls *amdgpu_amdkfd_gfx_8_0_get_functions(void);
struct kfd2kgd_calls *amdgpu_amdkfd_gfx_9_0_get_functions(void);

bool amdgpu_amdkfd_is_kfd_vmid(struct amdgpu_device *adev, u32 vmid);

int amdgpu_amdkfd_pre_reset(struct amdgpu_device *adev);

int amdgpu_amdkfd_post_reset(struct amdgpu_device *adev);

void amdgpu_amdkfd_gpu_reset(struct kgd_dev *kgd);

/* Shared API */
int alloc_gtt_mem(struct kgd_dev *kgd, size_t size,
			void **mem_obj, uint64_t *gpu_addr,
			void **cpu_ptr, bool mqd_gfx9);
void free_gtt_mem(struct kgd_dev *kgd, void *mem_obj);
void get_local_mem_info(struct kgd_dev *kgd,
			struct kfd_local_mem_info *mem_info);
uint64_t get_gpu_clock_counter(struct kgd_dev *kgd);

uint32_t get_max_engine_clock_in_mhz(struct kgd_dev *kgd);
void get_cu_info(struct kgd_dev *kgd, struct kfd_cu_info *cu_info);
uint64_t amdgpu_amdkfd_get_vram_usage(struct kgd_dev *kgd);
uint64_t amdgpu_amdkfd_get_hive_id(struct kgd_dev *kgd);

#define read_user_wptr(mmptr, wptr, dst)				\
	({								\
		bool valid = false;					\
		if ((mmptr) && (wptr)) {				\
			if ((mmptr) == current->mm) {			\
				valid = !get_user((dst), (wptr));	\
			} else if (current->mm == NULL) {		\
				use_mm(mmptr);				\
				valid = !get_user((dst), (wptr));	\
				unuse_mm(mmptr);			\
			}						\
		}							\
		valid;							\
	})

/* GPUVM API */
int amdgpu_amdkfd_gpuvm_create_process_vm(struct kgd_dev *kgd, unsigned int pasid,
					void **vm, void **process_info,
					struct dma_fence **ef);
int amdgpu_amdkfd_gpuvm_acquire_process_vm(struct kgd_dev *kgd,
					struct file *filp, unsigned int pasid,
					void **vm, void **process_info,
					struct dma_fence **ef);
void amdgpu_amdkfd_gpuvm_destroy_cb(struct amdgpu_device *adev,
				struct amdgpu_vm *vm);
void amdgpu_amdkfd_gpuvm_destroy_process_vm(struct kgd_dev *kgd, void *vm);
void amdgpu_amdkfd_gpuvm_release_process_vm(struct kgd_dev *kgd, void *vm);
<<<<<<< HEAD
uint32_t amdgpu_amdkfd_gpuvm_get_process_page_dir(void *vm);
=======
uint64_t amdgpu_amdkfd_gpuvm_get_process_page_dir(void *vm);
>>>>>>> f9885ef8
int amdgpu_amdkfd_gpuvm_alloc_memory_of_gpu(
		struct kgd_dev *kgd, uint64_t va, uint64_t size,
		void *vm, struct kgd_mem **mem,
		uint64_t *offset, uint32_t flags);
int amdgpu_amdkfd_gpuvm_free_memory_of_gpu(
		struct kgd_dev *kgd, struct kgd_mem *mem);
int amdgpu_amdkfd_gpuvm_map_memory_to_gpu(
		struct kgd_dev *kgd, struct kgd_mem *mem, void *vm);
int amdgpu_amdkfd_gpuvm_unmap_memory_from_gpu(
		struct kgd_dev *kgd, struct kgd_mem *mem, void *vm);
int amdgpu_amdkfd_gpuvm_sync_memory(
		struct kgd_dev *kgd, struct kgd_mem *mem, bool intr);
int amdgpu_amdkfd_gpuvm_map_gtt_bo_to_kernel(struct kgd_dev *kgd,
		struct kgd_mem *mem, void **kptr, uint64_t *size);
int amdgpu_amdkfd_gpuvm_restore_process_bos(void *process_info,
					    struct dma_fence **ef);

int amdgpu_amdkfd_gpuvm_get_vm_fault_info(struct kgd_dev *kgd,
					      struct kfd_vm_fault_info *info);

void amdgpu_amdkfd_gpuvm_init_mem_limits(void);
void amdgpu_amdkfd_unreserve_system_memory_limit(struct amdgpu_bo *bo);

#endif /* AMDGPU_AMDKFD_H_INCLUDED */<|MERGE_RESOLUTION|>--- conflicted
+++ resolved
@@ -174,11 +174,7 @@
 				struct amdgpu_vm *vm);
 void amdgpu_amdkfd_gpuvm_destroy_process_vm(struct kgd_dev *kgd, void *vm);
 void amdgpu_amdkfd_gpuvm_release_process_vm(struct kgd_dev *kgd, void *vm);
-<<<<<<< HEAD
-uint32_t amdgpu_amdkfd_gpuvm_get_process_page_dir(void *vm);
-=======
 uint64_t amdgpu_amdkfd_gpuvm_get_process_page_dir(void *vm);
->>>>>>> f9885ef8
 int amdgpu_amdkfd_gpuvm_alloc_memory_of_gpu(
 		struct kgd_dev *kgd, uint64_t va, uint64_t size,
 		void *vm, struct kgd_mem **mem,
