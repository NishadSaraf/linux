/*
 * Copyright 2008 Advanced Micro Devices, Inc.
 * Copyright 2008 Red Hat Inc.
 * Copyright 2009 Jerome Glisse.
 *
 * Permission is hereby granted, free of charge, to any person obtaining a
 * copy of this software and associated documentation files (the "Software"),
 * to deal in the Software without restriction, including without limitation
 * the rights to use, copy, modify, merge, publish, distribute, sublicense,
 * and/or sell copies of the Software, and to permit persons to whom the
 * Software is furnished to do so, subject to the following conditions:
 *
 * The above copyright notice and this permission notice shall be included in
 * all copies or substantial portions of the Software.
 *
 * THE SOFTWARE IS PROVIDED "AS IS", WITHOUT WARRANTY OF ANY KIND, EXPRESS OR
 * IMPLIED, INCLUDING BUT NOT LIMITED TO THE WARRANTIES OF MERCHANTABILITY,
 * FITNESS FOR A PARTICULAR PURPOSE AND NONINFRINGEMENT.  IN NO EVENT SHALL
 * THE COPYRIGHT HOLDER(S) OR AUTHOR(S) BE LIABLE FOR ANY CLAIM, DAMAGES OR
 * OTHER LIABILITY, WHETHER IN AN ACTION OF CONTRACT, TORT OR OTHERWISE,
 * ARISING FROM, OUT OF OR IN CONNECTION WITH THE SOFTWARE OR THE USE OR
 * OTHER DEALINGS IN THE SOFTWARE.
 *
 * Authors: Dave Airlie
 *          Alex Deucher
 *          Jerome Glisse
 */
#include "drmP.h"
#include "radeon_drm.h"
#include "radeon.h"
#include "radeon_reg.h"

/*
 * Common GART table functions.
 */
int radeon_gart_table_ram_alloc(struct radeon_device *rdev)
{
	void *ptr;

	ptr = pci_alloc_consistent(rdev->pdev, rdev->gart.table_size,
				   &rdev->gart.table_addr);
	if (ptr == NULL) {
		return -ENOMEM;
	}
#ifdef CONFIG_X86
	if (rdev->family == CHIP_RS400 || rdev->family == CHIP_RS480 ||
	    rdev->family == CHIP_RS690 || rdev->family == CHIP_RS740) {
		set_memory_uc((unsigned long)ptr,
			      rdev->gart.table_size >> PAGE_SHIFT);
	}
#endif
	rdev->gart.ptr = ptr;
	memset((void *)rdev->gart.ptr, 0, rdev->gart.table_size);
	return 0;
}

void radeon_gart_table_ram_free(struct radeon_device *rdev)
{
	if (rdev->gart.ptr == NULL) {
		return;
	}
#ifdef CONFIG_X86
	if (rdev->family == CHIP_RS400 || rdev->family == CHIP_RS480 ||
	    rdev->family == CHIP_RS690 || rdev->family == CHIP_RS740) {
		set_memory_wb((unsigned long)rdev->gart.ptr,
			      rdev->gart.table_size >> PAGE_SHIFT);
	}
#endif
	pci_free_consistent(rdev->pdev, rdev->gart.table_size,
			    (void *)rdev->gart.ptr,
			    rdev->gart.table_addr);
	rdev->gart.ptr = NULL;
	rdev->gart.table_addr = 0;
}

int radeon_gart_table_vram_alloc(struct radeon_device *rdev)
{
	int r;

	if (rdev->gart.robj == NULL) {
		r = radeon_bo_create(rdev, rdev->gart.table_size,
				     PAGE_SIZE, true, RADEON_GEM_DOMAIN_VRAM,
				     &rdev->gart.robj);
		if (r) {
			return r;
		}
	}
	return 0;
}

int radeon_gart_table_vram_pin(struct radeon_device *rdev)
{
	uint64_t gpu_addr;
	int r;

	r = radeon_bo_reserve(rdev->gart.robj, false);
	if (unlikely(r != 0))
		return r;
	r = radeon_bo_pin(rdev->gart.robj,
				RADEON_GEM_DOMAIN_VRAM, &gpu_addr);
	if (r) {
		radeon_bo_unreserve(rdev->gart.robj);
		return r;
	}
	r = radeon_bo_kmap(rdev->gart.robj, &rdev->gart.ptr);
	if (r)
		radeon_bo_unpin(rdev->gart.robj);
	radeon_bo_unreserve(rdev->gart.robj);
	rdev->gart.table_addr = gpu_addr;
	return r;
}

void radeon_gart_table_vram_unpin(struct radeon_device *rdev)
{
	int r;

	if (rdev->gart.robj == NULL) {
		return;
	}
	r = radeon_bo_reserve(rdev->gart.robj, false);
	if (likely(r == 0)) {
		radeon_bo_kunmap(rdev->gart.robj);
		radeon_bo_unpin(rdev->gart.robj);
		radeon_bo_unreserve(rdev->gart.robj);
		rdev->gart.ptr = NULL;
	}
}

void radeon_gart_table_vram_free(struct radeon_device *rdev)
{
	if (rdev->gart.robj == NULL) {
		return;
	}
	radeon_gart_table_vram_unpin(rdev);
	radeon_bo_unref(&rdev->gart.robj);
}




/*
 * Common gart functions.
 */
void radeon_gart_unbind(struct radeon_device *rdev, unsigned offset,
			int pages)
{
	unsigned t;
	unsigned p;
	int i, j;
	u64 page_base;

	if (!rdev->gart.ready) {
		WARN(1, "trying to unbind memory from uninitialized GART !\n");
		return;
	}
	t = offset / RADEON_GPU_PAGE_SIZE;
	p = t / (PAGE_SIZE / RADEON_GPU_PAGE_SIZE);
	for (i = 0; i < pages; i++, p++) {
		if (rdev->gart.pages[p]) {
			rdev->gart.pages[p] = NULL;
			rdev->gart.pages_addr[p] = rdev->dummy_page.addr;
			page_base = rdev->gart.pages_addr[p];
			for (j = 0; j < (PAGE_SIZE / RADEON_GPU_PAGE_SIZE); j++, t++) {
				if (rdev->gart.ptr) {
					radeon_gart_set_page(rdev, t, page_base);
				}
				page_base += RADEON_GPU_PAGE_SIZE;
			}
		}
	}
	mb();
	radeon_gart_tlb_flush(rdev);
}

int radeon_gart_bind(struct radeon_device *rdev, unsigned offset,
		     int pages, struct page **pagelist, dma_addr_t *dma_addr)
{
	unsigned t;
	unsigned p;
	uint64_t page_base;
	int i, j;

	if (!rdev->gart.ready) {
		WARN(1, "trying to bind memory to uninitialized GART !\n");
		return -EINVAL;
	}
	t = offset / RADEON_GPU_PAGE_SIZE;
	p = t / (PAGE_SIZE / RADEON_GPU_PAGE_SIZE);

	for (i = 0; i < pages; i++, p++) {
		rdev->gart.pages_addr[p] = dma_addr[i];
		rdev->gart.pages[p] = pagelist[i];
		if (rdev->gart.ptr) {
			page_base = rdev->gart.pages_addr[p];
			for (j = 0; j < (PAGE_SIZE / RADEON_GPU_PAGE_SIZE); j++, t++) {
				radeon_gart_set_page(rdev, t, page_base);
				page_base += RADEON_GPU_PAGE_SIZE;
			}
		}
	}
	mb();
	radeon_gart_tlb_flush(rdev);
	return 0;
}

void radeon_gart_restore(struct radeon_device *rdev)
{
	int i, j, t;
	u64 page_base;

	if (!rdev->gart.ptr) {
		return;
	}
	for (i = 0, t = 0; i < rdev->gart.num_cpu_pages; i++) {
		page_base = rdev->gart.pages_addr[i];
		for (j = 0; j < (PAGE_SIZE / RADEON_GPU_PAGE_SIZE); j++, t++) {
			radeon_gart_set_page(rdev, t, page_base);
			page_base += RADEON_GPU_PAGE_SIZE;
		}
	}
	mb();
	radeon_gart_tlb_flush(rdev);
}

int radeon_gart_init(struct radeon_device *rdev)
{
	int r, i;

	if (rdev->gart.pages) {
		return 0;
	}
	/* We need PAGE_SIZE >= RADEON_GPU_PAGE_SIZE */
	if (PAGE_SIZE < RADEON_GPU_PAGE_SIZE) {
		DRM_ERROR("Page size is smaller than GPU page size!\n");
		return -EINVAL;
	}
	r = radeon_dummy_page_init(rdev);
	if (r)
		return r;
	/* Compute table size */
	rdev->gart.num_cpu_pages = rdev->mc.gtt_size / PAGE_SIZE;
	rdev->gart.num_gpu_pages = rdev->mc.gtt_size / RADEON_GPU_PAGE_SIZE;
	DRM_INFO("GART: num cpu pages %u, num gpu pages %u\n",
		 rdev->gart.num_cpu_pages, rdev->gart.num_gpu_pages);
	/* Allocate pages table */
	rdev->gart.pages = kzalloc(sizeof(void *) * rdev->gart.num_cpu_pages,
				   GFP_KERNEL);
	if (rdev->gart.pages == NULL) {
		radeon_gart_fini(rdev);
		return -ENOMEM;
	}
	rdev->gart.pages_addr = kzalloc(sizeof(dma_addr_t) *
					rdev->gart.num_cpu_pages, GFP_KERNEL);
	if (rdev->gart.pages_addr == NULL) {
		radeon_gart_fini(rdev);
		return -ENOMEM;
	}
	/* set GART entry to point to the dummy page by default */
	for (i = 0; i < rdev->gart.num_cpu_pages; i++) {
		rdev->gart.pages_addr[i] = rdev->dummy_page.addr;
	}
	return 0;
}

void radeon_gart_fini(struct radeon_device *rdev)
{
	if (rdev->gart.pages && rdev->gart.pages_addr && rdev->gart.ready) {
		/* unbind pages */
		radeon_gart_unbind(rdev, 0, rdev->gart.num_cpu_pages);
	}
	rdev->gart.ready = false;
	kfree(rdev->gart.pages);
	kfree(rdev->gart.pages_addr);
	rdev->gart.pages = NULL;
	rdev->gart.pages_addr = NULL;

	radeon_dummy_page_fini(rdev);
}

/*
 * vm helpers
 *
 * TODO bind a default page at vm initialization for default address
 */
int radeon_vm_manager_init(struct radeon_device *rdev)
{
	int r;

	rdev->vm_manager.enabled = false;

	/* mark first vm as always in use, it's the system one */
	r = radeon_sa_bo_manager_init(rdev, &rdev->vm_manager.sa_manager,
				      rdev->vm_manager.max_pfn * 8,
				      RADEON_GEM_DOMAIN_VRAM);
	if (r) {
		dev_err(rdev->dev, "failed to allocate vm bo (%dKB)\n",
			(rdev->vm_manager.max_pfn * 8) >> 10);
		return r;
	}

	r = rdev->vm_manager.funcs->init(rdev);
	if (r == 0)
		rdev->vm_manager.enabled = true;

	return r;
}

/* cs mutex must be lock */
static void radeon_vm_unbind_locked(struct radeon_device *rdev,
				    struct radeon_vm *vm)
{
	struct radeon_bo_va *bo_va;

	if (vm->id == -1) {
		return;
	}

	/* wait for vm use to end */
	if (vm->fence) {
		radeon_fence_wait(vm->fence, false);
		radeon_fence_unref(&vm->fence);
	}

	/* hw unbind */
	rdev->vm_manager.funcs->unbind(rdev, vm);
	rdev->vm_manager.use_bitmap &= ~(1 << vm->id);
	list_del_init(&vm->list);
	vm->id = -1;
	radeon_sa_bo_free(rdev, &vm->sa_bo);
	vm->pt = NULL;

	list_for_each_entry(bo_va, &vm->va, vm_list) {
		bo_va->valid = false;
	}
}

void radeon_vm_manager_fini(struct radeon_device *rdev)
{
	if (rdev->vm_manager.sa_manager.bo == NULL)
		return;
	radeon_vm_manager_suspend(rdev);
	rdev->vm_manager.funcs->fini(rdev);
	radeon_sa_bo_manager_fini(rdev, &rdev->vm_manager.sa_manager);
	rdev->vm_manager.enabled = false;
}

int radeon_vm_manager_start(struct radeon_device *rdev)
{
	if (rdev->vm_manager.sa_manager.bo == NULL) {
		return -EINVAL;
	}
	return radeon_sa_bo_manager_start(rdev, &rdev->vm_manager.sa_manager);
}

int radeon_vm_manager_suspend(struct radeon_device *rdev)
{
	struct radeon_vm *vm, *tmp;

	radeon_mutex_lock(&rdev->cs_mutex);
	/* unbind all active vm */
	list_for_each_entry_safe(vm, tmp, &rdev->vm_manager.lru_vm, list) {
		radeon_vm_unbind_locked(rdev, vm);
	}
	rdev->vm_manager.funcs->fini(rdev);
	radeon_mutex_unlock(&rdev->cs_mutex);
	return radeon_sa_bo_manager_suspend(rdev, &rdev->vm_manager.sa_manager);
}

/* cs mutex must be lock */
void radeon_vm_unbind(struct radeon_device *rdev, struct radeon_vm *vm)
{
	mutex_lock(&vm->mutex);
	radeon_vm_unbind_locked(rdev, vm);
	mutex_unlock(&vm->mutex);
}

/* cs mutex must be lock & vm mutex must be lock */
int radeon_vm_bind(struct radeon_device *rdev, struct radeon_vm *vm)
{
	struct radeon_vm *vm_evict;
	unsigned i;
	int id = -1, r;

	if (vm == NULL) {
		return -EINVAL;
	}

	if (vm->id != -1) {
		/* update lru */
		list_del_init(&vm->list);
		list_add_tail(&vm->list, &rdev->vm_manager.lru_vm);
		return 0;
	}

retry:
	r = radeon_sa_bo_new(rdev, &rdev->vm_manager.sa_manager, &vm->sa_bo,
			     RADEON_GPU_PAGE_ALIGN(vm->last_pfn * 8),
			     RADEON_GPU_PAGE_SIZE);
	if (r) {
		if (list_empty(&rdev->vm_manager.lru_vm)) {
			return r;
		}
		vm_evict = list_first_entry(&rdev->vm_manager.lru_vm, struct radeon_vm, list);
		radeon_vm_unbind(rdev, vm_evict);
		goto retry;
	}
	vm->pt = rdev->vm_manager.sa_manager.cpu_ptr;
	vm->pt += (vm->sa_bo.offset >> 3);
	vm->pt_gpu_addr = rdev->vm_manager.sa_manager.gpu_addr;
	vm->pt_gpu_addr += vm->sa_bo.offset;
	memset(vm->pt, 0, RADEON_GPU_PAGE_ALIGN(vm->last_pfn * 8));

retry_id:
	/* search for free vm */
	for (i = 0; i < rdev->vm_manager.nvm; i++) {
		if (!(rdev->vm_manager.use_bitmap & (1 << i))) {
			id = i;
			break;
		}
	}
	/* evict vm if necessary */
	if (id == -1) {
		vm_evict = list_first_entry(&rdev->vm_manager.lru_vm, struct radeon_vm, list);
		radeon_vm_unbind(rdev, vm_evict);
		goto retry_id;
	}

	/* do hw bind */
	r = rdev->vm_manager.funcs->bind(rdev, vm, id);
	if (r) {
		radeon_sa_bo_free(rdev, &vm->sa_bo);
		return r;
	}
	rdev->vm_manager.use_bitmap |= 1 << id;
	vm->id = id;
	list_add_tail(&vm->list, &rdev->vm_manager.lru_vm);
	return radeon_vm_bo_update_pte(rdev, vm, rdev->ib_pool.sa_manager.bo,
				       &rdev->ib_pool.sa_manager.bo->tbo.mem);
}

/* object have to be reserved */
int radeon_vm_bo_add(struct radeon_device *rdev,
		     struct radeon_vm *vm,
		     struct radeon_bo *bo,
		     uint64_t offset,
		     uint32_t flags)
{
	struct radeon_bo_va *bo_va, *tmp;
	struct list_head *head;
	uint64_t size = radeon_bo_size(bo), last_offset = 0;
	unsigned last_pfn;

	bo_va = kzalloc(sizeof(struct radeon_bo_va), GFP_KERNEL);
	if (bo_va == NULL) {
		return -ENOMEM;
	}
	bo_va->vm = vm;
	bo_va->bo = bo;
	bo_va->soffset = offset;
	bo_va->eoffset = offset + size;
	bo_va->flags = flags;
	bo_va->valid = false;
	INIT_LIST_HEAD(&bo_va->bo_list);
	INIT_LIST_HEAD(&bo_va->vm_list);
	/* make sure object fit at this offset */
	if (bo_va->soffset >= bo_va->eoffset) {
		kfree(bo_va);
		return -EINVAL;
	}

	last_pfn = bo_va->eoffset / RADEON_GPU_PAGE_SIZE;
	if (last_pfn > rdev->vm_manager.max_pfn) {
		kfree(bo_va);
		dev_err(rdev->dev, "va above limit (0x%08X > 0x%08X)\n",
			last_pfn, rdev->vm_manager.max_pfn);
		return -EINVAL;
	}

	mutex_lock(&vm->mutex);
	if (last_pfn > vm->last_pfn) {
		/* grow va space 32M by 32M */
		unsigned align = ((32 << 20) >> 12) - 1;
		radeon_mutex_lock(&rdev->cs_mutex);
		radeon_vm_unbind_locked(rdev, vm);
		radeon_mutex_unlock(&rdev->cs_mutex);
		vm->last_pfn = (last_pfn + align) & ~align;
	}
	head = &vm->va;
	last_offset = 0;
	list_for_each_entry(tmp, &vm->va, vm_list) {
		if (bo_va->soffset >= last_offset && bo_va->eoffset < tmp->soffset) {
			/* bo can be added before this one */
			break;
		}
		if (bo_va->soffset >= tmp->soffset && bo_va->soffset < tmp->eoffset) {
			/* bo and tmp overlap, invalid offset */
			dev_err(rdev->dev, "bo %p va 0x%08X conflict with (bo %p 0x%08X 0x%08X)\n",
				bo, (unsigned)bo_va->soffset, tmp->bo,
				(unsigned)tmp->soffset, (unsigned)tmp->eoffset);
			kfree(bo_va);
			mutex_unlock(&vm->mutex);
			return -EINVAL;
		}
		last_offset = tmp->eoffset;
		head = &tmp->vm_list;
	}
	list_add(&bo_va->vm_list, head);
	list_add_tail(&bo_va->bo_list, &bo->va);
	mutex_unlock(&vm->mutex);
	return 0;
}

static u64 radeon_vm_get_addr(struct radeon_device *rdev,
			      struct ttm_mem_reg *mem,
			      unsigned pfn)
{
	u64 addr = 0;

	switch (mem->mem_type) {
	case TTM_PL_VRAM:
		addr = (mem->start << PAGE_SHIFT);
		addr += pfn * RADEON_GPU_PAGE_SIZE;
		addr += rdev->vm_manager.vram_base_offset;
		break;
	case TTM_PL_TT:
		/* offset inside page table */
		addr = mem->start << PAGE_SHIFT;
		addr += pfn * RADEON_GPU_PAGE_SIZE;
		addr = addr >> PAGE_SHIFT;
		/* page table offset */
		addr = rdev->gart.pages_addr[addr];
		/* in case cpu page size != gpu page size*/
		addr += (pfn * RADEON_GPU_PAGE_SIZE) & (~PAGE_MASK);
		break;
	default:
		break;
	}
	return addr;
}

/* object have to be reserved & cs mutex took & vm mutex took */
int radeon_vm_bo_update_pte(struct radeon_device *rdev,
			    struct radeon_vm *vm,
			    struct radeon_bo *bo,
			    struct ttm_mem_reg *mem)
{
	struct radeon_bo_va *bo_va;
	unsigned ngpu_pages, i;
	uint64_t addr = 0, pfn;
	uint32_t flags;

	/* nothing to do if vm isn't bound */
	if (vm->id == -1)
		return 0;;

	bo_va = radeon_bo_va(bo, vm);
	if (bo_va == NULL) {
		dev_err(rdev->dev, "bo %p not in vm %p\n", bo, vm);
		return -EINVAL;
	}

	if (bo_va->valid)
		return 0;

	ngpu_pages = radeon_bo_ngpu_pages(bo);
	bo_va->flags &= ~RADEON_VM_PAGE_VALID;
	bo_va->flags &= ~RADEON_VM_PAGE_SYSTEM;
	if (mem) {
		if (mem->mem_type != TTM_PL_SYSTEM) {
			bo_va->flags |= RADEON_VM_PAGE_VALID;
			bo_va->valid = true;
		}
		if (mem->mem_type == TTM_PL_TT) {
			bo_va->flags |= RADEON_VM_PAGE_SYSTEM;
		}
	}
	pfn = bo_va->soffset / RADEON_GPU_PAGE_SIZE;
	flags = rdev->vm_manager.funcs->page_flags(rdev, bo_va->vm, bo_va->flags);
	for (i = 0, addr = 0; i < ngpu_pages; i++) {
		if (mem && bo_va->valid) {
			addr = radeon_vm_get_addr(rdev, mem, i);
		}
		rdev->vm_manager.funcs->set_page(rdev, bo_va->vm, i + pfn, addr, flags);
	}
	rdev->vm_manager.funcs->tlb_flush(rdev, bo_va->vm);
	return 0;
}

/* object have to be reserved */
int radeon_vm_bo_rmv(struct radeon_device *rdev,
		     struct radeon_vm *vm,
		     struct radeon_bo *bo)
{
	struct radeon_bo_va *bo_va;

	bo_va = radeon_bo_va(bo, vm);
	if (bo_va == NULL)
		return 0;

<<<<<<< HEAD
	list_del(&bo_va->bo_list);
=======
>>>>>>> c16fa4f2
	mutex_lock(&vm->mutex);
	radeon_mutex_lock(&rdev->cs_mutex);
	radeon_vm_bo_update_pte(rdev, vm, bo, NULL);
	radeon_mutex_unlock(&rdev->cs_mutex);
	list_del(&bo_va->vm_list);
	mutex_unlock(&vm->mutex);
<<<<<<< HEAD
=======
	list_del(&bo_va->bo_list);
>>>>>>> c16fa4f2

	kfree(bo_va);
	return 0;
}

void radeon_vm_bo_invalidate(struct radeon_device *rdev,
			     struct radeon_bo *bo)
{
	struct radeon_bo_va *bo_va;

	BUG_ON(!atomic_read(&bo->tbo.reserved));
	list_for_each_entry(bo_va, &bo->va, bo_list) {
		bo_va->valid = false;
	}
}

int radeon_vm_init(struct radeon_device *rdev, struct radeon_vm *vm)
{
	int r;

	vm->id = -1;
	vm->fence = NULL;
	mutex_init(&vm->mutex);
	INIT_LIST_HEAD(&vm->list);
	INIT_LIST_HEAD(&vm->va);
	vm->last_pfn = 0;
	/* map the ib pool buffer at 0 in virtual address space, set
	 * read only
	 */
	r = radeon_vm_bo_add(rdev, vm, rdev->ib_pool.sa_manager.bo, 0,
			     RADEON_VM_PAGE_READABLE | RADEON_VM_PAGE_SNOOPED);
	return r;
}

void radeon_vm_fini(struct radeon_device *rdev, struct radeon_vm *vm)
{
	struct radeon_bo_va *bo_va, *tmp;
	int r;

	mutex_lock(&vm->mutex);

	radeon_mutex_lock(&rdev->cs_mutex);
	radeon_vm_unbind_locked(rdev, vm);
	radeon_mutex_unlock(&rdev->cs_mutex);

	/* remove all bo */
	r = radeon_bo_reserve(rdev->ib_pool.sa_manager.bo, false);
	if (!r) {
		bo_va = radeon_bo_va(rdev->ib_pool.sa_manager.bo, vm);
		list_del_init(&bo_va->bo_list);
		list_del_init(&bo_va->vm_list);
		radeon_bo_unreserve(rdev->ib_pool.sa_manager.bo);
		kfree(bo_va);
	}
	if (!list_empty(&vm->va)) {
		dev_err(rdev->dev, "still active bo inside vm\n");
	}
	list_for_each_entry_safe(bo_va, tmp, &vm->va, vm_list) {
		list_del_init(&bo_va->vm_list);
		r = radeon_bo_reserve(bo_va->bo, false);
		if (!r) {
			list_del_init(&bo_va->bo_list);
			radeon_bo_unreserve(bo_va->bo);
			kfree(bo_va);
		}
	}
	mutex_unlock(&vm->mutex);
}<|MERGE_RESOLUTION|>--- conflicted
+++ resolved
@@ -597,20 +597,13 @@
 	if (bo_va == NULL)
 		return 0;
 
-<<<<<<< HEAD
-	list_del(&bo_va->bo_list);
-=======
->>>>>>> c16fa4f2
 	mutex_lock(&vm->mutex);
 	radeon_mutex_lock(&rdev->cs_mutex);
 	radeon_vm_bo_update_pte(rdev, vm, bo, NULL);
 	radeon_mutex_unlock(&rdev->cs_mutex);
 	list_del(&bo_va->vm_list);
 	mutex_unlock(&vm->mutex);
-<<<<<<< HEAD
-=======
 	list_del(&bo_va->bo_list);
->>>>>>> c16fa4f2
 
 	kfree(bo_va);
 	return 0;
