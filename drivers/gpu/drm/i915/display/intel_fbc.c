/*
 * Copyright © 2014 Intel Corporation
 *
 * Permission is hereby granted, free of charge, to any person obtaining a
 * copy of this software and associated documentation files (the "Software"),
 * to deal in the Software without restriction, including without limitation
 * the rights to use, copy, modify, merge, publish, distribute, sublicense,
 * and/or sell copies of the Software, and to permit persons to whom the
 * Software is furnished to do so, subject to the following conditions:
 *
 * The above copyright notice and this permission notice (including the next
 * paragraph) shall be included in all copies or substantial portions of the
 * Software.
 *
 * THE SOFTWARE IS PROVIDED "AS IS", WITHOUT WARRANTY OF ANY KIND, EXPRESS OR
 * IMPLIED, INCLUDING BUT NOT LIMITED TO THE WARRANTIES OF MERCHANTABILITY,
 * FITNESS FOR A PARTICULAR PURPOSE AND NONINFRINGEMENT.  IN NO EVENT SHALL
 * THE AUTHORS OR COPYRIGHT HOLDERS BE LIABLE FOR ANY CLAIM, DAMAGES OR OTHER
 * LIABILITY, WHETHER IN AN ACTION OF CONTRACT, TORT OR OTHERWISE, ARISING
 * FROM, OUT OF OR IN CONNECTION WITH THE SOFTWARE OR THE USE OR OTHER
 * DEALINGS IN THE SOFTWARE.
 */

/**
 * DOC: Frame Buffer Compression (FBC)
 *
 * FBC tries to save memory bandwidth (and so power consumption) by
 * compressing the amount of memory used by the display. It is total
 * transparent to user space and completely handled in the kernel.
 *
 * The benefits of FBC are mostly visible with solid backgrounds and
 * variation-less patterns. It comes from keeping the memory footprint small
 * and having fewer memory pages opened and accessed for refreshing the display.
 *
 * i915 is responsible to reserve stolen memory for FBC and configure its
 * offset on proper registers. The hardware takes care of all
 * compress/decompress. However there are many known cases where we have to
 * forcibly disable it to allow proper screen updates.
 */

#include <drm/drm_fourcc.h>

#include "i915_drv.h"
#include "i915_vgpu.h"
#include "intel_cdclk.h"
#include "intel_de.h"
#include "intel_display_trace.h"
#include "intel_display_types.h"
#include "intel_fbc.h"
#include "intel_frontbuffer.h"

struct intel_fbc_funcs {
	void (*activate)(struct intel_fbc *fbc);
	void (*deactivate)(struct intel_fbc *fbc);
	bool (*is_active)(struct intel_fbc *fbc);
	bool (*is_compressing)(struct intel_fbc *fbc);
	void (*nuke)(struct intel_fbc *fbc);
	void (*program_cfb)(struct intel_fbc *fbc);
	void (*set_false_color)(struct intel_fbc *fbc, bool enable);
};

struct intel_fbc_state {
	struct intel_plane *plane;
	unsigned int cfb_stride;
	unsigned int cfb_size;
	unsigned int fence_y_offset;
	u16 override_cfb_stride;
	u16 interval;
	s8 fence_id;
};

struct intel_fbc {
	struct drm_i915_private *i915;
	const struct intel_fbc_funcs *funcs;

	/*
	 * This is always the inner lock when overlapping with
	 * struct_mutex and it's the outer lock when overlapping
	 * with stolen_lock.
	 */
	struct mutex lock;
	unsigned int possible_framebuffer_bits;
	unsigned int busy_bits;

	struct drm_mm_node compressed_fb;
	struct drm_mm_node compressed_llb;

	u8 limit;

	bool false_color;

	bool active;
	bool activated;
	bool flip_pending;

	bool underrun_detected;
	struct work_struct underrun_work;

	/*
	 * This structure contains everything that's relevant to program the
	 * hardware registers. When we want to figure out if we need to disable
	 * and re-enable FBC for a new configuration we just check if there's
	 * something different in the struct. The genx_fbc_activate functions
	 * are supposed to read from it in order to program the registers.
	 */
	struct intel_fbc_state state;
	const char *no_fbc_reason;
};

/* plane stride in pixels */
static unsigned int intel_fbc_plane_stride(const struct intel_plane_state *plane_state)
{
	const struct drm_framebuffer *fb = plane_state->hw.fb;
	unsigned int stride;

	stride = plane_state->view.color_plane[0].mapping_stride;
	if (!drm_rotation_90_or_270(plane_state->hw.rotation))
		stride /= fb->format->cpp[0];

	return stride;
}

/* plane stride based cfb stride in bytes, assuming 1:1 compression limit */
static unsigned int _intel_fbc_cfb_stride(const struct intel_plane_state *plane_state)
{
	unsigned int cpp = 4; /* FBC always 4 bytes per pixel */

	return intel_fbc_plane_stride(plane_state) * cpp;
}

/* minimum acceptable cfb stride in bytes, assuming 1:1 compression limit */
static unsigned int skl_fbc_min_cfb_stride(const struct intel_plane_state *plane_state)
{
	struct drm_i915_private *i915 = to_i915(plane_state->uapi.plane->dev);
	unsigned int limit = 4; /* 1:4 compression limit is the worst case */
	unsigned int cpp = 4; /* FBC always 4 bytes per pixel */
	unsigned int width = drm_rect_width(&plane_state->uapi.src) >> 16;
	unsigned int height = 4; /* FBC segment is 4 lines */
	unsigned int stride;

	/* minimum segment stride we can use */
	stride = width * cpp * height / limit;

	/*
	 * Wa_16011863758: icl+
	 * Avoid some hardware segment address miscalculation.
	 */
	if (DISPLAY_VER(i915) >= 11)
		stride += 64;

	/*
	 * At least some of the platforms require each 4 line segment to
	 * be 512 byte aligned. Just do it always for simplicity.
	 */
	stride = ALIGN(stride, 512);

	/* convert back to single line equivalent with 1:1 compression limit */
	return stride * limit / height;
}

/* properly aligned cfb stride in bytes, assuming 1:1 compression limit */
static unsigned int intel_fbc_cfb_stride(const struct intel_plane_state *plane_state)
{
	struct drm_i915_private *i915 = to_i915(plane_state->uapi.plane->dev);
	unsigned int stride = _intel_fbc_cfb_stride(plane_state);

	/*
	 * At least some of the platforms require each 4 line segment to
	 * be 512 byte aligned. Aligning each line to 512 bytes guarantees
	 * that regardless of the compression limit we choose later.
	 */
	if (DISPLAY_VER(i915) >= 9)
		return max(ALIGN(stride, 512), skl_fbc_min_cfb_stride(plane_state));
	else
		return stride;
}

<<<<<<< HEAD
/* plane stride in pixels */
static unsigned int intel_fbc_plane_stride(const struct intel_plane_state *plane_state)
{
	const struct drm_framebuffer *fb = plane_state->hw.fb;
	unsigned int stride;

	stride = plane_state->view.color_plane[0].stride;
	if (!drm_rotation_90_or_270(plane_state->hw.rotation))
		stride /= fb->format->cpp[0];

	return stride;
}

/* plane stride based cfb stride in bytes, assuming 1:1 compression limit */
static unsigned int _intel_fbc_cfb_stride(const struct intel_fbc_state_cache *cache)
{
	unsigned int cpp = 4; /* FBC always 4 bytes per pixel */

	return cache->fb.stride * cpp;
}

/* minimum acceptable cfb stride in bytes, assuming 1:1 compression limit */
static unsigned int skl_fbc_min_cfb_stride(struct drm_i915_private *i915,
					   const struct intel_fbc_state_cache *cache)
{
	unsigned int limit = 4; /* 1:4 compression limit is the worst case */
	unsigned int cpp = 4; /* FBC always 4 bytes per pixel */
	unsigned int height = 4; /* FBC segment is 4 lines */
	unsigned int stride;

	/* minimum segment stride we can use */
	stride = cache->plane.src_w * cpp * height / limit;

	/*
	 * Wa_16011863758: icl+
	 * Avoid some hardware segment address miscalculation.
	 */
	if (DISPLAY_VER(i915) >= 11)
		stride += 64;

	/*
	 * At least some of the platforms require each 4 line segment to
	 * be 512 byte aligned. Just do it always for simplicity.
	 */
	stride = ALIGN(stride, 512);

	/* convert back to single line equivalent with 1:1 compression limit */
	return stride * limit / height;
}

/* properly aligned cfb stride in bytes, assuming 1:1 compression limit */
static unsigned int intel_fbc_cfb_stride(struct drm_i915_private *i915,
					 const struct intel_fbc_state_cache *cache)
{
	unsigned int stride = _intel_fbc_cfb_stride(cache);

	/*
	 * At least some of the platforms require each 4 line segment to
	 * be 512 byte aligned. Aligning each line to 512 bytes guarantees
	 * that regardless of the compression limit we choose later.
	 */
	if (DISPLAY_VER(i915) >= 9)
		return max(ALIGN(stride, 512), skl_fbc_min_cfb_stride(i915, cache));
	else
		return stride;
}

static unsigned int intel_fbc_cfb_size(struct drm_i915_private *dev_priv,
				       const struct intel_fbc_state_cache *cache)
{
	int lines = cache->plane.src_h;

	if (DISPLAY_VER(dev_priv) == 7)
=======
static unsigned int intel_fbc_cfb_size(const struct intel_plane_state *plane_state)
{
	struct drm_i915_private *i915 = to_i915(plane_state->uapi.plane->dev);
	int lines = drm_rect_height(&plane_state->uapi.src) >> 16;

	if (DISPLAY_VER(i915) == 7)
>>>>>>> 754e0b0e
		lines = min(lines, 2048);
	else if (DISPLAY_VER(i915) >= 8)
		lines = min(lines, 2560);

<<<<<<< HEAD
	return lines * intel_fbc_cfb_stride(dev_priv, cache);
=======
	return lines * intel_fbc_cfb_stride(plane_state);
}

static u16 intel_fbc_override_cfb_stride(const struct intel_plane_state *plane_state)
{
	struct drm_i915_private *i915 = to_i915(plane_state->uapi.plane->dev);
	unsigned int stride_aligned = intel_fbc_cfb_stride(plane_state);
	unsigned int stride = _intel_fbc_cfb_stride(plane_state);
	const struct drm_framebuffer *fb = plane_state->hw.fb;

	/*
	 * Override stride in 64 byte units per 4 line segment.
	 *
	 * Gen9 hw miscalculates cfb stride for linear as
	 * PLANE_STRIDE*512 instead of PLANE_STRIDE*64, so
	 * we always need to use the override there.
	 */
	if (stride != stride_aligned ||
	    (DISPLAY_VER(i915) == 9 && fb->modifier == DRM_FORMAT_MOD_LINEAR))
		return stride_aligned * 4 / 64;

	return 0;
}

static u32 i8xx_fbc_ctl(struct intel_fbc *fbc)
{
	const struct intel_fbc_state *fbc_state = &fbc->state;
	struct drm_i915_private *i915 = fbc->i915;
	unsigned int cfb_stride;
	u32 fbc_ctl;

	cfb_stride = fbc_state->cfb_stride / fbc->limit;

	/* FBC_CTL wants 32B or 64B units */
	if (DISPLAY_VER(i915) == 2)
		cfb_stride = (cfb_stride / 32) - 1;
	else
		cfb_stride = (cfb_stride / 64) - 1;

	fbc_ctl = FBC_CTL_PERIODIC |
		FBC_CTL_INTERVAL(fbc_state->interval) |
		FBC_CTL_STRIDE(cfb_stride);

	if (IS_I945GM(i915))
		fbc_ctl |= FBC_CTL_C3_IDLE; /* 945 needs special SR handling */

	if (fbc_state->fence_id >= 0)
		fbc_ctl |= FBC_CTL_FENCENO(fbc_state->fence_id);

	return fbc_ctl;
}

static u32 i965_fbc_ctl2(struct intel_fbc *fbc)
{
	const struct intel_fbc_state *fbc_state = &fbc->state;
	u32 fbc_ctl2;

	fbc_ctl2 = FBC_CTL_FENCE_DBL | FBC_CTL_IDLE_IMM |
		FBC_CTL_PLANE(fbc_state->plane->i9xx_plane);

	if (fbc_state->fence_id >= 0)
		fbc_ctl2 |= FBC_CTL_CPU_FENCE_EN;

	return fbc_ctl2;
>>>>>>> 754e0b0e
}

static void i8xx_fbc_deactivate(struct intel_fbc *fbc)
{
	struct drm_i915_private *i915 = fbc->i915;
	u32 fbc_ctl;

	/* Disable compression */
	fbc_ctl = intel_de_read(i915, FBC_CONTROL);
	if ((fbc_ctl & FBC_CTL_EN) == 0)
		return;

	fbc_ctl &= ~FBC_CTL_EN;
	intel_de_write(i915, FBC_CONTROL, fbc_ctl);

	/* Wait for compressing bit to clear */
	if (intel_de_wait_for_clear(i915, FBC_STATUS,
				    FBC_STAT_COMPRESSING, 10)) {
		drm_dbg_kms(&i915->drm, "FBC idle timed out\n");
		return;
	}
}

static void i8xx_fbc_activate(struct intel_fbc *fbc)
{
<<<<<<< HEAD
	struct intel_fbc *fbc = &dev_priv->fbc;
	const struct intel_fbc_reg_params *params = &fbc->params;
	int cfb_pitch;
	int i;
	u32 fbc_ctl;

	cfb_pitch = params->cfb_stride / fbc->limit;

	/* FBC_CTL wants 32B or 64B units */
	if (DISPLAY_VER(dev_priv) == 2)
		cfb_pitch = (cfb_pitch / 32) - 1;
	else
		cfb_pitch = (cfb_pitch / 64) - 1;
=======
	const struct intel_fbc_state *fbc_state = &fbc->state;
	struct drm_i915_private *i915 = fbc->i915;
	int i;
>>>>>>> 754e0b0e

	/* Clear old tags */
	for (i = 0; i < (FBC_LL_SIZE / 32) + 1; i++)
		intel_de_write(i915, FBC_TAG(i), 0);

	if (DISPLAY_VER(i915) == 4) {
		intel_de_write(i915, FBC_CONTROL2,
			       i965_fbc_ctl2(fbc));
		intel_de_write(i915, FBC_FENCE_OFF,
			       fbc_state->fence_y_offset);
	}

	intel_de_write(i915, FBC_CONTROL,
		       FBC_CTL_EN | i8xx_fbc_ctl(fbc));
}

static bool i8xx_fbc_is_active(struct intel_fbc *fbc)
{
	return intel_de_read(fbc->i915, FBC_CONTROL) & FBC_CTL_EN;
}

static bool i8xx_fbc_is_compressing(struct intel_fbc *fbc)
{
	return intel_de_read(fbc->i915, FBC_STATUS) &
		(FBC_STAT_COMPRESSING | FBC_STAT_COMPRESSED);
}

static void i8xx_fbc_nuke(struct intel_fbc *fbc)
{
	struct intel_fbc_state *fbc_state = &fbc->state;
	enum i9xx_plane_id i9xx_plane = fbc_state->plane->i9xx_plane;
	struct drm_i915_private *dev_priv = fbc->i915;

	spin_lock_irq(&dev_priv->uncore.lock);
	intel_de_write_fw(dev_priv, DSPADDR(i9xx_plane),
			  intel_de_read_fw(dev_priv, DSPADDR(i9xx_plane)));
	spin_unlock_irq(&dev_priv->uncore.lock);
}

static void i8xx_fbc_program_cfb(struct intel_fbc *fbc)
{
	struct drm_i915_private *i915 = fbc->i915;

	GEM_BUG_ON(range_overflows_end_t(u64, i915->dsm.start,
					 fbc->compressed_fb.start, U32_MAX));
	GEM_BUG_ON(range_overflows_end_t(u64, i915->dsm.start,
					 fbc->compressed_llb.start, U32_MAX));

	intel_de_write(i915, FBC_CFB_BASE,
		       i915->dsm.start + fbc->compressed_fb.start);
	intel_de_write(i915, FBC_LL_BASE,
		       i915->dsm.start + fbc->compressed_llb.start);
}

static const struct intel_fbc_funcs i8xx_fbc_funcs = {
	.activate = i8xx_fbc_activate,
	.deactivate = i8xx_fbc_deactivate,
	.is_active = i8xx_fbc_is_active,
	.is_compressing = i8xx_fbc_is_compressing,
	.nuke = i8xx_fbc_nuke,
	.program_cfb = i8xx_fbc_program_cfb,
};

static void i965_fbc_nuke(struct intel_fbc *fbc)
{
<<<<<<< HEAD
	switch (i915->fbc.limit) {
	default:
		MISSING_CASE(i915->fbc.limit);
=======
	struct intel_fbc_state *fbc_state = &fbc->state;
	enum i9xx_plane_id i9xx_plane = fbc_state->plane->i9xx_plane;
	struct drm_i915_private *dev_priv = fbc->i915;

	spin_lock_irq(&dev_priv->uncore.lock);
	intel_de_write_fw(dev_priv, DSPSURF(i9xx_plane),
			  intel_de_read_fw(dev_priv, DSPSURF(i9xx_plane)));
	spin_unlock_irq(&dev_priv->uncore.lock);
}

static const struct intel_fbc_funcs i965_fbc_funcs = {
	.activate = i8xx_fbc_activate,
	.deactivate = i8xx_fbc_deactivate,
	.is_active = i8xx_fbc_is_active,
	.is_compressing = i8xx_fbc_is_compressing,
	.nuke = i965_fbc_nuke,
	.program_cfb = i8xx_fbc_program_cfb,
};

static u32 g4x_dpfc_ctl_limit(struct intel_fbc *fbc)
{
	switch (fbc->limit) {
	default:
		MISSING_CASE(fbc->limit);
>>>>>>> 754e0b0e
		fallthrough;
	case 1:
		return DPFC_CTL_LIMIT_1X;
	case 2:
		return DPFC_CTL_LIMIT_2X;
	case 4:
		return DPFC_CTL_LIMIT_4X;
	}
}

static u32 g4x_dpfc_ctl(struct intel_fbc *fbc)
{
	const struct intel_fbc_state *fbc_state = &fbc->state;
	struct drm_i915_private *i915 = fbc->i915;
	u32 dpfc_ctl;

	dpfc_ctl = g4x_dpfc_ctl_limit(fbc) |
		DPFC_CTL_PLANE_G4X(fbc_state->plane->i9xx_plane);

	if (IS_G4X(i915))
		dpfc_ctl |= DPFC_CTL_SR_EN;

	if (fbc_state->fence_id >= 0) {
		dpfc_ctl |= DPFC_CTL_FENCE_EN_G4X;

		if (DISPLAY_VER(i915) < 6)
			dpfc_ctl |= DPFC_CTL_FENCENO(fbc_state->fence_id);
	}

	return dpfc_ctl;
}

static void g4x_fbc_activate(struct intel_fbc *fbc)
{
	const struct intel_fbc_state *fbc_state = &fbc->state;
	struct drm_i915_private *i915 = fbc->i915;

	intel_de_write(i915, DPFC_FENCE_YOFF,
		       fbc_state->fence_y_offset);

	intel_de_write(i915, DPFC_CONTROL,
		       DPFC_CTL_EN | g4x_dpfc_ctl(fbc));
}

static void g4x_fbc_deactivate(struct intel_fbc *fbc)
{
	struct drm_i915_private *i915 = fbc->i915;
	u32 dpfc_ctl;

	/* Disable compression */
	dpfc_ctl = intel_de_read(i915, DPFC_CONTROL);
	if (dpfc_ctl & DPFC_CTL_EN) {
		dpfc_ctl &= ~DPFC_CTL_EN;
		intel_de_write(i915, DPFC_CONTROL, dpfc_ctl);
	}
}

static bool g4x_fbc_is_active(struct intel_fbc *fbc)
{
	return intel_de_read(fbc->i915, DPFC_CONTROL) & DPFC_CTL_EN;
}

static bool g4x_fbc_is_compressing(struct intel_fbc *fbc)
{
	return intel_de_read(fbc->i915, DPFC_STATUS) & DPFC_COMP_SEG_MASK;
}

static void g4x_fbc_program_cfb(struct intel_fbc *fbc)
{
	struct drm_i915_private *i915 = fbc->i915;

	intel_de_write(i915, DPFC_CB_BASE, fbc->compressed_fb.start);
}

static const struct intel_fbc_funcs g4x_fbc_funcs = {
	.activate = g4x_fbc_activate,
	.deactivate = g4x_fbc_deactivate,
	.is_active = g4x_fbc_is_active,
	.is_compressing = g4x_fbc_is_compressing,
	.nuke = i965_fbc_nuke,
	.program_cfb = g4x_fbc_program_cfb,
};

static void ilk_fbc_activate(struct intel_fbc *fbc)
{
	struct intel_fbc_state *fbc_state = &fbc->state;
	struct drm_i915_private *i915 = fbc->i915;

	intel_de_write(i915, ILK_DPFC_FENCE_YOFF,
		       fbc_state->fence_y_offset);

	intel_de_write(i915, ILK_DPFC_CONTROL,
		       DPFC_CTL_EN | g4x_dpfc_ctl(fbc));
}

static void ilk_fbc_deactivate(struct intel_fbc *fbc)
{
<<<<<<< HEAD
	intel_de_write(dev_priv, MSG_FBC_REND_STATE, FBC_REND_NUKE);
	intel_de_posting_read(dev_priv, MSG_FBC_REND_STATE);
=======
	struct drm_i915_private *i915 = fbc->i915;
	u32 dpfc_ctl;

	/* Disable compression */
	dpfc_ctl = intel_de_read(i915, ILK_DPFC_CONTROL);
	if (dpfc_ctl & DPFC_CTL_EN) {
		dpfc_ctl &= ~DPFC_CTL_EN;
		intel_de_write(i915, ILK_DPFC_CONTROL, dpfc_ctl);
	}
}

static bool ilk_fbc_is_active(struct intel_fbc *fbc)
{
	return intel_de_read(fbc->i915, ILK_DPFC_CONTROL) & DPFC_CTL_EN;
>>>>>>> 754e0b0e
}

static bool ilk_fbc_is_compressing(struct intel_fbc *fbc)
{
<<<<<<< HEAD
	struct intel_fbc *fbc = &dev_priv->fbc;

	trace_intel_fbc_nuke(fbc->crtc);

	if (DISPLAY_VER(dev_priv) >= 6)
		snb_fbc_recompress(dev_priv);
	else if (DISPLAY_VER(dev_priv) >= 4)
		i965_fbc_recompress(dev_priv);
	else
		i8xx_fbc_recompress(dev_priv);
=======
	return intel_de_read(fbc->i915, ILK_DPFC_STATUS) & DPFC_COMP_SEG_MASK;
>>>>>>> 754e0b0e
}

static void ilk_fbc_program_cfb(struct intel_fbc *fbc)
{
	struct drm_i915_private *i915 = fbc->i915;

	intel_de_write(i915, ILK_DPFC_CB_BASE, fbc->compressed_fb.start);
}

static const struct intel_fbc_funcs ilk_fbc_funcs = {
	.activate = ilk_fbc_activate,
	.deactivate = ilk_fbc_deactivate,
	.is_active = ilk_fbc_is_active,
	.is_compressing = ilk_fbc_is_compressing,
	.nuke = i965_fbc_nuke,
	.program_cfb = ilk_fbc_program_cfb,
};

static void snb_fbc_program_fence(struct intel_fbc *fbc)
{
	const struct intel_fbc_state *fbc_state = &fbc->state;
	struct drm_i915_private *i915 = fbc->i915;
	u32 ctl = 0;

	if (fbc_state->fence_id >= 0)
		ctl = SNB_DPFC_FENCE_EN | SNB_DPFC_FENCENO(fbc_state->fence_id);

	intel_de_write(i915, SNB_DPFC_CTL_SA, ctl);
	intel_de_write(i915, SNB_DPFC_CPU_FENCE_OFFSET, fbc_state->fence_y_offset);
}

<<<<<<< HEAD
	intel_de_write(dev_priv, ILK_DPFC_FENCE_YOFF,
		       params->fence_y_offset);
	/* enable it... */
	intel_de_write(dev_priv, ILK_DPFC_CONTROL, dpfc_ctl | DPFC_CTL_EN);
=======
static void snb_fbc_activate(struct intel_fbc *fbc)
{
	snb_fbc_program_fence(fbc);

	ilk_fbc_activate(fbc);
>>>>>>> 754e0b0e
}

static void snb_fbc_nuke(struct intel_fbc *fbc)
{
	struct drm_i915_private *i915 = fbc->i915;

	intel_de_write(i915, MSG_FBC_REND_STATE, FBC_REND_NUKE);
	intel_de_posting_read(i915, MSG_FBC_REND_STATE);
}

static const struct intel_fbc_funcs snb_fbc_funcs = {
	.activate = snb_fbc_activate,
	.deactivate = ilk_fbc_deactivate,
	.is_active = ilk_fbc_is_active,
	.is_compressing = ilk_fbc_is_compressing,
	.nuke = snb_fbc_nuke,
	.program_cfb = ilk_fbc_program_cfb,
};

static void glk_fbc_program_cfb_stride(struct intel_fbc *fbc)
{
	const struct intel_fbc_state *fbc_state = &fbc->state;
	struct drm_i915_private *i915 = fbc->i915;
	u32 val = 0;

	if (fbc_state->override_cfb_stride)
		val |= FBC_STRIDE_OVERRIDE |
			FBC_STRIDE(fbc_state->override_cfb_stride / fbc->limit);

	intel_de_write(i915, GLK_FBC_STRIDE, val);
}

static void skl_fbc_program_cfb_stride(struct intel_fbc *fbc)
{
	const struct intel_fbc_state *fbc_state = &fbc->state;
	struct drm_i915_private *i915 = fbc->i915;
	u32 val = 0;

	/* Display WA #0529: skl, kbl, bxt. */
	if (fbc_state->override_cfb_stride)
		val |= CHICKEN_FBC_STRIDE_OVERRIDE |
			CHICKEN_FBC_STRIDE(fbc_state->override_cfb_stride / fbc->limit);

	intel_de_rmw(i915, CHICKEN_MISC_4,
		     CHICKEN_FBC_STRIDE_OVERRIDE |
		     CHICKEN_FBC_STRIDE_MASK, val);
}

static u32 ivb_dpfc_ctl(struct intel_fbc *fbc)
{
<<<<<<< HEAD
	struct intel_fbc *fbc = &dev_priv->fbc;
	const struct intel_fbc_reg_params *params = &fbc->params;
	u32 dpfc_ctl;

	if (DISPLAY_VER(dev_priv) >= 10) {
		u32 val = 0;

		if (params->override_cfb_stride)
			val |= FBC_STRIDE_OVERRIDE |
				FBC_STRIDE(params->override_cfb_stride / fbc->limit);

		intel_de_write(dev_priv, GLK_FBC_STRIDE, val);
	} else if (DISPLAY_VER(dev_priv) == 9) {
		u32 val = 0;

		/* Display WA #0529: skl, kbl, bxt. */
		if (params->override_cfb_stride)
			val |= CHICKEN_FBC_STRIDE_OVERRIDE |
				CHICKEN_FBC_STRIDE(params->override_cfb_stride / fbc->limit);

		intel_de_rmw(dev_priv, CHICKEN_MISC_4,
			     CHICKEN_FBC_STRIDE_OVERRIDE |
			     CHICKEN_FBC_STRIDE_MASK, val);
	}
=======
	const struct intel_fbc_state *fbc_state = &fbc->state;
	struct drm_i915_private *i915 = fbc->i915;
	u32 dpfc_ctl;

	dpfc_ctl = g4x_dpfc_ctl_limit(fbc);

	if (IS_IVYBRIDGE(i915))
		dpfc_ctl |= DPFC_CTL_PLANE_IVB(fbc_state->plane->i9xx_plane);

	if (fbc_state->fence_id >= 0)
		dpfc_ctl |= DPFC_CTL_FENCE_EN_IVB;

	if (fbc->false_color)
		dpfc_ctl |= DPFC_CTL_FALSE_COLOR;
>>>>>>> 754e0b0e

	return dpfc_ctl;
}

static void ivb_fbc_activate(struct intel_fbc *fbc)
{
	struct drm_i915_private *i915 = fbc->i915;

	if (DISPLAY_VER(i915) >= 10)
		glk_fbc_program_cfb_stride(fbc);
	else if (DISPLAY_VER(i915) == 9)
		skl_fbc_program_cfb_stride(fbc);

<<<<<<< HEAD
	intel_de_write(dev_priv, ILK_DPFC_CONTROL, dpfc_ctl | DPFC_CTL_EN);
=======
	if (i915->ggtt.num_fences)
		snb_fbc_program_fence(fbc);

	intel_de_write(i915, ILK_DPFC_CONTROL,
		       DPFC_CTL_EN | ivb_dpfc_ctl(fbc));
>>>>>>> 754e0b0e
}

static bool ivb_fbc_is_compressing(struct intel_fbc *fbc)
{
	return intel_de_read(fbc->i915, ILK_DPFC_STATUS2) & DPFC_COMP_SEG_MASK_IVB;
}

static void ivb_fbc_set_false_color(struct intel_fbc *fbc,
				    bool enable)
{
	intel_de_rmw(fbc->i915, ILK_DPFC_CONTROL,
		     DPFC_CTL_FALSE_COLOR, enable ? DPFC_CTL_FALSE_COLOR : 0);
}

static const struct intel_fbc_funcs ivb_fbc_funcs = {
	.activate = ivb_fbc_activate,
	.deactivate = ilk_fbc_deactivate,
	.is_active = ilk_fbc_is_active,
	.is_compressing = ivb_fbc_is_compressing,
	.nuke = snb_fbc_nuke,
	.program_cfb = ilk_fbc_program_cfb,
	.set_false_color = ivb_fbc_set_false_color,
};

static bool intel_fbc_hw_is_active(struct intel_fbc *fbc)
{
	return fbc->funcs->is_active(fbc);
}

static void intel_fbc_hw_activate(struct intel_fbc *fbc)
{
	trace_intel_fbc_activate(fbc->state.plane);

	fbc->active = true;
	fbc->activated = true;

	fbc->funcs->activate(fbc);
}

static void intel_fbc_hw_deactivate(struct intel_fbc *fbc)
{
	trace_intel_fbc_deactivate(fbc->state.plane);

	fbc->active = false;

	fbc->funcs->deactivate(fbc);
}

static bool intel_fbc_is_compressing(struct intel_fbc *fbc)
{
	return fbc->funcs->is_compressing(fbc);
}

static void intel_fbc_nuke(struct intel_fbc *fbc)
{
	trace_intel_fbc_nuke(fbc->state.plane);

	fbc->funcs->nuke(fbc);
}

static void intel_fbc_activate(struct intel_fbc *fbc)
{
	intel_fbc_hw_activate(fbc);
	intel_fbc_nuke(fbc);

	fbc->no_fbc_reason = NULL;
}

<<<<<<< HEAD
static void intel_fbc_activate(struct drm_i915_private *dev_priv)
{
	intel_fbc_hw_activate(dev_priv);
	intel_fbc_recompress(dev_priv);
}

static void intel_fbc_deactivate(struct drm_i915_private *dev_priv,
				 const char *reason)
=======
static void intel_fbc_deactivate(struct intel_fbc *fbc, const char *reason)
>>>>>>> 754e0b0e
{
	struct drm_i915_private *i915 = fbc->i915;

	drm_WARN_ON(&i915->drm, !mutex_is_locked(&fbc->lock));

	if (fbc->active)
		intel_fbc_hw_deactivate(fbc);

	fbc->no_fbc_reason = reason;
}

static u64 intel_fbc_cfb_base_max(struct drm_i915_private *i915)
{
	if (DISPLAY_VER(i915) >= 5 || IS_G4X(i915))
		return BIT_ULL(28);
	else
		return BIT_ULL(32);
}

static u64 intel_fbc_stolen_end(struct drm_i915_private *i915)
{
	u64 end;

	/* The FBC hardware for BDW/SKL doesn't have access to the stolen
	 * reserved range size, so it always assumes the maximum (8mb) is used.
	 * If we enable FBC using a CFB on that memory range we'll get FIFO
	 * underruns, even if that range is not reserved by the BIOS. */
	if (IS_BROADWELL(i915) ||
	    (DISPLAY_VER(i915) == 9 && !IS_BROXTON(i915)))
		end = resource_size(&i915->dsm) - 8 * 1024 * 1024;
	else
		end = U64_MAX;

	return min(end, intel_fbc_cfb_base_max(i915));
}

<<<<<<< HEAD
static int intel_fbc_min_limit(int fb_cpp)
{
	return fb_cpp == 2 ? 2 : 1;
}

static int intel_fbc_max_limit(struct drm_i915_private *dev_priv)
=======
static int intel_fbc_min_limit(const struct intel_plane_state *plane_state)
{
	return plane_state->hw.fb->format->cpp[0] == 2 ? 2 : 1;
}

static int intel_fbc_max_limit(struct drm_i915_private *i915)
>>>>>>> 754e0b0e
{
	/* WaFbcOnly1to1Ratio:ctg */
	if (IS_G4X(i915))
		return 1;

	/*
	 * FBC2 can only do 1:1, 1:2, 1:4, we limit
	 * FBC1 to the same out of convenience.
	 */
	return 4;
}

<<<<<<< HEAD
static int find_compression_limit(struct drm_i915_private *dev_priv,
				  unsigned int size, int min_limit)
{
	struct intel_fbc *fbc = &dev_priv->fbc;
	u64 end = intel_fbc_stolen_end(dev_priv);
=======
static int find_compression_limit(struct intel_fbc *fbc,
				  unsigned int size, int min_limit)
{
	struct drm_i915_private *i915 = fbc->i915;
	u64 end = intel_fbc_stolen_end(i915);
>>>>>>> 754e0b0e
	int ret, limit = min_limit;

	size /= limit;

	/* Try to over-allocate to reduce reallocations and fragmentation. */
	ret = i915_gem_stolen_insert_node_in_range(i915, &fbc->compressed_fb,
						   size <<= 1, 4096, 0, end);
	if (ret == 0)
		return limit;

<<<<<<< HEAD
	for (; limit <= intel_fbc_max_limit(dev_priv); limit <<= 1) {
		ret = i915_gem_stolen_insert_node_in_range(dev_priv, &fbc->compressed_fb,
=======
	for (; limit <= intel_fbc_max_limit(i915); limit <<= 1) {
		ret = i915_gem_stolen_insert_node_in_range(i915, &fbc->compressed_fb,
>>>>>>> 754e0b0e
							   size >>= 1, 4096, 0, end);
		if (ret == 0)
			return limit;
	}

	return 0;
}

<<<<<<< HEAD
static int intel_fbc_alloc_cfb(struct drm_i915_private *dev_priv,
=======
static int intel_fbc_alloc_cfb(struct intel_fbc *fbc,
>>>>>>> 754e0b0e
			       unsigned int size, int min_limit)
{
	struct drm_i915_private *i915 = fbc->i915;
	int ret;

	drm_WARN_ON(&i915->drm,
		    drm_mm_node_allocated(&fbc->compressed_fb));
	drm_WARN_ON(&i915->drm,
		    drm_mm_node_allocated(&fbc->compressed_llb));

	if (DISPLAY_VER(i915) < 5 && !IS_G4X(i915)) {
		ret = i915_gem_stolen_insert_node(i915, &fbc->compressed_llb,
						  4096, 4096);
		if (ret)
			goto err;
	}

<<<<<<< HEAD
	ret = find_compression_limit(dev_priv, size, min_limit);
	if (!ret)
		goto err_llb;
	else if (ret > min_limit)
		drm_info_once(&dev_priv->drm,
=======
	ret = find_compression_limit(fbc, size, min_limit);
	if (!ret)
		goto err_llb;
	else if (ret > min_limit)
		drm_info_once(&i915->drm,
>>>>>>> 754e0b0e
			      "Reducing the compressed framebuffer size. This may lead to less power savings than a non-reduced-size. Try to increase stolen memory size if available in BIOS.\n");

	fbc->limit = ret;

	drm_dbg_kms(&i915->drm,
		    "reserved %llu bytes of contiguous stolen space for FBC, limit: %d\n",
		    fbc->compressed_fb.size, fbc->limit);

	return 0;

err_llb:
	if (drm_mm_node_allocated(&fbc->compressed_llb))
		i915_gem_stolen_remove_node(i915, &fbc->compressed_llb);
err:
	if (drm_mm_initialized(&i915->mm.stolen))
		drm_info_once(&i915->drm, "not enough stolen space for compressed buffer (need %d more bytes), disabling. Hint: you may be able to increase stolen memory size in the BIOS to avoid this.\n", size);
	return -ENOSPC;
}

static void intel_fbc_program_cfb(struct intel_fbc *fbc)
{
	fbc->funcs->program_cfb(fbc);
}

static void __intel_fbc_cleanup_cfb(struct intel_fbc *fbc)
{
	struct drm_i915_private *i915 = fbc->i915;

	if (WARN_ON(intel_fbc_hw_is_active(fbc)))
		return;

	if (drm_mm_node_allocated(&fbc->compressed_llb))
		i915_gem_stolen_remove_node(i915, &fbc->compressed_llb);
	if (drm_mm_node_allocated(&fbc->compressed_fb))
		i915_gem_stolen_remove_node(i915, &fbc->compressed_fb);
}

void intel_fbc_cleanup(struct drm_i915_private *i915)
{
	struct intel_fbc *fbc = i915->fbc;

	if (!fbc)
		return;

	mutex_lock(&fbc->lock);
	__intel_fbc_cleanup_cfb(fbc);
	mutex_unlock(&fbc->lock);

	kfree(fbc);
}

static bool stride_is_valid(const struct intel_plane_state *plane_state)
{
	struct drm_i915_private *i915 = to_i915(plane_state->uapi.plane->dev);
	const struct drm_framebuffer *fb = plane_state->hw.fb;
	unsigned int stride = intel_fbc_plane_stride(plane_state) *
		fb->format->cpp[0];

	/* This should have been caught earlier. */
	if (drm_WARN_ON_ONCE(&i915->drm, (stride & (64 - 1)) != 0))
		return false;

	/* Below are the additional FBC restrictions. */
	if (stride < 512)
		return false;

	if (DISPLAY_VER(i915) == 2 || DISPLAY_VER(i915) == 3)
		return stride == 4096 || stride == 8192;

	if (DISPLAY_VER(i915) == 4 && !IS_G4X(i915) && stride < 2048)
		return false;

	/* Display WA #1105: skl,bxt,kbl,cfl,glk */
	if ((DISPLAY_VER(i915) == 9 || IS_GEMINILAKE(i915)) &&
	    fb->modifier == DRM_FORMAT_MOD_LINEAR && stride & 511)
		return false;

	if (stride > 16384)
		return false;

	return true;
}

static bool pixel_format_is_valid(const struct intel_plane_state *plane_state)
{
	struct drm_i915_private *i915 = to_i915(plane_state->uapi.plane->dev);
	const struct drm_framebuffer *fb = plane_state->hw.fb;

	switch (fb->format->format) {
	case DRM_FORMAT_XRGB8888:
	case DRM_FORMAT_XBGR8888:
		return true;
	case DRM_FORMAT_XRGB1555:
	case DRM_FORMAT_RGB565:
		/* 16bpp not supported on gen2 */
		if (DISPLAY_VER(i915) == 2)
			return false;
		/* WaFbcOnly1to1Ratio:ctg */
		if (IS_G4X(i915))
			return false;
		return true;
	default:
		return false;
	}
}

static bool rotation_is_valid(const struct intel_plane_state *plane_state)
{
	struct drm_i915_private *i915 = to_i915(plane_state->uapi.plane->dev);
	const struct drm_framebuffer *fb = plane_state->hw.fb;
	unsigned int rotation = plane_state->hw.rotation;

	if (DISPLAY_VER(i915) >= 9 && fb->format->format == DRM_FORMAT_RGB565 &&
	    drm_rotation_90_or_270(rotation))
		return false;
	else if (DISPLAY_VER(i915) <= 4 && !IS_G4X(i915) &&
		 rotation != DRM_MODE_ROTATE_0)
		return false;

	return true;
}

/*
 * For some reason, the hardware tracking starts looking at whatever we
 * programmed as the display plane base address register. It does not look at
 * the X and Y offset registers. That's why we include the src x/y offsets
 * instead of just looking at the plane size.
 */
static bool intel_fbc_hw_tracking_covers_screen(const struct intel_plane_state *plane_state)
{
	struct drm_i915_private *i915 = to_i915(plane_state->uapi.plane->dev);
	unsigned int effective_w, effective_h, max_w, max_h;

	if (DISPLAY_VER(i915) >= 10) {
		max_w = 5120;
		max_h = 4096;
	} else if (DISPLAY_VER(i915) >= 8 || IS_HASWELL(i915)) {
		max_w = 4096;
		max_h = 4096;
	} else if (IS_G4X(i915) || DISPLAY_VER(i915) >= 5) {
		max_w = 4096;
		max_h = 2048;
	} else {
		max_w = 2048;
		max_h = 1536;
	}

	effective_w = plane_state->view.color_plane[0].x +
		(drm_rect_width(&plane_state->uapi.src) >> 16);
	effective_h = plane_state->view.color_plane[0].y +
		(drm_rect_height(&plane_state->uapi.src) >> 16);

	return effective_w <= max_w && effective_h <= max_h;
}

static bool tiling_is_valid(const struct intel_plane_state *plane_state)
{
	struct drm_i915_private *i915 = to_i915(plane_state->uapi.plane->dev);
	const struct drm_framebuffer *fb = plane_state->hw.fb;

	switch (fb->modifier) {
	case DRM_FORMAT_MOD_LINEAR:
	case I915_FORMAT_MOD_Y_TILED:
	case I915_FORMAT_MOD_Yf_TILED:
<<<<<<< HEAD
		return DISPLAY_VER(dev_priv) >= 9;
=======
		return DISPLAY_VER(i915) >= 9;
>>>>>>> 754e0b0e
	case I915_FORMAT_MOD_X_TILED:
		return true;
	default:
		return false;
	}
}

static void intel_fbc_update_state(struct intel_atomic_state *state,
				   struct intel_crtc *crtc,
				   struct intel_plane *plane)
{
	struct drm_i915_private *i915 = to_i915(state->base.dev);
	const struct intel_crtc_state *crtc_state =
		intel_atomic_get_new_crtc_state(state, crtc);
	const struct intel_plane_state *plane_state =
		intel_atomic_get_new_plane_state(state, plane);
	struct intel_fbc *fbc = plane->fbc;
	struct intel_fbc_state *fbc_state = &fbc->state;

<<<<<<< HEAD
	cache->fb.format = fb->format;
	cache->fb.modifier = fb->modifier;
	cache->fb.stride = intel_fbc_plane_stride(plane_state);
=======
	WARN_ON(plane_state->no_fbc_reason);

	fbc_state->plane = plane;
>>>>>>> 754e0b0e

	/* FBC1 compression interval: arbitrary choice of 1 second */
	fbc_state->interval = drm_mode_vrefresh(&crtc_state->hw.adjusted_mode);

	fbc_state->fence_y_offset = intel_plane_fence_y_offset(plane_state);

	drm_WARN_ON(&i915->drm, plane_state->flags & PLANE_HAS_FENCE &&
		    !plane_state->ggtt_vma->fence);

	if (plane_state->flags & PLANE_HAS_FENCE &&
	    plane_state->ggtt_vma->fence)
		fbc_state->fence_id = plane_state->ggtt_vma->fence->id;
	else
		fbc_state->fence_id = -1;

	fbc_state->cfb_stride = intel_fbc_cfb_stride(plane_state);
	fbc_state->cfb_size = intel_fbc_cfb_size(plane_state);
	fbc_state->override_cfb_stride = intel_fbc_override_cfb_stride(plane_state);
}

static bool intel_fbc_is_fence_ok(const struct intel_plane_state *plane_state)
{
	struct drm_i915_private *i915 = to_i915(plane_state->uapi.plane->dev);

<<<<<<< HEAD
	return intel_fbc_cfb_size(dev_priv, &fbc->state_cache) >
		fbc->compressed_fb.size * fbc->limit;
}

static u16 intel_fbc_override_cfb_stride(struct drm_i915_private *dev_priv,
					 const struct intel_fbc_state_cache *cache)
{
	unsigned int stride = _intel_fbc_cfb_stride(cache);
	unsigned int stride_aligned = intel_fbc_cfb_stride(dev_priv, cache);

	/*
	 * Override stride in 64 byte units per 4 line segment.
	 *
	 * Gen9 hw miscalculates cfb stride for linear as
	 * PLANE_STRIDE*512 instead of PLANE_STRIDE*64, so
	 * we always need to use the override there.
	 */
	if (stride != stride_aligned ||
	    (DISPLAY_VER(dev_priv) == 9 &&
	     cache->fb.modifier == DRM_FORMAT_MOD_LINEAR))
		return stride_aligned * 4 / 64;

	return 0;
=======
	/* The use of a CPU fence is one of two ways to detect writes by the
	 * CPU to the scanout and trigger updates to the FBC.
	 *
	 * The other method is by software tracking (see
	 * intel_fbc_invalidate/flush()), it will manually notify FBC and nuke
	 * the current compressed buffer and recompress it.
	 *
	 * Note that is possible for a tiled surface to be unmappable (and
	 * so have no fence associated with it) due to aperture constraints
	 * at the time of pinning.
	 *
	 * FIXME with 90/270 degree rotation we should use the fence on
	 * the normal GTT view (the rotated view doesn't even have a
	 * fence). Would need changes to the FBC fence Y offset as well.
	 * For now this will effectively disable FBC with 90/270 degree
	 * rotation.
	 */
	return DISPLAY_VER(i915) >= 9 ||
		(plane_state->flags & PLANE_HAS_FENCE &&
		 plane_state->ggtt_vma->fence);
}

static bool intel_fbc_is_cfb_ok(const struct intel_plane_state *plane_state)
{
	struct intel_plane *plane = to_intel_plane(plane_state->uapi.plane);
	struct intel_fbc *fbc = plane->fbc;

	return intel_fbc_min_limit(plane_state) <= fbc->limit &&
		intel_fbc_cfb_size(plane_state) <= fbc->compressed_fb.size * fbc->limit;
}

static bool intel_fbc_is_ok(const struct intel_plane_state *plane_state)
{
	return !plane_state->no_fbc_reason &&
		intel_fbc_is_fence_ok(plane_state) &&
		intel_fbc_is_cfb_ok(plane_state);
>>>>>>> 754e0b0e
}

static int intel_fbc_check_plane(struct intel_atomic_state *state,
				 struct intel_plane *plane)
{
	struct drm_i915_private *i915 = to_i915(state->base.dev);
	struct intel_plane_state *plane_state =
		intel_atomic_get_new_plane_state(state, plane);
	const struct drm_framebuffer *fb = plane_state->hw.fb;
	struct intel_crtc *crtc = to_intel_crtc(plane_state->uapi.crtc);
	const struct intel_crtc_state *crtc_state;
	struct intel_fbc *fbc = plane->fbc;

	if (!fbc)
		return 0;

	if (intel_vgpu_active(i915)) {
		plane_state->no_fbc_reason = "VGPU active";
		return 0;
	}

	if (!i915->params.enable_fbc) {
		plane_state->no_fbc_reason = "disabled per module param or by default";
		return 0;
	}

	if (!plane_state->uapi.visible) {
		plane_state->no_fbc_reason = "plane not visible";
		return 0;
	}

	crtc_state = intel_atomic_get_new_crtc_state(state, crtc);

	if (crtc_state->hw.adjusted_mode.flags & DRM_MODE_FLAG_INTERLACE) {
		plane_state->no_fbc_reason = "interlaced mode not supported";
		return 0;
	}

	if (crtc_state->double_wide) {
		plane_state->no_fbc_reason = "double wide pipe not supported";
		return 0;
	}

	/*
	 * Display 12+ is not supporting FBC with PSR2.
	 * Recommendation is to keep this combination disabled
	 * Bspec: 50422 HSD: 14010260002
	 */
	if (DISPLAY_VER(i915) >= 12 && crtc_state->has_psr2) {
		plane_state->no_fbc_reason = "PSR2 enabled";
		return false;
	}

	if (!pixel_format_is_valid(plane_state)) {
		plane_state->no_fbc_reason = "pixel format not supported";
		return 0;
	}

	if (!tiling_is_valid(plane_state)) {
		plane_state->no_fbc_reason = "tiling not supported";
		return 0;
	}

	if (!rotation_is_valid(plane_state)) {
		plane_state->no_fbc_reason = "rotation not supported";
		return 0;
	}

<<<<<<< HEAD
	if (!stride_is_valid(dev_priv, cache->fb.modifier,
			     cache->fb.stride * cache->fb.format->cpp[0])) {
		fbc->no_fbc_reason = "framebuffer stride not supported";
		return false;
=======
	if (!stride_is_valid(plane_state)) {
		plane_state->no_fbc_reason = "stride not supported";
		return 0;
>>>>>>> 754e0b0e
	}

	if (plane_state->hw.pixel_blend_mode != DRM_MODE_BLEND_PIXEL_NONE &&
	    fb->format->has_alpha) {
		plane_state->no_fbc_reason = "per-pixel alpha not supported";
		return false;
	}

	if (!intel_fbc_hw_tracking_covers_screen(plane_state)) {
		plane_state->no_fbc_reason = "plane size too big";
		return 0;
	}

	/*
	 * Work around a problem on GEN9+ HW, where enabling FBC on a plane
	 * having a Y offset that isn't divisible by 4 causes FIFO underrun
	 * and screen flicker.
	 */
	if (DISPLAY_VER(i915) >= 9 &&
	    plane_state->view.color_plane[0].y & 3) {
		plane_state->no_fbc_reason = "plane start Y offset misaligned";
		return false;
	}

	/* Wa_22010751166: icl, ehl, tgl, dg1, rkl */
	if (DISPLAY_VER(i915) >= 11 &&
	    (plane_state->view.color_plane[0].y + drm_rect_height(&plane_state->uapi.src)) & 3) {
		plane_state->no_fbc_reason = "plane end Y offset misaligned";
		return false;
	}

	/* WaFbcExceedCdClockThreshold:hsw,bdw */
	if (IS_HASWELL(i915) || IS_BROADWELL(i915)) {
		const struct intel_cdclk_state *cdclk_state;

		cdclk_state = intel_atomic_get_cdclk_state(state);
		if (IS_ERR(cdclk_state))
			return PTR_ERR(cdclk_state);

<<<<<<< HEAD
	params->cfb_stride = intel_fbc_cfb_stride(dev_priv, cache);
	params->cfb_size = intel_fbc_cfb_size(dev_priv, cache);
	params->override_cfb_stride = intel_fbc_override_cfb_stride(dev_priv, cache);
=======
		if (crtc_state->pixel_rate >= cdclk_state->logical.cdclk * 95 / 100) {
			plane_state->no_fbc_reason = "pixel rate too high";
			return 0;
		}
	}

	plane_state->no_fbc_reason = NULL;
>>>>>>> 754e0b0e

	return 0;
}


static bool intel_fbc_can_flip_nuke(struct intel_atomic_state *state,
				    struct intel_crtc *crtc,
				    struct intel_plane *plane)
{
	const struct intel_crtc_state *new_crtc_state =
		intel_atomic_get_new_crtc_state(state, crtc);
	const struct intel_plane_state *old_plane_state =
		intel_atomic_get_old_plane_state(state, plane);
	const struct intel_plane_state *new_plane_state =
		intel_atomic_get_new_plane_state(state, plane);
	const struct drm_framebuffer *old_fb = old_plane_state->hw.fb;
	const struct drm_framebuffer *new_fb = new_plane_state->hw.fb;

	if (drm_atomic_crtc_needs_modeset(&new_crtc_state->uapi))
		return false;

	if (!intel_fbc_is_ok(old_plane_state) ||
	    !intel_fbc_is_ok(new_plane_state))
		return false;

	if (old_fb->format->format != new_fb->format->format)
		return false;

	if (old_fb->modifier != new_fb->modifier)
		return false;

	if (intel_fbc_plane_stride(old_plane_state) !=
	    intel_fbc_plane_stride(new_plane_state))
		return false;

	if (intel_fbc_cfb_stride(old_plane_state) !=
	    intel_fbc_cfb_stride(new_plane_state))
		return false;

<<<<<<< HEAD
	if (params->cfb_stride != intel_fbc_cfb_stride(dev_priv, cache))
		return false;

	if (params->cfb_size != intel_fbc_cfb_size(dev_priv, cache))
		return false;

	if (params->override_cfb_stride != intel_fbc_override_cfb_stride(dev_priv, cache))
=======
	if (intel_fbc_cfb_size(old_plane_state) !=
	    intel_fbc_cfb_size(new_plane_state))
		return false;

	if (intel_fbc_override_cfb_stride(old_plane_state) !=
	    intel_fbc_override_cfb_stride(new_plane_state))
>>>>>>> 754e0b0e
		return false;

	return true;
}

static bool __intel_fbc_pre_update(struct intel_atomic_state *state,
				   struct intel_crtc *crtc,
				   struct intel_plane *plane)
{
	struct drm_i915_private *i915 = to_i915(state->base.dev);
	struct intel_fbc *fbc = plane->fbc;
	bool need_vblank_wait = false;

	fbc->flip_pending = true;

	if (intel_fbc_can_flip_nuke(state, crtc, plane))
		return need_vblank_wait;

	intel_fbc_deactivate(fbc, "update pending");

	/*
	 * Display WA #1198: glk+
	 * Need an extra vblank wait between FBC disable and most plane
	 * updates. Bspec says this is only needed for plane disable, but
	 * that is not true. Touching most plane registers will cause the
	 * corruption to appear. Also SKL/derivatives do not seem to be
	 * affected.
	 *
	 * TODO: could optimize this a bit by sampling the frame
	 * counter when we disable FBC (if it was already done earlier)
	 * and skipping the extra vblank wait before the plane update
	 * if at least one frame has already passed.
	 */
	if (fbc->activated && DISPLAY_VER(i915) >= 10)
		need_vblank_wait = true;
	fbc->activated = false;

	return need_vblank_wait;
}

bool intel_fbc_pre_update(struct intel_atomic_state *state,
			  struct intel_crtc *crtc)
{
	const struct intel_plane_state *plane_state;
	bool need_vblank_wait = false;
	struct intel_plane *plane;
	int i;

	for_each_new_intel_plane_in_state(state, plane, plane_state, i) {
		struct intel_fbc *fbc = plane->fbc;

		if (!fbc || plane->pipe != crtc->pipe)
			continue;

		mutex_lock(&fbc->lock);

		if (fbc->state.plane == plane)
			need_vblank_wait |= __intel_fbc_pre_update(state, crtc, plane);

		mutex_unlock(&fbc->lock);
	}

	return need_vblank_wait;
}

static void __intel_fbc_disable(struct intel_fbc *fbc)
{
	struct drm_i915_private *i915 = fbc->i915;
	struct intel_plane *plane = fbc->state.plane;

	drm_WARN_ON(&i915->drm, !mutex_is_locked(&fbc->lock));
	drm_WARN_ON(&i915->drm, fbc->active);

	drm_dbg_kms(&i915->drm, "Disabling FBC on [PLANE:%d:%s]\n",
		    plane->base.base.id, plane->base.name);

	__intel_fbc_cleanup_cfb(fbc);

	fbc->state.plane = NULL;
}

static void __intel_fbc_post_update(struct intel_fbc *fbc)
{
	struct drm_i915_private *i915 = fbc->i915;

	drm_WARN_ON(&i915->drm, !mutex_is_locked(&fbc->lock));

	if (!fbc->busy_bits)
<<<<<<< HEAD
		intel_fbc_activate(dev_priv);
=======
		intel_fbc_activate(fbc);
>>>>>>> 754e0b0e
	else
		intel_fbc_deactivate(fbc, "frontbuffer write");
}

void intel_fbc_post_update(struct intel_atomic_state *state,
			   struct intel_crtc *crtc)
{
	const struct intel_plane_state *plane_state;
	struct intel_plane *plane;
	int i;

	for_each_new_intel_plane_in_state(state, plane, plane_state, i) {
		struct intel_fbc *fbc = plane->fbc;

		if (!fbc || plane->pipe != crtc->pipe)
			continue;

		mutex_lock(&fbc->lock);

		if (fbc->state.plane == plane) {
			fbc->flip_pending = false;
			__intel_fbc_post_update(fbc);
		}

		mutex_unlock(&fbc->lock);
	}
}

static unsigned int intel_fbc_get_frontbuffer_bit(struct intel_fbc *fbc)
{
	if (fbc->state.plane)
		return fbc->state.plane->frontbuffer_bit;
	else
		return fbc->possible_framebuffer_bits;
}

void intel_fbc_invalidate(struct drm_i915_private *i915,
			  unsigned int frontbuffer_bits,
			  enum fb_op_origin origin)
{
	struct intel_fbc *fbc = i915->fbc;

	if (!fbc)
		return;

	if (origin == ORIGIN_FLIP || origin == ORIGIN_CURSOR_UPDATE)
		return;

	mutex_lock(&fbc->lock);

	fbc->busy_bits |= intel_fbc_get_frontbuffer_bit(fbc) & frontbuffer_bits;

	if (fbc->state.plane && fbc->busy_bits)
		intel_fbc_deactivate(fbc, "frontbuffer write");

	mutex_unlock(&fbc->lock);
}

void intel_fbc_flush(struct drm_i915_private *i915,
		     unsigned int frontbuffer_bits, enum fb_op_origin origin)
{
	struct intel_fbc *fbc = i915->fbc;

<<<<<<< HEAD
=======
	if (!fbc)
		return;

>>>>>>> 754e0b0e
	mutex_lock(&fbc->lock);

	fbc->busy_bits &= ~frontbuffer_bits;

	if (origin == ORIGIN_FLIP || origin == ORIGIN_CURSOR_UPDATE)
		goto out;

	if (!fbc->busy_bits && fbc->state.plane &&
	    (frontbuffer_bits & intel_fbc_get_frontbuffer_bit(fbc))) {
		if (fbc->active)
			intel_fbc_nuke(fbc);
		else if (!fbc->flip_pending)
			__intel_fbc_post_update(fbc);
	}

out:
	mutex_unlock(&fbc->lock);
}

int intel_fbc_atomic_check(struct intel_atomic_state *state)
{
	struct intel_plane_state *plane_state;
	struct intel_plane *plane;
	int i;

	for_each_new_intel_plane_in_state(state, plane, plane_state, i) {
		int ret;

		ret = intel_fbc_check_plane(state, plane);
		if (ret)
			return ret;
	}

	return 0;
}

<<<<<<< HEAD
/**
 * intel_fbc_enable: tries to enable FBC on the CRTC
 * @crtc: the CRTC
 * @state: corresponding &drm_crtc_state for @crtc
 *
 * This function checks if the given CRTC was chosen for FBC, then enables it if
 * possible. Notice that it doesn't activate FBC. It is valid to call
 * intel_fbc_enable multiple times for the same pipe without an
 * intel_fbc_disable in the middle, as long as it is deactivated.
 */
static void intel_fbc_enable(struct intel_atomic_state *state,
			     struct intel_crtc *crtc)
=======
static void __intel_fbc_enable(struct intel_atomic_state *state,
			       struct intel_crtc *crtc,
			       struct intel_plane *plane)
>>>>>>> 754e0b0e
{
	struct drm_i915_private *i915 = to_i915(state->base.dev);
	const struct intel_plane_state *plane_state =
		intel_atomic_get_new_plane_state(state, plane);
<<<<<<< HEAD
	struct intel_fbc *fbc = &dev_priv->fbc;
	struct intel_fbc_state_cache *cache = &fbc->state_cache;
	int min_limit;

	if (!plane->has_fbc || !plane_state)
		return;

	min_limit = intel_fbc_min_limit(plane_state->hw.fb ?
					plane_state->hw.fb->format->cpp[0] : 0);

	mutex_lock(&fbc->lock);

	if (fbc->crtc) {
		if (fbc->crtc != crtc)
			goto out;

		if (fbc->limit >= min_limit &&
		    !intel_fbc_cfb_size_changed(dev_priv))
			goto out;
=======
	struct intel_fbc *fbc = plane->fbc;

	if (fbc->state.plane) {
		if (fbc->state.plane != plane)
			return;

		if (intel_fbc_is_ok(plane_state)) {
			intel_fbc_update_state(state, crtc, plane);
			return;
		}
>>>>>>> 754e0b0e

		__intel_fbc_disable(fbc);
	}

	drm_WARN_ON(&i915->drm, fbc->active);

	fbc->no_fbc_reason = plane_state->no_fbc_reason;
	if (fbc->no_fbc_reason)
		return;

	if (!intel_fbc_is_fence_ok(plane_state)) {
		fbc->no_fbc_reason = "framebuffer not fenced";
		return;
	}

<<<<<<< HEAD
	if (intel_fbc_alloc_cfb(dev_priv,
				intel_fbc_cfb_size(dev_priv, cache), min_limit)) {
		cache->plane.visible = false;
		fbc->no_fbc_reason = "not enough stolen memory";
		goto out;
	}

	drm_dbg_kms(&dev_priv->drm, "Enabling FBC on pipe %c\n",
		    pipe_name(crtc->pipe));
=======
	if (fbc->underrun_detected) {
		fbc->no_fbc_reason = "FIFO underrun";
		return;
	}

	if (intel_fbc_alloc_cfb(fbc, intel_fbc_cfb_size(plane_state),
				intel_fbc_min_limit(plane_state))) {
		fbc->no_fbc_reason = "not enough stolen memory";
		return;
	}

	drm_dbg_kms(&i915->drm, "Enabling FBC on [PLANE:%d:%s]\n",
		    plane->base.base.id, plane->base.name);
>>>>>>> 754e0b0e
	fbc->no_fbc_reason = "FBC enabled but not active yet\n";

	intel_fbc_update_state(state, crtc, plane);

	intel_fbc_program_cfb(fbc);
}

/**
 * intel_fbc_disable - disable FBC if it's associated with crtc
 * @crtc: the CRTC
 *
 * This function disables FBC if it's associated with the provided CRTC.
 */
void intel_fbc_disable(struct intel_crtc *crtc)
{
	struct drm_i915_private *i915 = to_i915(crtc->base.dev);
	struct intel_plane *plane;

	for_each_intel_plane(&i915->drm, plane) {
		struct intel_fbc *fbc = plane->fbc;

		if (!fbc || plane->pipe != crtc->pipe)
			continue;

		mutex_lock(&fbc->lock);
		if (fbc->state.plane == plane)
			__intel_fbc_disable(fbc);
		mutex_unlock(&fbc->lock);
	}
}

void intel_fbc_update(struct intel_atomic_state *state,
		      struct intel_crtc *crtc)
{
	const struct intel_crtc_state *crtc_state =
		intel_atomic_get_new_crtc_state(state, crtc);
	const struct intel_plane_state *plane_state;
	struct intel_plane *plane;
	int i;

	for_each_new_intel_plane_in_state(state, plane, plane_state, i) {
		struct intel_fbc *fbc = plane->fbc;

		if (!fbc || plane->pipe != crtc->pipe)
			continue;

		mutex_lock(&fbc->lock);

		if (crtc_state->update_pipe && plane_state->no_fbc_reason) {
			if (fbc->state.plane == plane)
				__intel_fbc_disable(fbc);
		} else {
			__intel_fbc_enable(state, crtc, plane);
		}

		mutex_unlock(&fbc->lock);
	}
}

/**
 * intel_fbc_update: enable/disable FBC on the CRTC
 * @state: atomic state
 * @crtc: the CRTC
 *
 * This function checks if the given CRTC was chosen for FBC, then enables it if
 * possible. Notice that it doesn't activate FBC. It is valid to call
 * intel_fbc_update multiple times for the same pipe without an
 * intel_fbc_disable in the middle.
 */
void intel_fbc_update(struct intel_atomic_state *state,
		      struct intel_crtc *crtc)
{
	const struct intel_crtc_state *crtc_state =
		intel_atomic_get_new_crtc_state(state, crtc);

	if (crtc_state->update_pipe && !crtc_state->enable_fbc)
		intel_fbc_disable(crtc);
	else
		intel_fbc_enable(state, crtc);
}

/**
 * intel_fbc_global_disable - globally disable FBC
 * @i915: i915 device instance
 *
 * This function disables FBC regardless of which CRTC is associated with it.
 */
void intel_fbc_global_disable(struct drm_i915_private *i915)
{
	struct intel_fbc *fbc = i915->fbc;

	if (!fbc)
		return;

	mutex_lock(&fbc->lock);
	if (fbc->state.plane)
		__intel_fbc_disable(fbc);
	mutex_unlock(&fbc->lock);
}

static void intel_fbc_underrun_work_fn(struct work_struct *work)
{
	struct intel_fbc *fbc = container_of(work, typeof(*fbc), underrun_work);
	struct drm_i915_private *i915 = fbc->i915;

	mutex_lock(&fbc->lock);

	/* Maybe we were scheduled twice. */
	if (fbc->underrun_detected || !fbc->state.plane)
		goto out;

	drm_dbg_kms(&i915->drm, "Disabling FBC due to FIFO underrun.\n");
	fbc->underrun_detected = true;

	intel_fbc_deactivate(fbc, "FIFO underrun");
	if (!fbc->flip_pending)
		intel_crtc_wait_for_next_vblank(intel_crtc_for_pipe(i915, fbc->state.plane->pipe));
	__intel_fbc_disable(fbc);
out:
	mutex_unlock(&fbc->lock);
}

/*
 * intel_fbc_reset_underrun - reset FBC fifo underrun status.
 * @i915: the i915 device
 *
 * See intel_fbc_handle_fifo_underrun_irq(). For automated testing we
 * want to re-enable FBC after an underrun to increase test coverage.
 */
void intel_fbc_reset_underrun(struct drm_i915_private *i915)
{
	struct intel_fbc *fbc = i915->fbc;

	if (!fbc)
		return;

	cancel_work_sync(&fbc->underrun_work);

	mutex_lock(&fbc->lock);

	if (fbc->underrun_detected) {
		drm_dbg_kms(&i915->drm,
			    "Re-allowing FBC after fifo underrun\n");
		fbc->no_fbc_reason = "FIFO underrun cleared";
	}

	fbc->underrun_detected = false;
	mutex_unlock(&fbc->lock);
}

/**
 * intel_fbc_handle_fifo_underrun_irq - disable FBC when we get a FIFO underrun
 * @i915: i915 device
 *
 * Without FBC, most underruns are harmless and don't really cause too many
 * problems, except for an annoying message on dmesg. With FBC, underruns can
 * become black screens or even worse, especially when paired with bad
 * watermarks. So in order for us to be on the safe side, completely disable FBC
 * in case we ever detect a FIFO underrun on any pipe. An underrun on any pipe
 * already suggests that watermarks may be bad, so try to be as safe as
 * possible.
 *
 * This function is called from the IRQ handler.
 */
void intel_fbc_handle_fifo_underrun_irq(struct drm_i915_private *i915)
{
	struct intel_fbc *fbc = i915->fbc;

	if (!fbc)
		return;

	/* There's no guarantee that underrun_detected won't be set to true
	 * right after this check and before the work is scheduled, but that's
	 * not a problem since we'll check it again under the work function
	 * while FBC is locked. This check here is just to prevent us from
	 * unnecessarily scheduling the work, and it relies on the fact that we
	 * never switch underrun_detect back to false after it's true. */
	if (READ_ONCE(fbc->underrun_detected))
		return;

	schedule_work(&fbc->underrun_work);
}

/*
 * The DDX driver changes its behavior depending on the value it reads from
 * i915.enable_fbc, so sanitize it by translating the default value into either
 * 0 or 1 in order to allow it to know what's going on.
 *
 * Notice that this is done at driver initialization and we still allow user
 * space to change the value during runtime without sanitizing it again. IGT
 * relies on being able to change i915.enable_fbc at runtime.
 */
static int intel_sanitize_fbc_option(struct drm_i915_private *i915)
{
	if (i915->params.enable_fbc >= 0)
		return !!i915->params.enable_fbc;

	if (!HAS_FBC(i915))
		return 0;

	if (IS_BROADWELL(i915) || DISPLAY_VER(i915) >= 9)
		return 1;

	return 0;
}

static bool need_fbc_vtd_wa(struct drm_i915_private *i915)
{
	/* WaFbcTurnOffFbcWhenHyperVisorIsUsed:skl,bxt */
	if (intel_vtd_active(i915) &&
	    (IS_SKYLAKE(i915) || IS_BROXTON(i915))) {
		drm_info(&i915->drm,
			 "Disabling framebuffer compression (FBC) to prevent screen flicker with VT-d enabled\n");
		return true;
	}

	return false;
}

void intel_fbc_add_plane(struct intel_fbc *fbc, struct intel_plane *plane)
{
	if (!fbc)
		return;

	plane->fbc = fbc;
	fbc->possible_framebuffer_bits |= plane->frontbuffer_bit;
}

static struct intel_fbc *intel_fbc_create(struct drm_i915_private *i915)
{
	struct intel_fbc *fbc;

	fbc = kzalloc(sizeof(*fbc), GFP_KERNEL);
	if (!fbc)
		return NULL;

	fbc->i915 = i915;
	INIT_WORK(&fbc->underrun_work, intel_fbc_underrun_work_fn);
	mutex_init(&fbc->lock);

	if (DISPLAY_VER(i915) >= 7)
		fbc->funcs = &ivb_fbc_funcs;
	else if (DISPLAY_VER(i915) == 6)
		fbc->funcs = &snb_fbc_funcs;
	else if (DISPLAY_VER(i915) == 5)
		fbc->funcs = &ilk_fbc_funcs;
	else if (IS_G4X(i915))
		fbc->funcs = &g4x_fbc_funcs;
	else if (DISPLAY_VER(i915) == 4)
		fbc->funcs = &i965_fbc_funcs;
	else
		fbc->funcs = &i8xx_fbc_funcs;

	return fbc;
}

/**
 * intel_fbc_init - Initialize FBC
 * @i915: the i915 device
 *
 * This function might be called during PM init process.
 */
void intel_fbc_init(struct drm_i915_private *i915)
{
	struct intel_fbc *fbc;

	if (!drm_mm_initialized(&i915->mm.stolen))
		mkwrite_device_info(i915)->display.has_fbc = false;

	if (need_fbc_vtd_wa(i915))
		mkwrite_device_info(i915)->display.has_fbc = false;

	i915->params.enable_fbc = intel_sanitize_fbc_option(i915);
	drm_dbg_kms(&i915->drm, "Sanitized enable_fbc value: %d\n",
		    i915->params.enable_fbc);

	if (!HAS_FBC(i915))
		return;

	fbc = intel_fbc_create(i915);
	if (!fbc)
		return;

	/* We still don't have any sort of hardware state readout for FBC, so
	 * deactivate it in case the BIOS activated it to make sure software
	 * matches the hardware state. */
	if (intel_fbc_hw_is_active(fbc))
		intel_fbc_hw_deactivate(fbc);

	i915->fbc = fbc;
}

static int intel_fbc_debugfs_status_show(struct seq_file *m, void *unused)
{
	struct intel_fbc *fbc = m->private;
	struct drm_i915_private *i915 = fbc->i915;
	struct intel_plane *plane;
	intel_wakeref_t wakeref;

	drm_modeset_lock_all(&i915->drm);

	wakeref = intel_runtime_pm_get(&i915->runtime_pm);
	mutex_lock(&fbc->lock);

	if (fbc->active) {
		seq_puts(m, "FBC enabled\n");
		seq_printf(m, "Compressing: %s\n",
			   yesno(intel_fbc_is_compressing(fbc)));
	} else {
		seq_printf(m, "FBC disabled: %s\n", fbc->no_fbc_reason);
	}

	for_each_intel_plane(&i915->drm, plane) {
		const struct intel_plane_state *plane_state =
			to_intel_plane_state(plane->base.state);

		if (plane->fbc != fbc)
			continue;

		seq_printf(m, "%c [PLANE:%d:%s]: %s\n",
			   fbc->state.plane == plane ? '*' : ' ',
			   plane->base.base.id, plane->base.name,
			   plane_state->no_fbc_reason ?: "FBC possible");
	}

	mutex_unlock(&fbc->lock);
	intel_runtime_pm_put(&i915->runtime_pm, wakeref);

	drm_modeset_unlock_all(&i915->drm);

	return 0;
}

DEFINE_SHOW_ATTRIBUTE(intel_fbc_debugfs_status);

static int intel_fbc_debugfs_false_color_get(void *data, u64 *val)
{
	struct intel_fbc *fbc = data;

	*val = fbc->false_color;

	return 0;
}

static int intel_fbc_debugfs_false_color_set(void *data, u64 val)
{
	struct intel_fbc *fbc = data;

	mutex_lock(&fbc->lock);

	fbc->false_color = val;

	if (fbc->active)
		fbc->funcs->set_false_color(fbc, fbc->false_color);

	mutex_unlock(&fbc->lock);

	return 0;
}

DEFINE_SIMPLE_ATTRIBUTE(intel_fbc_debugfs_false_color_fops,
			intel_fbc_debugfs_false_color_get,
			intel_fbc_debugfs_false_color_set,
			"%llu\n");

static void intel_fbc_debugfs_add(struct intel_fbc *fbc)
{
	struct drm_i915_private *i915 = fbc->i915;
	struct drm_minor *minor = i915->drm.primary;

	debugfs_create_file("i915_fbc_status", 0444,
			    minor->debugfs_root, fbc,
			    &intel_fbc_debugfs_status_fops);

	if (fbc->funcs->set_false_color)
		debugfs_create_file("i915_fbc_false_color", 0644,
				    minor->debugfs_root, fbc,
				    &intel_fbc_debugfs_false_color_fops);
}

void intel_fbc_debugfs_register(struct drm_i915_private *i915)
{
	struct intel_fbc *fbc = i915->fbc;

	if (fbc)
		intel_fbc_debugfs_add(fbc);
}<|MERGE_RESOLUTION|>--- conflicted
+++ resolved
@@ -175,95 +175,16 @@
 		return stride;
 }
 
-<<<<<<< HEAD
-/* plane stride in pixels */
-static unsigned int intel_fbc_plane_stride(const struct intel_plane_state *plane_state)
-{
-	const struct drm_framebuffer *fb = plane_state->hw.fb;
-	unsigned int stride;
-
-	stride = plane_state->view.color_plane[0].stride;
-	if (!drm_rotation_90_or_270(plane_state->hw.rotation))
-		stride /= fb->format->cpp[0];
-
-	return stride;
-}
-
-/* plane stride based cfb stride in bytes, assuming 1:1 compression limit */
-static unsigned int _intel_fbc_cfb_stride(const struct intel_fbc_state_cache *cache)
-{
-	unsigned int cpp = 4; /* FBC always 4 bytes per pixel */
-
-	return cache->fb.stride * cpp;
-}
-
-/* minimum acceptable cfb stride in bytes, assuming 1:1 compression limit */
-static unsigned int skl_fbc_min_cfb_stride(struct drm_i915_private *i915,
-					   const struct intel_fbc_state_cache *cache)
-{
-	unsigned int limit = 4; /* 1:4 compression limit is the worst case */
-	unsigned int cpp = 4; /* FBC always 4 bytes per pixel */
-	unsigned int height = 4; /* FBC segment is 4 lines */
-	unsigned int stride;
-
-	/* minimum segment stride we can use */
-	stride = cache->plane.src_w * cpp * height / limit;
-
-	/*
-	 * Wa_16011863758: icl+
-	 * Avoid some hardware segment address miscalculation.
-	 */
-	if (DISPLAY_VER(i915) >= 11)
-		stride += 64;
-
-	/*
-	 * At least some of the platforms require each 4 line segment to
-	 * be 512 byte aligned. Just do it always for simplicity.
-	 */
-	stride = ALIGN(stride, 512);
-
-	/* convert back to single line equivalent with 1:1 compression limit */
-	return stride * limit / height;
-}
-
-/* properly aligned cfb stride in bytes, assuming 1:1 compression limit */
-static unsigned int intel_fbc_cfb_stride(struct drm_i915_private *i915,
-					 const struct intel_fbc_state_cache *cache)
-{
-	unsigned int stride = _intel_fbc_cfb_stride(cache);
-
-	/*
-	 * At least some of the platforms require each 4 line segment to
-	 * be 512 byte aligned. Aligning each line to 512 bytes guarantees
-	 * that regardless of the compression limit we choose later.
-	 */
-	if (DISPLAY_VER(i915) >= 9)
-		return max(ALIGN(stride, 512), skl_fbc_min_cfb_stride(i915, cache));
-	else
-		return stride;
-}
-
-static unsigned int intel_fbc_cfb_size(struct drm_i915_private *dev_priv,
-				       const struct intel_fbc_state_cache *cache)
-{
-	int lines = cache->plane.src_h;
-
-	if (DISPLAY_VER(dev_priv) == 7)
-=======
 static unsigned int intel_fbc_cfb_size(const struct intel_plane_state *plane_state)
 {
 	struct drm_i915_private *i915 = to_i915(plane_state->uapi.plane->dev);
 	int lines = drm_rect_height(&plane_state->uapi.src) >> 16;
 
 	if (DISPLAY_VER(i915) == 7)
->>>>>>> 754e0b0e
 		lines = min(lines, 2048);
 	else if (DISPLAY_VER(i915) >= 8)
 		lines = min(lines, 2560);
 
-<<<<<<< HEAD
-	return lines * intel_fbc_cfb_stride(dev_priv, cache);
-=======
 	return lines * intel_fbc_cfb_stride(plane_state);
 }
 
@@ -328,7 +249,6 @@
 		fbc_ctl2 |= FBC_CTL_CPU_FENCE_EN;
 
 	return fbc_ctl2;
->>>>>>> 754e0b0e
 }
 
 static void i8xx_fbc_deactivate(struct intel_fbc *fbc)
@@ -354,25 +274,9 @@
 
 static void i8xx_fbc_activate(struct intel_fbc *fbc)
 {
-<<<<<<< HEAD
-	struct intel_fbc *fbc = &dev_priv->fbc;
-	const struct intel_fbc_reg_params *params = &fbc->params;
-	int cfb_pitch;
+	const struct intel_fbc_state *fbc_state = &fbc->state;
+	struct drm_i915_private *i915 = fbc->i915;
 	int i;
-	u32 fbc_ctl;
-
-	cfb_pitch = params->cfb_stride / fbc->limit;
-
-	/* FBC_CTL wants 32B or 64B units */
-	if (DISPLAY_VER(dev_priv) == 2)
-		cfb_pitch = (cfb_pitch / 32) - 1;
-	else
-		cfb_pitch = (cfb_pitch / 64) - 1;
-=======
-	const struct intel_fbc_state *fbc_state = &fbc->state;
-	struct drm_i915_private *i915 = fbc->i915;
-	int i;
->>>>>>> 754e0b0e
 
 	/* Clear old tags */
 	for (i = 0; i < (FBC_LL_SIZE / 32) + 1; i++)
@@ -438,11 +342,6 @@
 
 static void i965_fbc_nuke(struct intel_fbc *fbc)
 {
-<<<<<<< HEAD
-	switch (i915->fbc.limit) {
-	default:
-		MISSING_CASE(i915->fbc.limit);
-=======
 	struct intel_fbc_state *fbc_state = &fbc->state;
 	enum i9xx_plane_id i9xx_plane = fbc_state->plane->i9xx_plane;
 	struct drm_i915_private *dev_priv = fbc->i915;
@@ -467,7 +366,6 @@
 	switch (fbc->limit) {
 	default:
 		MISSING_CASE(fbc->limit);
->>>>>>> 754e0b0e
 		fallthrough;
 	case 1:
 		return DPFC_CTL_LIMIT_1X;
@@ -565,10 +463,6 @@
 
 static void ilk_fbc_deactivate(struct intel_fbc *fbc)
 {
-<<<<<<< HEAD
-	intel_de_write(dev_priv, MSG_FBC_REND_STATE, FBC_REND_NUKE);
-	intel_de_posting_read(dev_priv, MSG_FBC_REND_STATE);
-=======
 	struct drm_i915_private *i915 = fbc->i915;
 	u32 dpfc_ctl;
 
@@ -583,25 +477,11 @@
 static bool ilk_fbc_is_active(struct intel_fbc *fbc)
 {
 	return intel_de_read(fbc->i915, ILK_DPFC_CONTROL) & DPFC_CTL_EN;
->>>>>>> 754e0b0e
 }
 
 static bool ilk_fbc_is_compressing(struct intel_fbc *fbc)
 {
-<<<<<<< HEAD
-	struct intel_fbc *fbc = &dev_priv->fbc;
-
-	trace_intel_fbc_nuke(fbc->crtc);
-
-	if (DISPLAY_VER(dev_priv) >= 6)
-		snb_fbc_recompress(dev_priv);
-	else if (DISPLAY_VER(dev_priv) >= 4)
-		i965_fbc_recompress(dev_priv);
-	else
-		i8xx_fbc_recompress(dev_priv);
-=======
 	return intel_de_read(fbc->i915, ILK_DPFC_STATUS) & DPFC_COMP_SEG_MASK;
->>>>>>> 754e0b0e
 }
 
 static void ilk_fbc_program_cfb(struct intel_fbc *fbc)
@@ -633,18 +513,11 @@
 	intel_de_write(i915, SNB_DPFC_CPU_FENCE_OFFSET, fbc_state->fence_y_offset);
 }
 
-<<<<<<< HEAD
-	intel_de_write(dev_priv, ILK_DPFC_FENCE_YOFF,
-		       params->fence_y_offset);
-	/* enable it... */
-	intel_de_write(dev_priv, ILK_DPFC_CONTROL, dpfc_ctl | DPFC_CTL_EN);
-=======
 static void snb_fbc_activate(struct intel_fbc *fbc)
 {
 	snb_fbc_program_fence(fbc);
 
 	ilk_fbc_activate(fbc);
->>>>>>> 754e0b0e
 }
 
 static void snb_fbc_nuke(struct intel_fbc *fbc)
@@ -695,32 +568,6 @@
 
 static u32 ivb_dpfc_ctl(struct intel_fbc *fbc)
 {
-<<<<<<< HEAD
-	struct intel_fbc *fbc = &dev_priv->fbc;
-	const struct intel_fbc_reg_params *params = &fbc->params;
-	u32 dpfc_ctl;
-
-	if (DISPLAY_VER(dev_priv) >= 10) {
-		u32 val = 0;
-
-		if (params->override_cfb_stride)
-			val |= FBC_STRIDE_OVERRIDE |
-				FBC_STRIDE(params->override_cfb_stride / fbc->limit);
-
-		intel_de_write(dev_priv, GLK_FBC_STRIDE, val);
-	} else if (DISPLAY_VER(dev_priv) == 9) {
-		u32 val = 0;
-
-		/* Display WA #0529: skl, kbl, bxt. */
-		if (params->override_cfb_stride)
-			val |= CHICKEN_FBC_STRIDE_OVERRIDE |
-				CHICKEN_FBC_STRIDE(params->override_cfb_stride / fbc->limit);
-
-		intel_de_rmw(dev_priv, CHICKEN_MISC_4,
-			     CHICKEN_FBC_STRIDE_OVERRIDE |
-			     CHICKEN_FBC_STRIDE_MASK, val);
-	}
-=======
 	const struct intel_fbc_state *fbc_state = &fbc->state;
 	struct drm_i915_private *i915 = fbc->i915;
 	u32 dpfc_ctl;
@@ -735,7 +582,6 @@
 
 	if (fbc->false_color)
 		dpfc_ctl |= DPFC_CTL_FALSE_COLOR;
->>>>>>> 754e0b0e
 
 	return dpfc_ctl;
 }
@@ -749,15 +595,11 @@
 	else if (DISPLAY_VER(i915) == 9)
 		skl_fbc_program_cfb_stride(fbc);
 
-<<<<<<< HEAD
-	intel_de_write(dev_priv, ILK_DPFC_CONTROL, dpfc_ctl | DPFC_CTL_EN);
-=======
 	if (i915->ggtt.num_fences)
 		snb_fbc_program_fence(fbc);
 
 	intel_de_write(i915, ILK_DPFC_CONTROL,
 		       DPFC_CTL_EN | ivb_dpfc_ctl(fbc));
->>>>>>> 754e0b0e
 }
 
 static bool ivb_fbc_is_compressing(struct intel_fbc *fbc)
@@ -826,18 +668,7 @@
 	fbc->no_fbc_reason = NULL;
 }
 
-<<<<<<< HEAD
-static void intel_fbc_activate(struct drm_i915_private *dev_priv)
-{
-	intel_fbc_hw_activate(dev_priv);
-	intel_fbc_recompress(dev_priv);
-}
-
-static void intel_fbc_deactivate(struct drm_i915_private *dev_priv,
-				 const char *reason)
-=======
 static void intel_fbc_deactivate(struct intel_fbc *fbc, const char *reason)
->>>>>>> 754e0b0e
 {
 	struct drm_i915_private *i915 = fbc->i915;
 
@@ -874,21 +705,12 @@
 	return min(end, intel_fbc_cfb_base_max(i915));
 }
 
-<<<<<<< HEAD
-static int intel_fbc_min_limit(int fb_cpp)
-{
-	return fb_cpp == 2 ? 2 : 1;
-}
-
-static int intel_fbc_max_limit(struct drm_i915_private *dev_priv)
-=======
 static int intel_fbc_min_limit(const struct intel_plane_state *plane_state)
 {
 	return plane_state->hw.fb->format->cpp[0] == 2 ? 2 : 1;
 }
 
 static int intel_fbc_max_limit(struct drm_i915_private *i915)
->>>>>>> 754e0b0e
 {
 	/* WaFbcOnly1to1Ratio:ctg */
 	if (IS_G4X(i915))
@@ -901,19 +723,11 @@
 	return 4;
 }
 
-<<<<<<< HEAD
-static int find_compression_limit(struct drm_i915_private *dev_priv,
-				  unsigned int size, int min_limit)
-{
-	struct intel_fbc *fbc = &dev_priv->fbc;
-	u64 end = intel_fbc_stolen_end(dev_priv);
-=======
 static int find_compression_limit(struct intel_fbc *fbc,
 				  unsigned int size, int min_limit)
 {
 	struct drm_i915_private *i915 = fbc->i915;
 	u64 end = intel_fbc_stolen_end(i915);
->>>>>>> 754e0b0e
 	int ret, limit = min_limit;
 
 	size /= limit;
@@ -924,13 +738,8 @@
 	if (ret == 0)
 		return limit;
 
-<<<<<<< HEAD
-	for (; limit <= intel_fbc_max_limit(dev_priv); limit <<= 1) {
-		ret = i915_gem_stolen_insert_node_in_range(dev_priv, &fbc->compressed_fb,
-=======
 	for (; limit <= intel_fbc_max_limit(i915); limit <<= 1) {
 		ret = i915_gem_stolen_insert_node_in_range(i915, &fbc->compressed_fb,
->>>>>>> 754e0b0e
 							   size >>= 1, 4096, 0, end);
 		if (ret == 0)
 			return limit;
@@ -939,11 +748,7 @@
 	return 0;
 }
 
-<<<<<<< HEAD
-static int intel_fbc_alloc_cfb(struct drm_i915_private *dev_priv,
-=======
 static int intel_fbc_alloc_cfb(struct intel_fbc *fbc,
->>>>>>> 754e0b0e
 			       unsigned int size, int min_limit)
 {
 	struct drm_i915_private *i915 = fbc->i915;
@@ -961,19 +766,11 @@
 			goto err;
 	}
 
-<<<<<<< HEAD
-	ret = find_compression_limit(dev_priv, size, min_limit);
-	if (!ret)
-		goto err_llb;
-	else if (ret > min_limit)
-		drm_info_once(&dev_priv->drm,
-=======
 	ret = find_compression_limit(fbc, size, min_limit);
 	if (!ret)
 		goto err_llb;
 	else if (ret > min_limit)
 		drm_info_once(&i915->drm,
->>>>>>> 754e0b0e
 			      "Reducing the compressed framebuffer size. This may lead to less power savings than a non-reduced-size. Try to increase stolen memory size if available in BIOS.\n");
 
 	fbc->limit = ret;
@@ -1138,11 +935,7 @@
 	case DRM_FORMAT_MOD_LINEAR:
 	case I915_FORMAT_MOD_Y_TILED:
 	case I915_FORMAT_MOD_Yf_TILED:
-<<<<<<< HEAD
-		return DISPLAY_VER(dev_priv) >= 9;
-=======
 		return DISPLAY_VER(i915) >= 9;
->>>>>>> 754e0b0e
 	case I915_FORMAT_MOD_X_TILED:
 		return true;
 	default:
@@ -1162,15 +955,9 @@
 	struct intel_fbc *fbc = plane->fbc;
 	struct intel_fbc_state *fbc_state = &fbc->state;
 
-<<<<<<< HEAD
-	cache->fb.format = fb->format;
-	cache->fb.modifier = fb->modifier;
-	cache->fb.stride = intel_fbc_plane_stride(plane_state);
-=======
 	WARN_ON(plane_state->no_fbc_reason);
 
 	fbc_state->plane = plane;
->>>>>>> 754e0b0e
 
 	/* FBC1 compression interval: arbitrary choice of 1 second */
 	fbc_state->interval = drm_mode_vrefresh(&crtc_state->hw.adjusted_mode);
@@ -1195,31 +982,6 @@
 {
 	struct drm_i915_private *i915 = to_i915(plane_state->uapi.plane->dev);
 
-<<<<<<< HEAD
-	return intel_fbc_cfb_size(dev_priv, &fbc->state_cache) >
-		fbc->compressed_fb.size * fbc->limit;
-}
-
-static u16 intel_fbc_override_cfb_stride(struct drm_i915_private *dev_priv,
-					 const struct intel_fbc_state_cache *cache)
-{
-	unsigned int stride = _intel_fbc_cfb_stride(cache);
-	unsigned int stride_aligned = intel_fbc_cfb_stride(dev_priv, cache);
-
-	/*
-	 * Override stride in 64 byte units per 4 line segment.
-	 *
-	 * Gen9 hw miscalculates cfb stride for linear as
-	 * PLANE_STRIDE*512 instead of PLANE_STRIDE*64, so
-	 * we always need to use the override there.
-	 */
-	if (stride != stride_aligned ||
-	    (DISPLAY_VER(dev_priv) == 9 &&
-	     cache->fb.modifier == DRM_FORMAT_MOD_LINEAR))
-		return stride_aligned * 4 / 64;
-
-	return 0;
-=======
 	/* The use of a CPU fence is one of two ways to detect writes by the
 	 * CPU to the scanout and trigger updates to the FBC.
 	 *
@@ -1256,7 +1018,6 @@
 	return !plane_state->no_fbc_reason &&
 		intel_fbc_is_fence_ok(plane_state) &&
 		intel_fbc_is_cfb_ok(plane_state);
->>>>>>> 754e0b0e
 }
 
 static int intel_fbc_check_plane(struct intel_atomic_state *state,
@@ -1325,16 +1086,9 @@
 		return 0;
 	}
 
-<<<<<<< HEAD
-	if (!stride_is_valid(dev_priv, cache->fb.modifier,
-			     cache->fb.stride * cache->fb.format->cpp[0])) {
-		fbc->no_fbc_reason = "framebuffer stride not supported";
-		return false;
-=======
 	if (!stride_is_valid(plane_state)) {
 		plane_state->no_fbc_reason = "stride not supported";
 		return 0;
->>>>>>> 754e0b0e
 	}
 
 	if (plane_state->hw.pixel_blend_mode != DRM_MODE_BLEND_PIXEL_NONE &&
@@ -1374,11 +1128,6 @@
 		if (IS_ERR(cdclk_state))
 			return PTR_ERR(cdclk_state);
 
-<<<<<<< HEAD
-	params->cfb_stride = intel_fbc_cfb_stride(dev_priv, cache);
-	params->cfb_size = intel_fbc_cfb_size(dev_priv, cache);
-	params->override_cfb_stride = intel_fbc_override_cfb_stride(dev_priv, cache);
-=======
 		if (crtc_state->pixel_rate >= cdclk_state->logical.cdclk * 95 / 100) {
 			plane_state->no_fbc_reason = "pixel rate too high";
 			return 0;
@@ -1386,7 +1135,6 @@
 	}
 
 	plane_state->no_fbc_reason = NULL;
->>>>>>> 754e0b0e
 
 	return 0;
 }
@@ -1426,22 +1174,12 @@
 	    intel_fbc_cfb_stride(new_plane_state))
 		return false;
 
-<<<<<<< HEAD
-	if (params->cfb_stride != intel_fbc_cfb_stride(dev_priv, cache))
-		return false;
-
-	if (params->cfb_size != intel_fbc_cfb_size(dev_priv, cache))
-		return false;
-
-	if (params->override_cfb_stride != intel_fbc_override_cfb_stride(dev_priv, cache))
-=======
 	if (intel_fbc_cfb_size(old_plane_state) !=
 	    intel_fbc_cfb_size(new_plane_state))
 		return false;
 
 	if (intel_fbc_override_cfb_stride(old_plane_state) !=
 	    intel_fbc_override_cfb_stride(new_plane_state))
->>>>>>> 754e0b0e
 		return false;
 
 	return true;
@@ -1530,11 +1268,7 @@
 	drm_WARN_ON(&i915->drm, !mutex_is_locked(&fbc->lock));
 
 	if (!fbc->busy_bits)
-<<<<<<< HEAD
-		intel_fbc_activate(dev_priv);
-=======
 		intel_fbc_activate(fbc);
->>>>>>> 754e0b0e
 	else
 		intel_fbc_deactivate(fbc, "frontbuffer write");
 }
@@ -1598,12 +1332,9 @@
 {
 	struct intel_fbc *fbc = i915->fbc;
 
-<<<<<<< HEAD
-=======
 	if (!fbc)
 		return;
 
->>>>>>> 754e0b0e
 	mutex_lock(&fbc->lock);
 
 	fbc->busy_bits &= ~frontbuffer_bits;
@@ -1640,49 +1371,13 @@
 	return 0;
 }
 
-<<<<<<< HEAD
-/**
- * intel_fbc_enable: tries to enable FBC on the CRTC
- * @crtc: the CRTC
- * @state: corresponding &drm_crtc_state for @crtc
- *
- * This function checks if the given CRTC was chosen for FBC, then enables it if
- * possible. Notice that it doesn't activate FBC. It is valid to call
- * intel_fbc_enable multiple times for the same pipe without an
- * intel_fbc_disable in the middle, as long as it is deactivated.
- */
-static void intel_fbc_enable(struct intel_atomic_state *state,
-			     struct intel_crtc *crtc)
-=======
 static void __intel_fbc_enable(struct intel_atomic_state *state,
 			       struct intel_crtc *crtc,
 			       struct intel_plane *plane)
->>>>>>> 754e0b0e
 {
 	struct drm_i915_private *i915 = to_i915(state->base.dev);
 	const struct intel_plane_state *plane_state =
 		intel_atomic_get_new_plane_state(state, plane);
-<<<<<<< HEAD
-	struct intel_fbc *fbc = &dev_priv->fbc;
-	struct intel_fbc_state_cache *cache = &fbc->state_cache;
-	int min_limit;
-
-	if (!plane->has_fbc || !plane_state)
-		return;
-
-	min_limit = intel_fbc_min_limit(plane_state->hw.fb ?
-					plane_state->hw.fb->format->cpp[0] : 0);
-
-	mutex_lock(&fbc->lock);
-
-	if (fbc->crtc) {
-		if (fbc->crtc != crtc)
-			goto out;
-
-		if (fbc->limit >= min_limit &&
-		    !intel_fbc_cfb_size_changed(dev_priv))
-			goto out;
-=======
 	struct intel_fbc *fbc = plane->fbc;
 
 	if (fbc->state.plane) {
@@ -1693,7 +1388,6 @@
 			intel_fbc_update_state(state, crtc, plane);
 			return;
 		}
->>>>>>> 754e0b0e
 
 		__intel_fbc_disable(fbc);
 	}
@@ -1709,17 +1403,6 @@
 		return;
 	}
 
-<<<<<<< HEAD
-	if (intel_fbc_alloc_cfb(dev_priv,
-				intel_fbc_cfb_size(dev_priv, cache), min_limit)) {
-		cache->plane.visible = false;
-		fbc->no_fbc_reason = "not enough stolen memory";
-		goto out;
-	}
-
-	drm_dbg_kms(&dev_priv->drm, "Enabling FBC on pipe %c\n",
-		    pipe_name(crtc->pipe));
-=======
 	if (fbc->underrun_detected) {
 		fbc->no_fbc_reason = "FIFO underrun";
 		return;
@@ -1733,7 +1416,6 @@
 
 	drm_dbg_kms(&i915->drm, "Enabling FBC on [PLANE:%d:%s]\n",
 		    plane->base.base.id, plane->base.name);
->>>>>>> 754e0b0e
 	fbc->no_fbc_reason = "FBC enabled but not active yet\n";
 
 	intel_fbc_update_state(state, crtc, plane);
@@ -1791,28 +1473,6 @@
 
 		mutex_unlock(&fbc->lock);
 	}
-}
-
-/**
- * intel_fbc_update: enable/disable FBC on the CRTC
- * @state: atomic state
- * @crtc: the CRTC
- *
- * This function checks if the given CRTC was chosen for FBC, then enables it if
- * possible. Notice that it doesn't activate FBC. It is valid to call
- * intel_fbc_update multiple times for the same pipe without an
- * intel_fbc_disable in the middle.
- */
-void intel_fbc_update(struct intel_atomic_state *state,
-		      struct intel_crtc *crtc)
-{
-	const struct intel_crtc_state *crtc_state =
-		intel_atomic_get_new_crtc_state(state, crtc);
-
-	if (crtc_state->update_pipe && !crtc_state->enable_fbc)
-		intel_fbc_disable(crtc);
-	else
-		intel_fbc_enable(state, crtc);
 }
 
 /**
