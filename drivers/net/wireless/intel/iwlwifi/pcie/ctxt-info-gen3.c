/******************************************************************************
 *
 * This file is provided under a dual BSD/GPLv2 license.  When using or
 * redistributing this file, you may do so under either license.
 *
 * GPL LICENSE SUMMARY
 *
 * Copyright(c) 2018 - 2019 Intel Corporation
 *
 * This program is free software; you can redistribute it and/or modify
 * it under the terms of version 2 of the GNU General Public License as
 * published by the Free Software Foundation.
 *
 * This program is distributed in the hope that it will be useful, but
 * WITHOUT ANY WARRANTY; without even the implied warranty of
 * MERCHANTABILITY or FITNESS FOR A PARTICULAR PURPOSE.  See the GNU
 * General Public License for more details.
 *
 * BSD LICENSE
 *
 * Copyright(c) 2018 - 2019 Intel Corporation
 * All rights reserved.
 *
 * Redistribution and use in source and binary forms, with or without
 * modification, are permitted provided that the following conditions
 * are met:
 *
 *  * Redistributions of source code must retain the above copyright
 *    notice, this list of conditions and the following disclaimer.
 *  * Redistributions in binary form must reproduce the above copyright
 *    notice, this list of conditions and the following disclaimer in
 *    the documentation and/or other materials provided with the
 *    distribution.
 *  * Neither the name Intel Corporation nor the names of its
 *    contributors may be used to endorse or promote products derived
 *    from this software without specific prior written permission.
 *
 * THIS SOFTWARE IS PROVIDED BY THE COPYRIGHT HOLDERS AND CONTRIBUTORS
 * "AS IS" AND ANY EXPRESS OR IMPLIED WARRANTIES, INCLUDING, BUT NOT
 * LIMITED TO, THE IMPLIED WARRANTIES OF MERCHANTABILITY AND FITNESS FOR
 * A PARTICULAR PURPOSE ARE DISCLAIMED. IN NO EVENT SHALL THE COPYRIGHT
 * OWNER OR CONTRIBUTORS BE LIABLE FOR ANY DIRECT, INDIRECT, INCIDENTAL,
 * SPECIAL, EXEMPLARY, OR CONSEQUENTIAL DAMAGES (INCLUDING, BUT NOT
 * LIMITED TO, PROCUREMENT OF SUBSTITUTE GOODS OR SERVICES; LOSS OF USE,
 * DATA, OR PROFITS; OR BUSINESS INTERRUPTION) HOWEVER CAUSED AND ON ANY
 * THEORY OF LIABILITY, WHETHER IN CONTRACT, STRICT LIABILITY, OR TORT
 * (INCLUDING NEGLIGENCE OR OTHERWISE) ARISING IN ANY WAY OUT OF THE USE
 * OF THIS SOFTWARE, EVEN IF ADVISED OF THE POSSIBILITY OF SUCH DAMAGE.
 *
 *****************************************************************************/

#include "iwl-trans.h"
#include "iwl-fh.h"
#include "iwl-context-info-gen3.h"
#include "internal.h"
#include "iwl-prph.h"

int iwl_pcie_ctxt_info_gen3_init(struct iwl_trans *trans,
				 const struct fw_img *fw)
{
	struct iwl_trans_pcie *trans_pcie = IWL_TRANS_GET_PCIE_TRANS(trans);
	struct iwl_context_info_gen3 *ctxt_info_gen3;
	struct iwl_prph_scratch *prph_scratch;
	struct iwl_prph_scratch_ctrl_cfg *prph_sc_ctrl;
	struct iwl_prph_info *prph_info;
	void *iml_img;
	u32 control_flags = 0;
	int ret;
<<<<<<< HEAD
	int cmdq_size = max_t(u32, TFD_CMD_SLOTS, trans->cfg->min_txq_size);
=======
	int cmdq_size = max_t(u32, IWL_CMD_QUEUE_SIZE,
			      trans->cfg->min_txq_size);
>>>>>>> 0ecfebd2

	/* Allocate prph scratch */
	prph_scratch = dma_alloc_coherent(trans->dev, sizeof(*prph_scratch),
					  &trans_pcie->prph_scratch_dma_addr,
					  GFP_KERNEL);
	if (!prph_scratch)
		return -ENOMEM;

	prph_sc_ctrl = &prph_scratch->ctrl_cfg;

	prph_sc_ctrl->version.version = 0;
	prph_sc_ctrl->version.mac_id =
		cpu_to_le16((u16)iwl_read32(trans, CSR_HW_REV));
	prph_sc_ctrl->version.size = cpu_to_le16(sizeof(*prph_scratch) / 4);

	control_flags = IWL_PRPH_SCRATCH_RB_SIZE_4K |
			IWL_PRPH_SCRATCH_MTR_MODE |
			(IWL_PRPH_MTR_FORMAT_256B &
			 IWL_PRPH_SCRATCH_MTR_FORMAT) |
			IWL_PRPH_SCRATCH_EARLY_DEBUG_EN |
			IWL_PRPH_SCRATCH_EDBG_DEST_DRAM;
	prph_sc_ctrl->control.control_flags = cpu_to_le32(control_flags);

	/* initialize RX default queue */
	prph_sc_ctrl->rbd_cfg.free_rbd_addr =
		cpu_to_le64(trans_pcie->rxq->bd_dma);

	/* Configure debug, for integration */
	if (!trans->ini_valid)
		iwl_pcie_alloc_fw_monitor(trans, 0);
	if (trans->num_blocks) {
		prph_sc_ctrl->hwm_cfg.hwm_base_addr =
			cpu_to_le64(trans->fw_mon[0].physical);
		prph_sc_ctrl->hwm_cfg.hwm_size =
			cpu_to_le32(trans->fw_mon[0].size);
	}

	/* allocate ucode sections in dram and set addresses */
	ret = iwl_pcie_init_fw_sec(trans, fw, &prph_scratch->dram);
	if (ret) {
		dma_free_coherent(trans->dev,
				  sizeof(*prph_scratch),
				  prph_scratch,
				  trans_pcie->prph_scratch_dma_addr);
		return ret;
	}

	/* Allocate prph information
	 * currently we don't assign to the prph info anything, but it would get
	 * assigned later */
	prph_info = dma_alloc_coherent(trans->dev, sizeof(*prph_info),
				       &trans_pcie->prph_info_dma_addr,
				       GFP_KERNEL);
	if (!prph_info)
		return -ENOMEM;

	/* Allocate context info */
	ctxt_info_gen3 = dma_alloc_coherent(trans->dev,
					    sizeof(*ctxt_info_gen3),
					    &trans_pcie->ctxt_info_dma_addr,
					    GFP_KERNEL);
	if (!ctxt_info_gen3)
		return -ENOMEM;

	ctxt_info_gen3->prph_info_base_addr =
		cpu_to_le64(trans_pcie->prph_info_dma_addr);
	ctxt_info_gen3->prph_scratch_base_addr =
		cpu_to_le64(trans_pcie->prph_scratch_dma_addr);
	ctxt_info_gen3->prph_scratch_size =
		cpu_to_le32(sizeof(*prph_scratch));
	ctxt_info_gen3->cr_head_idx_arr_base_addr =
		cpu_to_le64(trans_pcie->rxq->rb_stts_dma);
	ctxt_info_gen3->tr_tail_idx_arr_base_addr =
		cpu_to_le64(trans_pcie->rxq->tr_tail_dma);
	ctxt_info_gen3->cr_tail_idx_arr_base_addr =
		cpu_to_le64(trans_pcie->rxq->cr_tail_dma);
	ctxt_info_gen3->cr_idx_arr_size =
		cpu_to_le16(IWL_NUM_OF_COMPLETION_RINGS);
	ctxt_info_gen3->tr_idx_arr_size =
		cpu_to_le16(IWL_NUM_OF_TRANSFER_RINGS);
	ctxt_info_gen3->mtr_base_addr =
		cpu_to_le64(trans_pcie->txq[trans_pcie->cmd_queue]->dma_addr);
	ctxt_info_gen3->mcr_base_addr =
		cpu_to_le64(trans_pcie->rxq->used_bd_dma);
	ctxt_info_gen3->mtr_size =
		cpu_to_le16(TFD_QUEUE_CB_SIZE(cmdq_size));
	ctxt_info_gen3->mcr_size =
		cpu_to_le16(RX_QUEUE_CB_SIZE(MQ_RX_TABLE_SIZE));

	trans_pcie->ctxt_info_gen3 = ctxt_info_gen3;
	trans_pcie->prph_info = prph_info;
	trans_pcie->prph_scratch = prph_scratch;

	/* Allocate IML */
	iml_img = dma_alloc_coherent(trans->dev, trans->iml_len,
				     &trans_pcie->iml_dma_addr, GFP_KERNEL);
	if (!iml_img)
		return -ENOMEM;

	memcpy(iml_img, trans->iml, trans->iml_len);

	iwl_enable_interrupts(trans);

	/* kick FW self load */
	iwl_write64(trans, CSR_CTXT_INFO_ADDR,
		    trans_pcie->ctxt_info_dma_addr);
	iwl_write64(trans, CSR_IML_DATA_ADDR,
		    trans_pcie->iml_dma_addr);
	iwl_write32(trans, CSR_IML_SIZE_ADDR, trans->iml_len);

	iwl_set_bit(trans, CSR_CTXT_INFO_BOOT_CTRL,
		    CSR_AUTO_FUNC_BOOT_ENA);
	if (trans->cfg->device_family >= IWL_DEVICE_FAMILY_AX210)
		iwl_write_umac_prph(trans, UREG_CPU_INIT_RUN, 1);
	else
		iwl_set_bit(trans, CSR_GP_CNTRL, CSR_AUTO_FUNC_INIT);

	return 0;
}

void iwl_pcie_ctxt_info_gen3_free(struct iwl_trans *trans)
{
	struct iwl_trans_pcie *trans_pcie = IWL_TRANS_GET_PCIE_TRANS(trans);

	if (!trans_pcie->ctxt_info_gen3)
		return;

	dma_free_coherent(trans->dev, sizeof(*trans_pcie->ctxt_info_gen3),
			  trans_pcie->ctxt_info_gen3,
			  trans_pcie->ctxt_info_dma_addr);
	trans_pcie->ctxt_info_dma_addr = 0;
	trans_pcie->ctxt_info_gen3 = NULL;

	iwl_pcie_ctxt_info_free_fw_img(trans);

	dma_free_coherent(trans->dev, sizeof(*trans_pcie->prph_scratch),
			  trans_pcie->prph_scratch,
			  trans_pcie->prph_scratch_dma_addr);
	trans_pcie->prph_scratch_dma_addr = 0;
	trans_pcie->prph_scratch = NULL;

	dma_free_coherent(trans->dev, sizeof(*trans_pcie->prph_info),
			  trans_pcie->prph_info,
			  trans_pcie->prph_info_dma_addr);
	trans_pcie->prph_info_dma_addr = 0;
	trans_pcie->prph_info = NULL;
}<|MERGE_RESOLUTION|>--- conflicted
+++ resolved
@@ -66,12 +66,8 @@
 	void *iml_img;
 	u32 control_flags = 0;
 	int ret;
-<<<<<<< HEAD
-	int cmdq_size = max_t(u32, TFD_CMD_SLOTS, trans->cfg->min_txq_size);
-=======
 	int cmdq_size = max_t(u32, IWL_CMD_QUEUE_SIZE,
 			      trans->cfg->min_txq_size);
->>>>>>> 0ecfebd2
 
 	/* Allocate prph scratch */
 	prph_scratch = dma_alloc_coherent(trans->dev, sizeof(*prph_scratch),
