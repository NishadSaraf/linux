// SPDX-License-Identifier: GPL-2.0
/*
 * Support for Medifield PNW Camera Imaging ISP subsystem.
 *
 * Copyright (c) 2010 Intel Corporation. All Rights Reserved.
 *
 * This program is free software; you can redistribute it and/or
 * modify it under the terms of the GNU General Public License version
 * 2 as published by the Free Software Foundation.
 *
 * This program is distributed in the hope that it will be useful,
 * but WITHOUT ANY WARRANTY; without even the implied warranty of
 * MERCHANTABILITY or FITNESS FOR A PARTICULAR PURPOSE.  See the
 * GNU General Public License for more details.
 *
 *
 */
#include <linux/module.h>
#include <linux/uaccess.h>
#include <linux/delay.h>
#include <linux/device.h>
#include <linux/mm.h>
#include <linux/sched.h>
#include <linux/slab.h>

#include <media/v4l2-event.h>
#include <media/v4l2-mediabus.h>
#include <media/videobuf2-vmalloc.h>
#include "atomisp_cmd.h"
#include "atomisp_common.h"
#include "atomisp_compat.h"
#include "atomisp_fops.h"
#include "atomisp_internal.h"
#include "atomisp_ioctl.h"

const struct atomisp_in_fmt_conv atomisp_in_fmt_conv[] = {
	{ MEDIA_BUS_FMT_SBGGR8_1X8, 8, 8, ATOMISP_INPUT_FORMAT_RAW_8, IA_CSS_BAYER_ORDER_BGGR },
	{ MEDIA_BUS_FMT_SGBRG8_1X8, 8, 8, ATOMISP_INPUT_FORMAT_RAW_8, IA_CSS_BAYER_ORDER_GBRG },
	{ MEDIA_BUS_FMT_SGRBG8_1X8, 8, 8, ATOMISP_INPUT_FORMAT_RAW_8, IA_CSS_BAYER_ORDER_GRBG },
	{ MEDIA_BUS_FMT_SRGGB8_1X8, 8, 8, ATOMISP_INPUT_FORMAT_RAW_8, IA_CSS_BAYER_ORDER_RGGB },
	{ MEDIA_BUS_FMT_SBGGR10_1X10, 10, 10, ATOMISP_INPUT_FORMAT_RAW_10, IA_CSS_BAYER_ORDER_BGGR },
	{ MEDIA_BUS_FMT_SGBRG10_1X10, 10, 10, ATOMISP_INPUT_FORMAT_RAW_10, IA_CSS_BAYER_ORDER_GBRG },
	{ MEDIA_BUS_FMT_SGRBG10_1X10, 10, 10, ATOMISP_INPUT_FORMAT_RAW_10, IA_CSS_BAYER_ORDER_GRBG },
	{ MEDIA_BUS_FMT_SRGGB10_1X10, 10, 10, ATOMISP_INPUT_FORMAT_RAW_10, IA_CSS_BAYER_ORDER_RGGB },
	{ MEDIA_BUS_FMT_SBGGR12_1X12, 12, 12, ATOMISP_INPUT_FORMAT_RAW_12, IA_CSS_BAYER_ORDER_BGGR },
	{ MEDIA_BUS_FMT_SGBRG12_1X12, 12, 12, ATOMISP_INPUT_FORMAT_RAW_12, IA_CSS_BAYER_ORDER_GBRG },
	{ MEDIA_BUS_FMT_SGRBG12_1X12, 12, 12, ATOMISP_INPUT_FORMAT_RAW_12, IA_CSS_BAYER_ORDER_GRBG },
	{ MEDIA_BUS_FMT_SRGGB12_1X12, 12, 12, ATOMISP_INPUT_FORMAT_RAW_12, IA_CSS_BAYER_ORDER_RGGB },
	{ MEDIA_BUS_FMT_UYVY8_1X16, 8, 8, ATOMISP_INPUT_FORMAT_YUV422_8, 0 },
	{ MEDIA_BUS_FMT_YUYV8_1X16, 8, 8, ATOMISP_INPUT_FORMAT_YUV422_8, 0 },
#if 0 // disabled due to clang warnings
	{ MEDIA_BUS_FMT_JPEG_1X8, 8, 8, IA_CSS_FRAME_FORMAT_BINARY_8, 0 },
	{ V4L2_MBUS_FMT_CUSTOM_NV12, 12, 12, IA_CSS_FRAME_FORMAT_NV12, 0 },
	{ V4L2_MBUS_FMT_CUSTOM_NV21, 12, 12, IA_CSS_FRAME_FORMAT_NV21, 0 },
#endif
	{ V4L2_MBUS_FMT_CUSTOM_YUV420, 12, 12, ATOMISP_INPUT_FORMAT_YUV420_8_LEGACY, 0 },
#if 0
	{ V4L2_MBUS_FMT_CUSTOM_M10MO_RAW, 8, 8, IA_CSS_FRAME_FORMAT_BINARY_8, 0 },
#endif
	/* no valid V4L2 MBUS code for metadata format, so leave it 0. */
	{ 0, 0, 0, ATOMISP_INPUT_FORMAT_EMBEDDED, 0 },
	{}
};

static const struct {
	u32 code;
	u32 compressed;
} compressed_codes[] = {
	{ MEDIA_BUS_FMT_SBGGR10_1X10, MEDIA_BUS_FMT_SBGGR10_DPCM8_1X8 },
	{ MEDIA_BUS_FMT_SGBRG10_1X10, MEDIA_BUS_FMT_SGBRG10_DPCM8_1X8 },
	{ MEDIA_BUS_FMT_SGRBG10_1X10, MEDIA_BUS_FMT_SGRBG10_DPCM8_1X8 },
	{ MEDIA_BUS_FMT_SRGGB10_1X10, MEDIA_BUS_FMT_SRGGB10_DPCM8_1X8 },
};

u32 atomisp_subdev_uncompressed_code(u32 code)
{
	unsigned int i;

	for (i = 0; i < ARRAY_SIZE(compressed_codes); i++)
		if (code == compressed_codes[i].compressed)
			return compressed_codes[i].code;

	return code;
}

bool atomisp_subdev_is_compressed(u32 code)
{
	int i;

	for (i = 0; i < ARRAY_SIZE(atomisp_in_fmt_conv) - 1; i++)
		if (code == atomisp_in_fmt_conv[i].code)
			return atomisp_in_fmt_conv[i].bpp !=
			       atomisp_in_fmt_conv[i].depth;

	return false;
}

const struct atomisp_in_fmt_conv *atomisp_find_in_fmt_conv(u32 code)
{
	int i;

	for (i = 0; i < ARRAY_SIZE(atomisp_in_fmt_conv) - 1; i++)
		if (code == atomisp_in_fmt_conv[i].code)
			return atomisp_in_fmt_conv + i;

	return NULL;
}

const struct atomisp_in_fmt_conv *atomisp_find_in_fmt_conv_by_atomisp_in_fmt(
    enum atomisp_input_format atomisp_in_fmt)
{
	int i;

	for (i = 0; i < ARRAY_SIZE(atomisp_in_fmt_conv) - 1; i++)
		if (atomisp_in_fmt_conv[i].atomisp_in_fmt == atomisp_in_fmt)
			return atomisp_in_fmt_conv + i;

	return NULL;
}

bool atomisp_subdev_format_conversion(struct atomisp_sub_device *asd)
{
	struct v4l2_mbus_framefmt *sink, *src;

	sink = atomisp_subdev_get_ffmt(&asd->subdev, NULL,
				       V4L2_SUBDEV_FORMAT_ACTIVE, ATOMISP_SUBDEV_PAD_SINK);
	src = atomisp_subdev_get_ffmt(&asd->subdev, NULL,
				      V4L2_SUBDEV_FORMAT_ACTIVE, ATOMISP_SUBDEV_PAD_SOURCE);

	return atomisp_is_mbuscode_raw(sink->code)
	       && !atomisp_is_mbuscode_raw(src->code);
}

/*
 * V4L2 subdev operations
 */

/*
 * isp_subdev_ioctl - CCDC module private ioctl's
 * @sd: ISP V4L2 subdevice
 * @cmd: ioctl command
 * @arg: ioctl argument
 *
 * Return 0 on success or a negative error code otherwise.
 */
static long isp_subdev_ioctl(struct v4l2_subdev *sd,
			     unsigned int cmd, void *arg)
{
	return 0;
}

static int isp_subdev_subscribe_event(struct v4l2_subdev *sd,
				      struct v4l2_fh *fh,
				      struct v4l2_event_subscription *sub)
{
	struct atomisp_sub_device *isp_sd = v4l2_get_subdevdata(sd);
	struct atomisp_device *isp = isp_sd->isp;

	if (sub->type != V4L2_EVENT_FRAME_SYNC &&
	    sub->type != V4L2_EVENT_FRAME_END &&
	    sub->type != V4L2_EVENT_ATOMISP_3A_STATS_READY &&
	    sub->type != V4L2_EVENT_ATOMISP_METADATA_READY &&
	    sub->type != V4L2_EVENT_ATOMISP_PAUSE_BUFFER &&
	    sub->type != V4L2_EVENT_ATOMISP_CSS_RESET &&
	    sub->type != V4L2_EVENT_ATOMISP_ACC_COMPLETE)
		return -EINVAL;

	if (sub->type == V4L2_EVENT_FRAME_SYNC &&
	    !atomisp_css_valid_sof(isp))
		return -EINVAL;

	return v4l2_event_subscribe(fh, sub, 16, NULL);
}

static int isp_subdev_unsubscribe_event(struct v4l2_subdev *sd,
					struct v4l2_fh *fh,
					struct v4l2_event_subscription *sub)
{
	return v4l2_event_unsubscribe(fh, sub);
}

/*
 * isp_subdev_enum_mbus_code - Handle pixel format enumeration
 * @sd: pointer to v4l2 subdev structure
 * @fh : V4L2 subdev file handle
 * @code: pointer to v4l2_subdev_pad_mbus_code_enum structure
 * return -EINVAL or zero on success
 */
static int isp_subdev_enum_mbus_code(struct v4l2_subdev *sd,
				     struct v4l2_subdev_state *sd_state,
				     struct v4l2_subdev_mbus_code_enum *code)
{
	if (code->index >= ARRAY_SIZE(atomisp_in_fmt_conv) - 1)
		return -EINVAL;

	code->code = atomisp_in_fmt_conv[code->index].code;

	return 0;
}

static int isp_subdev_validate_rect(struct v4l2_subdev *sd, uint32_t pad,
				    uint32_t target)
{
	switch (pad) {
	case ATOMISP_SUBDEV_PAD_SINK:
		switch (target) {
		case V4L2_SEL_TGT_CROP:
			return 0;
		}
		break;
	default:
		switch (target) {
		case V4L2_SEL_TGT_COMPOSE:
			return 0;
		}
		break;
	}

	return -EINVAL;
}

struct v4l2_rect *atomisp_subdev_get_rect(struct v4l2_subdev *sd,
	struct v4l2_subdev_state *sd_state,
	u32 which, uint32_t pad,
	uint32_t target)
{
	struct atomisp_sub_device *isp_sd = v4l2_get_subdevdata(sd);

	if (which == V4L2_SUBDEV_FORMAT_TRY) {
		switch (target) {
		case V4L2_SEL_TGT_CROP:
			return v4l2_subdev_state_get_crop(sd_state, pad);
		case V4L2_SEL_TGT_COMPOSE:
			return v4l2_subdev_state_get_compose(sd_state, pad);
		}
	}

	switch (target) {
	case V4L2_SEL_TGT_CROP:
		return &isp_sd->fmt[pad].crop;
	case V4L2_SEL_TGT_COMPOSE:
		return &isp_sd->fmt[pad].compose;
	}

	return NULL;
}

struct v4l2_mbus_framefmt
*atomisp_subdev_get_ffmt(struct v4l2_subdev *sd,
			 struct v4l2_subdev_state *sd_state, uint32_t which,
			 uint32_t pad)
{
	struct atomisp_sub_device *isp_sd = v4l2_get_subdevdata(sd);

	if (which == V4L2_SUBDEV_FORMAT_TRY)
		return v4l2_subdev_state_get_format(sd_state, pad);

	return &isp_sd->fmt[pad].fmt;
}

static void isp_get_fmt_rect(struct v4l2_subdev *sd,
			     struct v4l2_subdev_state *sd_state,
			     uint32_t which,
			     struct v4l2_mbus_framefmt **ffmt,
			     struct v4l2_rect *crop[ATOMISP_SUBDEV_PADS_NUM],
			     struct v4l2_rect *comp[ATOMISP_SUBDEV_PADS_NUM])
{
	unsigned int i;

	for (i = 0; i < ATOMISP_SUBDEV_PADS_NUM; i++) {
		ffmt[i] = atomisp_subdev_get_ffmt(sd, sd_state, which, i);
		crop[i] = atomisp_subdev_get_rect(sd, sd_state, which, i,
						  V4L2_SEL_TGT_CROP);
		comp[i] = atomisp_subdev_get_rect(sd, sd_state, which, i,
						  V4L2_SEL_TGT_COMPOSE);
	}
}

static int isp_subdev_get_selection(struct v4l2_subdev *sd,
				    struct v4l2_subdev_state *sd_state,
				    struct v4l2_subdev_selection *sel)
{
	struct v4l2_rect *rec;
	int rval = isp_subdev_validate_rect(sd, sel->pad, sel->target);

	if (rval)
		return rval;

	rec = atomisp_subdev_get_rect(sd, sd_state, sel->which, sel->pad,
				      sel->target);
	if (!rec)
		return -EINVAL;

	sel->r = *rec;
	return 0;
}

static const char *atomisp_pad_str(unsigned int pad)
{
	static const char *const pad_str[] = {
		"ATOMISP_SUBDEV_PAD_SINK",
		"ATOMISP_SUBDEV_PAD_SOURCE",
	};

	if (pad >= ARRAY_SIZE(pad_str))
		return "ATOMISP_INVALID_PAD";
	return pad_str[pad];
}

int atomisp_subdev_set_selection(struct v4l2_subdev *sd,
				 struct v4l2_subdev_state *sd_state,
				 u32 which, uint32_t pad, uint32_t target,
				 u32 flags, struct v4l2_rect *r)
{
	struct atomisp_sub_device *isp_sd = v4l2_get_subdevdata(sd);
	struct atomisp_device *isp = isp_sd->isp;
	struct v4l2_mbus_framefmt *ffmt[ATOMISP_SUBDEV_PADS_NUM];
	struct v4l2_rect *crop[ATOMISP_SUBDEV_PADS_NUM],
		       *comp[ATOMISP_SUBDEV_PADS_NUM];

	if ((pad == ATOMISP_SUBDEV_PAD_SINK && target != V4L2_SEL_TGT_CROP) ||
	    (pad == ATOMISP_SUBDEV_PAD_SOURCE && target != V4L2_SEL_TGT_COMPOSE))
		return -EINVAL;

	isp_get_fmt_rect(sd, sd_state, which, ffmt, crop, comp);

	dev_dbg(isp->dev,
		"sel: pad %s tgt %s l %d t %d w %d h %d which %s f 0x%8.8x\n",
		atomisp_pad_str(pad), target == V4L2_SEL_TGT_CROP
		? "V4L2_SEL_TGT_CROP" : "V4L2_SEL_TGT_COMPOSE",
		r->left, r->top, r->width, r->height,
		which == V4L2_SUBDEV_FORMAT_TRY ? "V4L2_SUBDEV_FORMAT_TRY"
		: "V4L2_SUBDEV_FORMAT_ACTIVE", flags);

	r->width = rounddown(r->width, ATOM_ISP_STEP_WIDTH);
	r->height = rounddown(r->height, ATOM_ISP_STEP_HEIGHT);

	if (pad == ATOMISP_SUBDEV_PAD_SINK) {
		/* Only crop target supported on sink pad. */
		unsigned int dvs_w, dvs_h;

		crop[pad]->width = ffmt[pad]->width;
		crop[pad]->height = ffmt[pad]->height;

		if (atomisp_subdev_format_conversion(isp_sd)
		    && crop[pad]->width && crop[pad]->height) {
			crop[pad]->width -= isp_sd->sink_pad_padding_w;
			crop[pad]->height -= isp_sd->sink_pad_padding_h;
		}

		if (isp_sd->params.video_dis_en &&
		    isp_sd->run_mode->val == ATOMISP_RUN_MODE_VIDEO) {
			/*
			 * This resolution contains 20 % of DVS slack
			 * (of the desired captured image before
			 * scaling, or 1 / 6 of what we get from the
			 * sensor) in both width and height. Remove it.
			 */
			crop[pad]->width = roundup(crop[pad]->width * 5 / 6,
						   ATOM_ISP_STEP_WIDTH);
			crop[pad]->height = roundup(crop[pad]->height * 5 / 6,
						    ATOM_ISP_STEP_HEIGHT);
		}

		crop[pad]->width = min(crop[pad]->width, r->width);
		crop[pad]->height = min(crop[pad]->height, r->height);

		if (!(flags & V4L2_SEL_FLAG_KEEP_CONFIG)) {
			struct v4l2_rect tmp = *crop[pad];

			atomisp_subdev_set_selection(sd, sd_state, which,
						     ATOMISP_SUBDEV_PAD_SOURCE,
						     V4L2_SEL_TGT_COMPOSE, flags, &tmp);
		}

		if (which == V4L2_SUBDEV_FORMAT_TRY)
			goto get_rect;

		if (isp_sd->params.video_dis_en &&
		    isp_sd->run_mode->val == ATOMISP_RUN_MODE_VIDEO) {
			dvs_w = rounddown(crop[pad]->width / 5,
					  ATOM_ISP_STEP_WIDTH);
			dvs_h = rounddown(crop[pad]->height / 5,
					  ATOM_ISP_STEP_HEIGHT);
		} else if (!isp_sd->params.video_dis_en &&
			   isp_sd->run_mode->val == ATOMISP_RUN_MODE_VIDEO) {
			/*
			 * For CSS2.0, digital zoom needs to set dvs envelope to 12
			 * when dvs is disabled.
			 */
			dvs_w = dvs_h = 12;
		} else {
			dvs_w = dvs_h = 0;
		}
		atomisp_css_video_set_dis_envelope(isp_sd, dvs_w, dvs_h);
		atomisp_css_input_set_effective_resolution(isp_sd,
							   ATOMISP_INPUT_STREAM_GENERAL,
							   crop[pad]->width,
							   crop[pad]->height);
	} else if (isp_sd->run_mode->val != ATOMISP_RUN_MODE_PREVIEW) {
		/* Only compose target is supported on source pads. */
		if (isp_sd->vfpp->val == ATOMISP_VFPP_DISABLE_LOWLAT) {
			/* Scaling is disabled in this mode */
			r->width = crop[ATOMISP_SUBDEV_PAD_SINK]->width;
			r->height = crop[ATOMISP_SUBDEV_PAD_SINK]->height;
		}

		if (crop[ATOMISP_SUBDEV_PAD_SINK]->width == r->width
		    && crop[ATOMISP_SUBDEV_PAD_SINK]->height == r->height)
			isp_sd->params.yuv_ds_en = false;
		else
			isp_sd->params.yuv_ds_en = true;

		comp[pad]->width = r->width;
		comp[pad]->height = r->height;

		if (r->width == 0 || r->height == 0 ||
		    crop[ATOMISP_SUBDEV_PAD_SINK]->width == 0 ||
		    crop[ATOMISP_SUBDEV_PAD_SINK]->height == 0)
			goto get_rect;
		/*
		 * do cropping on sensor input if ratio of required resolution
		 * is different with sensor output resolution ratio:
		 *
		 * ratio = width / height
		 *
		 * if ratio_output < ratio_sensor:
		 *	effect_width = sensor_height * out_width / out_height;
		 *	effect_height = sensor_height;
		 * else
		 *	effect_width = sensor_width;
		 *	effect_height = sensor_width * out_height / out_width;
		 *
		 */
		if (r->width * crop[ATOMISP_SUBDEV_PAD_SINK]->height <
		    crop[ATOMISP_SUBDEV_PAD_SINK]->width * r->height)
			atomisp_css_input_set_effective_resolution(isp_sd,
				ATOMISP_INPUT_STREAM_GENERAL,
				rounddown(crop[ATOMISP_SUBDEV_PAD_SINK]->
					  height * r->width / r->height,
					  ATOM_ISP_STEP_WIDTH),
				crop[ATOMISP_SUBDEV_PAD_SINK]->height);
		else
			atomisp_css_input_set_effective_resolution(isp_sd,
				ATOMISP_INPUT_STREAM_GENERAL,
				crop[ATOMISP_SUBDEV_PAD_SINK]->width,
				rounddown(crop[ATOMISP_SUBDEV_PAD_SINK]->
					  width * r->height / r->width,
					  ATOM_ISP_STEP_WIDTH));
	} else {
		comp[pad]->width = r->width;
		comp[pad]->height = r->height;
	}

get_rect:
	/* Set format dimensions on non-sink pads as well. */
	if (pad != ATOMISP_SUBDEV_PAD_SINK) {
		ffmt[pad]->width = comp[pad]->width;
		ffmt[pad]->height = comp[pad]->height;
	}

	if (!atomisp_subdev_get_rect(sd, sd_state, which, pad, target))
		return -EINVAL;
	*r = *atomisp_subdev_get_rect(sd, sd_state, which, pad, target);

	dev_dbg(isp->dev, "sel actual: l %d t %d w %d h %d\n",
		r->left, r->top, r->width, r->height);

	return 0;
}

static int isp_subdev_set_selection(struct v4l2_subdev *sd,
				    struct v4l2_subdev_state *sd_state,
				    struct v4l2_subdev_selection *sel)
{
	int rval = isp_subdev_validate_rect(sd, sel->pad, sel->target);

	if (rval)
		return rval;

	return atomisp_subdev_set_selection(sd, sd_state, sel->which,
					    sel->pad,
					    sel->target, sel->flags, &sel->r);
}

void atomisp_subdev_set_ffmt(struct v4l2_subdev *sd,
			     struct v4l2_subdev_state *sd_state,
			     uint32_t which,
			     u32 pad, struct v4l2_mbus_framefmt *ffmt)
{
	struct atomisp_sub_device *isp_sd = v4l2_get_subdevdata(sd);
	struct atomisp_device *isp = isp_sd->isp;
	struct v4l2_mbus_framefmt *__ffmt =
	    atomisp_subdev_get_ffmt(sd, sd_state, which, pad);

	dev_dbg(isp->dev, "ffmt: pad %s w %d h %d code 0x%8.8x which %s\n",
		atomisp_pad_str(pad), ffmt->width, ffmt->height, ffmt->code,
		which == V4L2_SUBDEV_FORMAT_TRY ? "V4L2_SUBDEV_FORMAT_TRY"
		: "V4L2_SUBDEV_FORMAT_ACTIVE");

	switch (pad) {
	case ATOMISP_SUBDEV_PAD_SINK: {
		const struct atomisp_in_fmt_conv *fc =
		    atomisp_find_in_fmt_conv(ffmt->code);
		struct v4l2_rect r = {};

		if (!fc) {
			fc = atomisp_in_fmt_conv;
			ffmt->code = fc->code;
			dev_dbg(isp->dev, "using 0x%8.8x instead\n",
				ffmt->code);
		}

		*__ffmt = *ffmt;

		/* Propagate new ffmt to selection */
		r.width = ffmt->width;
		r.height = ffmt->height;
		/* Only crop target supported on sink pad. */
		atomisp_subdev_set_selection(sd, sd_state, which, pad,
					     V4L2_SEL_TGT_CROP, 0, &r);

		if (which == V4L2_SUBDEV_FORMAT_ACTIVE) {
			atomisp_css_input_set_resolution(isp_sd,
							 ATOMISP_INPUT_STREAM_GENERAL, ffmt);
			atomisp_css_input_set_binning_factor(isp_sd,
							     ATOMISP_INPUT_STREAM_GENERAL,
							     0);
			atomisp_css_input_set_bayer_order(isp_sd, ATOMISP_INPUT_STREAM_GENERAL,
							  fc->bayer_order);
			atomisp_css_input_set_format(isp_sd, ATOMISP_INPUT_STREAM_GENERAL,
						     fc->atomisp_in_fmt);
			atomisp_css_set_default_isys_config(isp_sd, ATOMISP_INPUT_STREAM_GENERAL,
							    ffmt);
		}

		break;
	}
	case ATOMISP_SUBDEV_PAD_SOURCE:
		__ffmt->code = ffmt->code;
		break;
	}
}

/*
 * isp_subdev_get_format - Retrieve the video format on a pad
 * @sd : ISP V4L2 subdevice
 * @fh : V4L2 subdev file handle
 * @pad: Pad number
 * @fmt: Format
 *
 * Return 0 on success or -EINVAL if the pad is invalid or doesn't correspond
 * to the format type.
 */
static int isp_subdev_get_format(struct v4l2_subdev *sd,
				 struct v4l2_subdev_state *sd_state,
				 struct v4l2_subdev_format *fmt)
{
	fmt->format = *atomisp_subdev_get_ffmt(sd, sd_state, fmt->which,
					       fmt->pad);

	return 0;
}

/*
 * isp_subdev_set_format - Set the video format on a pad
 * @sd : ISP subdev V4L2 subdevice
 * @fh : V4L2 subdev file handle
 * @pad: Pad number
 * @fmt: Format
 *
 * Return 0 on success or -EINVAL if the pad is invalid or doesn't correspond
 * to the format type.
 */
static int isp_subdev_set_format(struct v4l2_subdev *sd,
				 struct v4l2_subdev_state *sd_state,
				 struct v4l2_subdev_format *fmt)
{
	atomisp_subdev_set_ffmt(sd, sd_state, fmt->which, fmt->pad,
				&fmt->format);

	return 0;
}

/* V4L2 subdev core operations */
static const struct v4l2_subdev_core_ops isp_subdev_v4l2_core_ops = {
	.ioctl = isp_subdev_ioctl,
	.subscribe_event = isp_subdev_subscribe_event,
	.unsubscribe_event = isp_subdev_unsubscribe_event,
};

/* V4L2 subdev pad operations */
static const struct v4l2_subdev_pad_ops isp_subdev_v4l2_pad_ops = {
	.enum_mbus_code = isp_subdev_enum_mbus_code,
	.get_fmt = isp_subdev_get_format,
	.set_fmt = isp_subdev_set_format,
	.get_selection = isp_subdev_get_selection,
	.set_selection = isp_subdev_set_selection,
	.link_validate = v4l2_subdev_link_validate_default,
};

/* V4L2 subdev operations */
static const struct v4l2_subdev_ops isp_subdev_v4l2_ops = {
	.core = &isp_subdev_v4l2_core_ops,
	.pad = &isp_subdev_v4l2_pad_ops,
};

static void isp_subdev_init_params(struct atomisp_sub_device *asd)
{
	unsigned int i;

	/* parameters initialization */
	INIT_LIST_HEAD(&asd->s3a_stats);
	INIT_LIST_HEAD(&asd->s3a_stats_in_css);
	INIT_LIST_HEAD(&asd->s3a_stats_ready);
	INIT_LIST_HEAD(&asd->dis_stats);
	INIT_LIST_HEAD(&asd->dis_stats_in_css);
	spin_lock_init(&asd->dis_stats_lock);
	for (i = 0; i < ATOMISP_METADATA_TYPE_NUM; i++) {
		INIT_LIST_HEAD(&asd->metadata[i]);
		INIT_LIST_HEAD(&asd->metadata_in_css[i]);
		INIT_LIST_HEAD(&asd->metadata_ready[i]);
	}
}

/* media operations */
<<<<<<< HEAD
static const struct media_entity_operations isp_subdev_media_ops = {
	.link_validate = v4l2_subdev_link_validate,
=======
static int atomisp_link_setup(struct media_entity *entity,
			      const struct media_pad *local,
			      const struct media_pad *remote, u32 flags)
{
	struct v4l2_subdev *sd = container_of(entity, struct v4l2_subdev,
					      entity);
	struct atomisp_sub_device *asd = v4l2_get_subdevdata(sd);
	struct atomisp_device *isp = asd->isp;
	int i;

	/* ISP's source is immutable */
	if (local != &asd->pads[ATOMISP_SUBDEV_PAD_SINK]) {
		v4l2_err(sd, "Error pad %d does not support changing flags\n",
			 local->index);
		return -EINVAL;
	}

	for (i = 0; i < isp->input_cnt; i++) {
		if (&isp->inputs[i].csi_port->entity.pads[CSI2_PAD_SOURCE] == remote)
			break;
	}

	if (i == isp->input_cnt) {
		v4l2_err(sd, "Error no sensor for selected CSI receiver\n");
		return -EINVAL;
	}

	/* Turn off the sensor on link disable */
	if (!(flags & MEDIA_LNK_FL_ENABLED)) {
		atomisp_s_sensor_power(isp, i, 0);
		return 0;
	}

	return atomisp_select_input(isp, i);
}

static const struct media_entity_operations isp_subdev_media_ops = {
	.link_validate = v4l2_subdev_link_validate,
	.link_setup = atomisp_link_setup,
>>>>>>> 0c383648
	/*	 .set_power = v4l2_subdev_set_power,	*/
};

static const char *const ctrl_run_mode_menu[] = {
	[ATOMISP_RUN_MODE_VIDEO]		= "Video",
	[ATOMISP_RUN_MODE_STILL_CAPTURE]	= "Still capture",
	[ATOMISP_RUN_MODE_PREVIEW]		= "Preview",
};

static const struct v4l2_ctrl_config ctrl_run_mode = {
	.id = V4L2_CID_RUN_MODE,
	.name = "Atomisp run mode",
	.type = V4L2_CTRL_TYPE_MENU,
	.min = ATOMISP_RUN_MODE_MIN,
	.def = ATOMISP_RUN_MODE_PREVIEW,
	.max = ATOMISP_RUN_MODE_MAX,
	.qmenu = ctrl_run_mode_menu,
};

static const char *const ctrl_vfpp_mode_menu[] = {
	"Enable",			/* vfpp always enabled */
	"Disable to scaler mode",	/* CSS into video mode and disable */
	"Disable to low latency mode",	/* CSS into still mode and disable */
};

static const struct v4l2_ctrl_config ctrl_vfpp = {
	.id = V4L2_CID_VFPP,
	.name = "Atomisp vf postprocess",
	.type = V4L2_CTRL_TYPE_MENU,
	.min = 0,
	.def = 0,
	.max = 2,
	.qmenu = ctrl_vfpp_mode_menu,
};

/*
 * Control for continuous mode raw buffer size
 *
 * The size of the RAW ringbuffer sets limit on how much
 * back in time application can go when requesting capture
 * frames to be rendered, and how many frames can be rendered
 * in a burst at full sensor rate.
 *
 * Note: this setting has a big impact on memory consumption of
 * the CSS subsystem.
 */
static const struct v4l2_ctrl_config ctrl_continuous_raw_buffer_size = {
	.id = V4L2_CID_ATOMISP_CONTINUOUS_RAW_BUFFER_SIZE,
	.type = V4L2_CTRL_TYPE_INTEGER,
	.name = "Continuous raw ringbuffer size",
	.min = 1,
	.max = 100, /* depends on CSS version, runtime checked */
	.step = 1,
	.def = 3,
};

/*
 * Control for enabling continuous viewfinder
 *
 * When enabled, and ISP is in continuous mode (see ctrl_continuous_mode ),
 * preview pipeline continues concurrently with capture
 * processing. When disabled, and continuous mode is used,
 * preview is paused while captures are processed, but
 * full pipeline restart is not needed.
 *
 * By setting this to disabled, capture processing is
 * essentially given priority over preview, and the effective
 * capture output rate may be higher than with continuous
 * viewfinder enabled.
 */
static const struct v4l2_ctrl_config ctrl_continuous_viewfinder = {
	.id = V4L2_CID_ATOMISP_CONTINUOUS_VIEWFINDER,
	.type = V4L2_CTRL_TYPE_BOOLEAN,
	.name = "Continuous viewfinder",
	.min = 0,
	.max = 1,
	.step = 1,
	.def = 0,
};

/*
 * Control for enabling Lock&Unlock Raw Buffer mechanism
 *
 * When enabled, Raw Buffer can be locked and unlocked.
 * Application can hold the exp_id of Raw Buffer
 * and unlock it when no longer needed.
 * Note: Make sure set this configuration before creating stream.
 */
static const struct v4l2_ctrl_config ctrl_enable_raw_buffer_lock = {
	.id = V4L2_CID_ENABLE_RAW_BUFFER_LOCK,
	.type = V4L2_CTRL_TYPE_BOOLEAN,
	.name = "Lock Unlock Raw Buffer",
	.min = 0,
	.max = 1,
	.step = 1,
	.def = 0,
};

/*
 * Control to disable digital zoom of the whole stream
 *
 * When it is true, pipe configuration enable_dz will be set to false.
 * This can help get a better performance by disabling pp binary.
 *
 * Note: Make sure set this configuration before creating stream.
 */
static const struct v4l2_ctrl_config ctrl_disable_dz = {
	.id = V4L2_CID_DISABLE_DZ,
	.type = V4L2_CTRL_TYPE_BOOLEAN,
	.name = "Disable digital zoom",
	.min = 0,
	.max = 1,
	.step = 1,
	.def = 0,
};

static int atomisp_init_subdev_pipe(struct atomisp_sub_device *asd,
				    struct atomisp_video_pipe *pipe, enum v4l2_buf_type buf_type)
{
	int ret;

	pipe->type = buf_type;
	pipe->asd = asd;
	pipe->isp = asd->isp;
	spin_lock_init(&pipe->irq_lock);
	mutex_init(&pipe->vb_queue_mutex);

	/* Init videobuf2 queue structure */
	pipe->vb_queue.type = V4L2_BUF_TYPE_VIDEO_CAPTURE;
	pipe->vb_queue.io_modes = VB2_MMAP | VB2_DMABUF;
	pipe->vb_queue.buf_struct_size = sizeof(struct ia_css_frame);
	pipe->vb_queue.ops = &atomisp_vb2_ops;
	pipe->vb_queue.mem_ops = &vb2_vmalloc_memops;
	pipe->vb_queue.timestamp_flags = V4L2_BUF_FLAG_TIMESTAMP_MONOTONIC;
	ret = vb2_queue_init(&pipe->vb_queue);
	if (ret)
		return ret;

	pipe->vdev.queue = &pipe->vb_queue;
	pipe->vdev.queue->lock = &pipe->vb_queue_mutex;

	INIT_LIST_HEAD(&pipe->buffers_in_css);
	INIT_LIST_HEAD(&pipe->activeq);
	INIT_LIST_HEAD(&pipe->buffers_waiting_for_param);
	INIT_LIST_HEAD(&pipe->per_frame_params);

	return 0;
}

/*
 * isp_subdev_init_entities - Initialize V4L2 subdev and media entity
 * @asd: ISP CCDC module
 *
 * Return 0 on success and a negative error code on failure.
 */
static int isp_subdev_init_entities(struct atomisp_sub_device *asd)
{
	struct v4l2_subdev *sd = &asd->subdev;
	struct media_pad *pads = asd->pads;
	struct media_entity *me = &sd->entity;
	int ret;

	v4l2_subdev_init(sd, &isp_subdev_v4l2_ops);
	sprintf(sd->name, "Atom ISP");
	v4l2_set_subdevdata(sd, asd);
	sd->flags |= V4L2_SUBDEV_FL_HAS_EVENTS | V4L2_SUBDEV_FL_HAS_DEVNODE;

	pads[ATOMISP_SUBDEV_PAD_SINK].flags = MEDIA_PAD_FL_SINK;
	pads[ATOMISP_SUBDEV_PAD_SOURCE].flags = MEDIA_PAD_FL_SOURCE;

	asd->fmt[ATOMISP_SUBDEV_PAD_SINK].fmt.code = MEDIA_BUS_FMT_SBGGR10_1X10;
	asd->fmt[ATOMISP_SUBDEV_PAD_SOURCE].fmt.code = MEDIA_BUS_FMT_SBGGR10_1X10;

	me->ops = &isp_subdev_media_ops;
	me->function = MEDIA_ENT_F_PROC_VIDEO_ISP;
	ret = media_entity_pads_init(me, ATOMISP_SUBDEV_PADS_NUM, pads);
	if (ret < 0)
		return ret;

	ret = atomisp_init_subdev_pipe(asd, &asd->video_out, V4L2_BUF_TYPE_VIDEO_CAPTURE);
	if (ret)
		return ret;

	ret = atomisp_video_init(&asd->video_out);
	if (ret < 0)
		return ret;

	ret = v4l2_ctrl_handler_init(&asd->ctrl_handler, 1);
	if (ret)
		return ret;

	asd->run_mode = v4l2_ctrl_new_custom(&asd->ctrl_handler,
					     &ctrl_run_mode, NULL);
	asd->vfpp = v4l2_ctrl_new_custom(&asd->ctrl_handler,
					 &ctrl_vfpp, NULL);
	asd->continuous_viewfinder = v4l2_ctrl_new_custom(&asd->ctrl_handler,
				     &ctrl_continuous_viewfinder,
				     NULL);
	asd->continuous_raw_buffer_size =
	    v4l2_ctrl_new_custom(&asd->ctrl_handler,
				 &ctrl_continuous_raw_buffer_size,
				 NULL);

	asd->enable_raw_buffer_lock =
	    v4l2_ctrl_new_custom(&asd->ctrl_handler,
				 &ctrl_enable_raw_buffer_lock,
				 NULL);
	asd->disable_dz =
	    v4l2_ctrl_new_custom(&asd->ctrl_handler,
				 &ctrl_disable_dz,
				 NULL);

	/* Make controls visible on subdev as well. */
	asd->subdev.ctrl_handler = &asd->ctrl_handler;
	spin_lock_init(&asd->raw_buffer_bitmap_lock);
	return asd->ctrl_handler.error;
}

static void atomisp_subdev_cleanup_entities(struct atomisp_sub_device *asd)
{
	v4l2_ctrl_handler_free(&asd->ctrl_handler);

	media_entity_cleanup(&asd->subdev.entity);
}

void atomisp_subdev_cleanup_pending_events(struct atomisp_sub_device *asd)
{
	struct v4l2_fh *fh, *fh_tmp;
	struct v4l2_event event;
	unsigned int i, pending_event;

	list_for_each_entry_safe(fh, fh_tmp,
				 &asd->subdev.devnode->fh_list, list) {
		pending_event = v4l2_event_pending(fh);
		for (i = 0; i < pending_event; i++)
			v4l2_event_dequeue(fh, &event, 1);
	}
}

void atomisp_subdev_unregister_entities(struct atomisp_sub_device *asd)
{
	atomisp_subdev_cleanup_entities(asd);
	v4l2_device_unregister_subdev(&asd->subdev);
	atomisp_video_unregister(&asd->video_out);
}

int atomisp_subdev_register_subdev(struct atomisp_sub_device *asd,
				   struct v4l2_device *vdev)
{
	return v4l2_device_register_subdev(vdev, &asd->subdev);
}

/*
 * atomisp_subdev_init - ISP Subdevice  initialization.
 * @dev: Device pointer specific to the ATOM ISP.
 *
 * TODO: Get the initialisation values from platform data.
 *
 * Return 0 on success or a negative error code otherwise.
 */
int atomisp_subdev_init(struct atomisp_device *isp)
{
	int ret;

	isp->asd.isp = isp;
	isp_subdev_init_params(&isp->asd);
	ret = isp_subdev_init_entities(&isp->asd);
	if (ret < 0)
		atomisp_subdev_cleanup_entities(&isp->asd);

	return ret;
}<|MERGE_RESOLUTION|>--- conflicted
+++ resolved
@@ -624,10 +624,6 @@
 }
 
 /* media operations */
-<<<<<<< HEAD
-static const struct media_entity_operations isp_subdev_media_ops = {
-	.link_validate = v4l2_subdev_link_validate,
-=======
 static int atomisp_link_setup(struct media_entity *entity,
 			      const struct media_pad *local,
 			      const struct media_pad *remote, u32 flags)
@@ -667,7 +663,6 @@
 static const struct media_entity_operations isp_subdev_media_ops = {
 	.link_validate = v4l2_subdev_link_validate,
 	.link_setup = atomisp_link_setup,
->>>>>>> 0c383648
 	/*	 .set_power = v4l2_subdev_set_power,	*/
 };
 
