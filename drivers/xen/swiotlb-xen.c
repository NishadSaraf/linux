--- conflicted
+++ resolved
@@ -553,11 +553,7 @@
 				xen_swiotlb_unmap_sg_attrs(hwdev, sgl, i, dir,
 							   attrs);
 				sg_dma_len(sgl) = 0;
-<<<<<<< HEAD
-				return DMA_ERROR_CODE;
-=======
 				return 0;
->>>>>>> d8ec26d7
 			}
 			xen_dma_map_page(hwdev, pfn_to_page(map >> PAGE_SHIFT),
 						map & ~PAGE_MASK,
@@ -575,10 +571,7 @@
 						dir,
 						attrs);
 			sg->dma_address = dev_addr;
-<<<<<<< HEAD
-=======
 		}
->>>>>>> d8ec26d7
 		sg_dma_len(sg) = sg->length;
 	}
 	return nelems;
@@ -600,11 +593,7 @@
 	BUG_ON(dir == DMA_NONE);
 
 	for_each_sg(sgl, sg, nelems, i)
-<<<<<<< HEAD
-		xen_unmap_single(hwdev, sg->dma_address, sg_dma_len(sg), dir);
-=======
 		xen_unmap_single(hwdev, sg->dma_address, sg_dma_len(sg), dir, attrs);
->>>>>>> d8ec26d7
 
 }
 EXPORT_SYMBOL_GPL(xen_swiotlb_unmap_sg_attrs);
